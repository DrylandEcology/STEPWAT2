--- conflicted
+++ resolved
@@ -140,7 +140,6 @@
 	Bool UseCheatgrassWildfire;
 	
 	/* ---------------- accumulators -------------------- */
-<<<<<<< HEAD
 
 	/** \brief The disturbance event statistics accumulator. */
 	StatType *_Dist;
@@ -174,12 +173,8 @@
 	/** \brief The [species](\ref SpeciesType) 
 	 *         [seed dispersal](\ref SEED_DISPERSAL) statistics accumulator. */ 
 	StatType *_Sreceived;
+	StatType *_Grazed;
 	/** \brief The [rgroup](\ref GroupType) wildfire statistics accumulator. */
-=======
-	StatType *_Dist, *_Ppt, *_Temp,
-  		*_Grp, *_Gsize, *_Gpr, *_Gmort, *_Gestab,
-  		*_Spp, *_Indv, *_Smort, *_Sestab, *_Sreceived, *_Grazed;
->>>>>>> 8f7e7147
 	FireStatsType *_Gwf;
 
 	/**
