--- conflicted
+++ resolved
@@ -213,63 +213,9 @@
         	sum += p->relsize;
 			p = p->Next;
     	}
-<<<<<<< HEAD
-
-		// If relsize is still less than 0 there are individuals with a negative relsize.
-		if(Species[sp]->relsize < 0){
-			LogError(logfp, LOGWARN,
-				"Species_Update_Newsize: sum of %s individuals' relsizes = %f at year %d, iteration %d.", Species[sp]->name,
-				Species[sp]->relsize, Globals->currYear, Globals->currIter);
-			Species[sp]->relsize = 0.0;
-		}
-
-		// Species[sp]-relsize now matches the sum of individual relsizes.
-		// no need to run the rest of this function.
-		return;
-	}
-
-	if (LT(Species[sp]->relsize, 0.0))
-	{
-		LogError(logfp, LOGWARN,
-				"Species_Update_Newsize: %s relsize < 0.0 (=%.6f)"
-						" year=%d, iter=%d", Species[sp]->name,
-				Species[sp]->relsize, Globals->currYear, Globals->currIter);
-                //printf("Species relsize <0: name=%s, Species[sp]->relsize=%.5f \n ",Species[sp]->name, Species[sp]->relsize);
-	}
-	if (GT(Species[sp]->relsize, 100.))
-	{
-		LogError(logfp, LOGNOTE,
-				"Species_Update_Newsize: %s relsize very large (=%.1f)"
-						" year=%d, iter=%d", Species[sp]->name,
-				Species[sp]->relsize, Globals->currYear, Globals->currIter);
-	}
-
-//	printf("Inside Species_Update_Newsize() spIndex=%d, name =%s,Species[sp]->relsize=%.5f, newsize=%.5f \n ",sp, Species[sp]->name,Species[sp]->relsize, newsize);
-	/* if this cond. true, we're off a bit from zeroing. fix it */
-	if (Species[sp]->est_count == 1 && LT(newsize, -Species[sp]->relsize))
-		newsize = -Species[sp]->relsize;
-
-	Species[sp]->relsize += newsize;
-//	printf("After adding or sub relsize Species[sp]->relsize=%.5f \n ",Species[sp]->relsize);
-
-	RGroup_Update_Newsize(rg);
-
-	/* make sure zeros are actually zeroed */
-	if (Species[sp]->est_count < 0)
-		Species[sp]->est_count = 0;
-
-	if (ZERO(Species[sp]->relsize))
-		Species[sp]->relsize = 0.0;
-
-
-#undef xF_DELTA
-#undef xD_DELTA
-#undef ZERO
-=======
 	}
 
 	return (RealF) (sum + Species[sp]->extragrowth);
->>>>>>> 055e5c36
 }
 
 /**************************************************************/
@@ -480,13 +426,8 @@
 
     ForEachSpecies(sp) {
         if (Species[sp]->max_age == 1) {
-<<<<<<< HEAD
-            //printf("Globals->currYear = %d, sp=%d , Species[sp]->relsize=%.5f ,old value lastyear_relsize : %.5f \n", Globals->currYear, sp, Species[sp]->relsize, Species[sp]->lastyear_relsize);
-            Species[sp]->lastyear_relsize = Species[sp]->relsize;
-=======
             //printf("Globals.currYear = %d, sp=%d , Species[sp]->relsize=%.5f ,old value lastyear_relsize : %.5f \n", Globals.currYear, sp, Species[sp]->relsize, Species[sp]->lastyear_relsize);
             Species[sp]->lastyear_relsize = getSpeciesRelsize(sp);
->>>>>>> 055e5c36
             //Species[sp]->lastyear_relsize = 2;
             //printf("Globals->currYear = %d, sp=%d new updated value lastyear_relsize : %.5f \n", Globals->currYear, sp, Species[sp]->lastyear_relsize);
         }
