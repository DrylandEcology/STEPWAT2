/********************************************************/
/********************************************************/
/*  Source file: species.c
 *  Type: module
 *  Application: STEPPE - plant community dynamics simulator
 *  Purpose: Read / write and otherwise manage the
 *           site specific information.  See also the
 *           Layer module. */
 /*  History:
  *     (6/15/2000) -- INITIAL CODING - cwb */
 /********************************************************/
/********************************************************/

/* =================================================== */
/*                INCLUDES / DEFINES                   */
/* --------------------------------------------------- */

#include <stdlib.h>
#include <string.h>
#include "ST_steppe.h"
#include "ST_globals.h"
#include "sw_src/filefuncs.h"
#include "myMemory.h"
#include "rands.h"
#include "sw_src/pcg/pcg_basic.h"

extern
  pcg32_random_t species_rng;

/******** Modular External Function Declarations ***********/
/* -- truly global functions are declared in functions.h --*/
/***********************************************************/
void rgroup_AddSpecies(GrpIndex rg, SppIndex sp);
void rgroup_DropSpecies(SppIndex sp);
Bool indiv_New(SppIndex sp);
void indiv_Kill_Complete(IndivType *ndv, int killType);
void indiv_proportion_Kill(IndivType *ndv, int killType, RealF proportionKilled);
void indiv_proportion_Recovery(IndivType *ndv, int killType,
		RealF proportionRecovery, RealF proportionKilled);
void indiv_proportion_Grazing(IndivType *ndv, RealF proportionGrazing);

void _delete(IndivType *ndv);
void save_annual_species_relsize(void);

/*------------------------------------------------------*/
/* Modular functions only used on one or two specific   */
/* places; that is, they are not generally useful       */
/* but have to be declared.                             */
void species_Update_Kills(SppIndex sp, IntS age);
void species_Update_Estabs(SppIndex sp, IntS num);
SppIndex species_New(void);

/*********** Locally Used Function Declarations ************/
/***********************************************************/
static SpeciesType *_create(void);

/****************** Begin Function Code ********************/
/***********************************************************/

IntS Species_NumEstablish(SppIndex sp)
{
	/*======================================================*/
	/* PURPOSE */
	/* return a number: 0 or more seedlings that establish */
	/* HISTORY */
	/* Chris Bennett @ LTER-CSU 6/15/2000 */
	/*------------------------------------------------------*/

	//special conditions if we're using the grid and seed dispersal options (as long as its not during the spinup, because we dont use seed dispersal during spinup)
	if (UseGrid && UseSeedDispersal && !DuringSpinup) {
		if (Species[sp]->sd_sgerm)
		{
			if (Species[sp]->max_seed_estab <= 1) {
				return 1;
			} else {
				return (IntS) RandUniIntRange(1, Species[sp]->max_seed_estab, &species_rng);
			}
		} else {
			return 0;
		}
	}

	//float biomass = Species[sp]->relsize * Species[sp]->mature_biomass; //This line does nothing!
	if (RGroup[Species[sp]->res_grp]->est_annually
			|| LE(RandUni(&species_rng), Species[sp]->seedling_estab_prob)
			|| (Species[sp]->sd_sgerm)) {
		if (Species[sp]->max_seed_estab <= 1) {
			return 1;
		} else {
			return (IntS) RandUniIntRange(1, Species[sp]->max_seed_estab, &species_rng);
		    //return Species[sp]->max_seed_estab;
		}
	} else {
		return 0;
	}
}

/**************************************************************/
RealF Species_GetBiomass(SppIndex sp) {
	/*======================================================*/
	/* PURPOSE */
    /* Retrieve species biomass */
	/* HISTORY */
	/* Chris Bennett @ LTER-CSU 6/15/2000            */
	/*------------------------------------------------------*/
	
	if (Species[sp]->est_count == 0) return 0.0;
	return (getSpeciesRelsize(sp) * Species[sp]->mature_biomass);
}

/**************************************************************/
void Species_Add_Indiv(SppIndex sp, Int new_indivs)
{
	/*======================================================*/
	/* PURPOSE */
	/* Add n=new_indivs individuals to the established list for
	 * species=sp.  add the species to the established list for
	 * the species group if needed and update the relsizes.   */

	/* HISTORY */
	/* Chris Bennett @ LTER-CSU 6/15/2000            */

	/*------------------------------------------------------*/

	Int i;
	GrpIndex rg;
	RealF newsize = 0.0; /*accumulate total relsize for new indivs*/

	if (0 == new_indivs)
		return;

	rg = Species[sp]->res_grp;

	//printf("Inside Species_Add_Indiv() spIndex=%d, new_indivs=%d \n ",sp,  new_indivs);

	/* add individuals until max indivs */
	for (i = 1; i <= new_indivs; i++)
	{
		if (!indiv_New(sp))
		{
			LogError(logfp, LOGFATAL, "Unable to add new individual in Species_Add_Indiv()");
		}

		Species[sp]->est_count++;
		newsize += Species[sp]->relseedlingsize;
		//printf("Loop Index i=%d, Species[sp]->relseedlingsize=%.5f now newsize=%.5f \n ",i,  Species[sp]->relseedlingsize,newsize);
	}

	/* add species to species group if new*/
	rgroup_AddSpecies(rg, sp);

	//printf("Inside Species_Add_Indiv() calculated total newsize=%.5f \n ",newsize);
}

/**************************************************************/
void species_Update_Kills(SppIndex sp, IntS age)
{
	/*======================================================*/
	/* PURPOSE */
	/* accumulate frequencies of kills by age for survivorship */
	/* 'kills' is a pointer to a dynamically sized array created
	 * in params_check_species().
	 *
	 * Important note: age is base1 so it must be decremented
	 * for the base0 arrays.
	 */

	/* HISTORY */
	/* Chris Bennett @ LTER-CSU 5/18/2001            */

	/*------------------------------------------------------*/

	if (!isnull(Species[sp]->kills))
	{
		age--;
		if (age >= Species[sp]->max_age) //a quick check to keep from writing off the end of the kills arrays (which was happening in really obscure cases)...
			return;
		Species[sp]->kills[age]++;
		RGroup[Species[sp]->res_grp]->kills[age]++;
	}
}

/**************************************************************/
void species_Update_Estabs(SppIndex sp, IntS num)
{
	/*======================================================*/
	/* PURPOSE */
	/* accumulate number of indivs established by species */
	/* for fecundity rates.                               */

	/* HISTORY */
	/* Chris Bennett @ LTER-CSU 5/21/2001            */

	/*------------------------------------------------------*/

	Species[sp]->estabs += num;
	RGroup[Species[sp]->res_grp]->estabs += num;
}

/**************************************************************/
/* Sums the relative sizes of all individuals in Species sp
   Param sp = species index            
   Return: species relsize */
RealF getSpeciesRelsize(SppIndex sp)
{
	IndivType *p = Species[sp]->IndvHead;
    double sum = 0;

	if(p)
	{
    	while(p)
    	{
        	sum += p->relsize;
			p = p->Next;
    	}
	}

	return (RealF) (sum + Species[sp]->extragrowth);
}

/**************************************************************/
SppIndex species_New(void)
{
	/*======================================================*/
	/* PURPOSE */
	/* Create a new species object and give it the next
	 * consecutive identifier.
	 *
	 * Return the index of the new object.
	 *
	 * Initialization is performed in parm_Species_Init
	 * but the list of individuals in the species is
	 * maintained by a linked list which is of course
	 * empty when the species is first created.  See the
	 * Indiv module for details. */

	 /* HISTORY */
	/* Chris Bennett @ LTER-CSU 6/15/2000            */

	/*------------------------------------------------------*/
	SppIndex i = (SppIndex) Globals.sppCount;

	if (++Globals.sppCount > MAX_SPECIES)
	{
		LogError(logfp, LOGFATAL, "Too many species specified (>%d)!\n"
				"You must adjust MAX_SPECIES and recompile!\n",
		MAX_SPECIES);
	}

	Species[i] = _create();
	Species[i]->IndvHead = NULL;
	return i;
}

/**************************************************************/
static SpeciesType *_create(void)
{
	/*======================================================*/
	/* PURPOSE */

	/* HISTORY */
	/* Chris Bennett @ LTER-CSU 6/15/2000            */

	/*------------------------------------------------------*/

	SpeciesType *p;

	p = (SpeciesType *) Mem_Calloc(1, sizeof(SpeciesType), "Species_Create");
        p->name = Mem_Calloc(Globals.max_speciesnamelen + 1, sizeof(char), "Species_Create");

	return (p);

}

/**************************************************************/
SppIndex Species_Name2Index(const char *name)
{
	/*======================================================*/
	/* PURPOSE */

	/* HISTORY */
	/* Chris Bennett @ LTER-CSU 6/15/2000            */

	/*------------------------------------------------------*/
	Int i, sp = -1;
	ForEachSpecies(i)
	{
		if (strcmp(name, Species[i]->name) == 0)
		{
			sp = i;
			break;
		}
	}
	return ((SppIndex) sp);
}

void Species_Annual_Kill(const SppIndex sp, int killType)
{
	/*======================================================*/
	/* PURPOSE */
	/* To kill all the annual species and their individuals */
	/* HISTORY */
	/* Added - Nov 4th 2015 -AT */
	/*------------------------------------------------------*/

	IndivType *p1 = Species[sp]->IndvHead, *t1;
	while (p1)
	{
		t1 = p1->Next;
		_delete(p1);
		p1 = t1;
	}
	rgroup_DropSpecies(sp);
}

void Species_Proportion_Kill(const SppIndex sp, int killType,
		RealF proportionKilled)
{
	/*======================================================*/
	/* PURPOSE */
	/* Proportion Killed all established individuals in a species.
	 *
	 * Note the special loop construct.  we have to save the
	 * pointer to next prior to killing because the object
	 * is deleted. */

	 /* HISTORY */
	/* Chris Bennett @ LTER-CSU 11/15/2000            */
	/*   8/3/01 - cwb - added linked list processing.
	 *   09/23/15 -AT  -Added proportionKilled for all even for annual
	 *   now deletion of species and individual is hold till recovery function */
	/*------------------------------------------------------*/

	IndivType *p = Species[sp]->IndvHead, *t;
	//kill  all the species individuals  proportionally or adjust their real size irrespective of being annual or perennial, both will have this effect
	while (p)
	{
		t = p->Next;
		indiv_proportion_Kill(p, killType, proportionKilled);
		p = t;
	}
}

void Species_Proportion_Grazing(const SppIndex sp, RealF proportionGrazing)
{
	/*======================================================*/
	/* PURPOSE */
	/* Proportion Grazing on all individuals and on the extra growth that 
         * resulted from extra resources this year,stored in Species->extragrowth. */
	 /* HISTORY */
	/* AT  1st Nov 2015 -Added Species Proportion Grazing for all even for annual */
	/* 14 August 2018 -CH -Added functionality to graze the species' extra growth. */
	/*------------------------------------------------------*/

	//CH- extra growth is only stored at the species level. This will graze extra
	//    growth for the whole species.
	//    loss represents the proportion of extragrowth that is eaten by livestock
	RealF loss = Species[sp]->extragrowth * proportionGrazing;

	//CH- Remove the loss from Species extra growth.
	Species[sp]->extragrowth -= loss;	// remove the loss from extragrowth

	//Implement grazing on normal growth for all individuals in each species.
	IndivType *t, *p = Species[sp]->IndvHead;
	while (p) //while p points to an individual
	{
		t = p->Next; //must store Next since p might be deleted at any time.
		indiv_proportion_Grazing(p, proportionGrazing);
		p = t; //move to the next plant.
	}
}

void Species_Proportion_Recovery(const SppIndex sp, int killType,
        RealF proportionRecovery, RealF proportionKilled) {
    /*======================================================*/
    /* PURPOSE */
    /* Proportion Recovery (representing re-sprouting after fire) for all 
     * established individuals in a species. Note the special loop construct.  
     * We have to save the pointer to next prior to killing because the object
     * is deleted. */
    /* HISTORY */
    /* AT  1st Nov 2015 -Added Species Proportion Recovery  */
    /*------------------------------------------------------*/
    
    IndivType *p = Species[sp]->IndvHead, *t;
    //Recover biomass for each perennial species that is established
    while (p) {
        t = p->Next;
        indiv_proportion_Recovery(p, killType, proportionRecovery,
                proportionKilled);
        p = t;
    }
    //printf("'within proportion_recovery after first killing': Species = %s, relsize = %f, est_count = %d\n",Species[sp]->name, Species[sp]->relsize, Species[sp]->est_count);
   
}

/**************************************************************/
void Species_Kill(const SppIndex sp, int killType)
{
    /*======================================================*/
    /* PURPOSE */
    /* Kill all established individuals in a species.
     *
     * Note the special loop construct.  we have to save the
     * pointer to next prior to killing because the object
     * is deleted. */
     /* HISTORY */
    /* Chris Bennett @ LTER-CSU 11/15/2000 */
    /* 8/3/01 - cwb - added linked list processing. */
    /*------------------------------------------------------*/
    
    IndivType *p = Species[sp]->IndvHead, *t;

<<<<<<< HEAD
	if (Species[sp]->max_age != 1)
	{
		while (p)
		{
            t = p->Next;
            indiv_Kill_Complete(p, killType);
            p = t;
        }
=======
    while (p)
    {
        t = p->Next;
        indiv_Kill_Complete(p, killType);
        p = t;
>>>>>>> 2aba79b4
    }
    
    rgroup_DropSpecies(sp);

}
void save_annual_species_relsize() {
    int sp = 0;

    ForEachSpecies(sp) {
        if (Species[sp]->max_age == 1) {
            //printf("Globals.currYear = %d, sp=%d , Species[sp]->relsize=%.5f ,old value lastyear_relsize : %.5f \n", Globals.currYear, sp, Species[sp]->relsize, Species[sp]->lastyear_relsize);
            Species[sp]->lastyear_relsize = getSpeciesRelsize(sp);
            //Species[sp]->lastyear_relsize = 2;
            //printf("Globals.currYear = %d, sp=%d new updated value lastyear_relsize : %.5f \n", Globals.currYear, sp, Species[sp]->lastyear_relsize);
        }
    }
}

#ifdef DEBUG_MEM
#include "myMemory.h"
/*======================================================*/
void Species_SetMemoryRefs( void)
{
	/* when debugging memory problems, use the bookkeeping
	 code in myMemory.c
	 This routine sets the known memory refs in this module
	 so they can be  checked for leaks, etc.  All refs will
	 have been cleared by a call to ClearMemoryRefs() before
	 this, and will be checked via CheckMemoryRefs() after
	 this, most likely in the main() function.

	 EVERY dynamic allocation must be noted here or the
	 check will fail (which is the point, to catch unknown
	 or missing pointers to memory).

	 */
	SppIndex sp;
	IndivType *p;

	ForEachSpecies(sp)
	{
		NoteMemoryRef(Species[sp]);
		NoteMemoryRef(Species[sp]->kills);
		p = Species[sp]->IndvHead;
		while (p)
		{
			NoteMemoryRef(p);
			p = p->Next;
		}
	}

}

#endif<|MERGE_RESOLUTION|>--- conflicted
+++ resolved
@@ -411,22 +411,11 @@
     
     IndivType *p = Species[sp]->IndvHead, *t;
 
-<<<<<<< HEAD
-	if (Species[sp]->max_age != 1)
-	{
-		while (p)
-		{
-            t = p->Next;
-            indiv_Kill_Complete(p, killType);
-            p = t;
-        }
-=======
     while (p)
     {
         t = p->Next;
         indiv_Kill_Complete(p, killType);
         p = t;
->>>>>>> 2aba79b4
     }
     
     rgroup_DropSpecies(sp);
