# Species input definition file STEPPEWAT

# Anything after the first pound sign is a comment
# Blank lines, white space, and comments may be used freely,
# however, the order of input is important

# name = 4 char genus/species name
# rg = number of resource group to which this species belongs,
#      based on the order they were entered in the rgroups input file,
#      which is read before this file.  Note that a group cannot
#      contain a mix of annuals and perennials, although there can 
#      be more than one group for annuals, for example, one for
#      invasives and one for natives.
# age = maximum age in years, 0 = no limit
#       because a group can be only annuals or only perennials,
#       a 1 here implies this species belongs to an annual group.
# irate = intrinsic growth rate (column 8, Table 2, C&L 1990)
#         for annuals, this is the proportion of maximum biomass
#         attainable with average resource availability, that is
#         reported biomass = maxbio * irate / PR
# ratep = prop of intrisic growth rate to use as maximum growth rate
#         not used for annuals.
# slow  = number of years of slow growth before mortality begins
#         not used for annuals.
# disturb  = disturbance class: (this is defined differently in Coffin & Lauenroth 1990
#			than it is here.
#         1 = very sensitive to fecal pats and ant mounds
#         2 = sensitive to pats, very sensitive to mounds
#         3 = insensitive to pats, sensitive to mounds
#         4 = insensitive to pats and mounds
# pestab = seedling establishment probability for a given year
#          for annuals, this is the probability that propagules
#          will reach the plot in a given year.  Can be 1.0 for 
#          native species, or < 1 for invasives.
# eind  = maximum number of individuals that can establish in a year
#         for annuals, max number of viable seeds that will grow to maturity
#         on the plot. ie, fecundity.
# minbio = biomass of an established seedling in grams
#         meaningless for annuals.
# maxbio = biomass of a mature individual in grams
#         for annuals, see also irate definition.
# clonal = can reproduce vegetatively (yes/no)
#         placeholder required but ignored for annuals.
# vegindv = number of seedling-sized units to add if vegprop occurs
# tclass = temperature class (1=C4, 2=C3, 0=not applicable)
# cosurv = proportion of a cohort surviving to maturity (0.0-1.0)
#         meaningless for annuals.
# onoff = turn on/off this species from the model. 1=use, 0=don't use.
#      see also the same flag in group parameters file.
# dispersal = turn on/off seed dispersal for this species. 1=use, 0=don't use.
# 	dispersal is only applicable when using gridded option.
#      
#TM - eind values are density values taken from Adler datasets from Idaho. Species vuoc (1090), bogr, spcr, brar (2080), are from Karl et al 1999.
#	 Species arfr, gusa, spp1, spp2, are TM's best guesses)
#
#TM - irate is from Bradford and Launeroth 2006 Table A1.4.  If a species fell in those functional groups it was
#	given the irate values. All forbs recieved the same values
#
#TM - maxbio for sagebrush is mean biomass from site B (calculated using Cleary et al 2008)
#
#TM - changed all "disturb" to 3
#
#TM - minbio & vegindv(used values from Bradford and Lauenroth 2006, Table A1.4)
#
#TM - set all vegindv to 3 (number used acroos the board in Bradford and Lauenroth 2006)
#
#TM - set cosurv to 0.01 for perennials and 0.00 for annuals (arbitrary best guesses to start with)
#
#TM - 4.18.15 - changes grsp to lipu because of the disputed life history of grsq (annual, biennial, or short lived perennial)
#
#TM - lipu, gusa, spcr max life span from Lauenroth and Adler 2008 - not sure I believe GUSA though...
#
#TM - chvi lifespan from targhee national forest ecological inventory - ebook google books
#
#TM - koma is a short lived perennial (guess max age 5yrs); pose long-lived perennial (age similar to BOGR?)
#
#TM - age - acmi (10), phho (10), arfr (10) best guesses
#
#TM - NEED: maxbio for species, pestab, ratep, 
#
#TM - used SGSLTER parameters for BOGR, CHVI(chna), gusa, vuoc, chen(chal)
#
#TM - acmi biomass Higgins and Mack 1987, spcr biomass luecro et al 2008, trdu biomass Reichman and Smith 1991 figure 2
#
#TM - best guesses biomass phho, brar, pose, koma
#
#TM - arfr and lipu from LTER ANPP mean value for all years in 0.25m2 plot
#
# pestab for bogr, vuoc, chna, gusa from testing folder for shortgrass steppe 
#
#TM - gusa and chvi rates from C&L 1990
# need to re-assess maxbio values for pose and koma
# name     rg  age  irate    ratep slow disturb pestab     eind minbio  maxbio  clonal vegindv tclass  cosurv  onoff
<<<<<<< HEAD
 artr       1   100 0.47400 0.900    2       3    1.00000    1   2.000  856.52      n       0       2  0.0100     1
 trdu       2    1  0.42600 0.900    2       3    0.01500    1   0.035   0.700      n       0       2  0.0000     1
 cryp       2    1  0.42600 0.900    2       3    0.01500    1   0.035   0.700      n       0       2  0.0000     1
 amre       3    1  0.42600 0.900    2       3    0.01500    1   0.035   0.700      n       0       2  0.0000     1
 chen       3    1  0.42600 0.900    2       2    0.01500    1   0.022   0.429      n       0       1  0.0000     1
=======
 artr       1   100 0.47000 0.900    2       3    1.00000    1   2.000  856.52      n       0       2  0.0100     1
 trdu       2    1  0.42600 0.900    2       3    0.01500    3   0.035   0.700      n       0       2  0.0000     1
 cryp       2    1  0.42600 0.900    2       3    0.01500    9   0.035   0.700      n       0       2  0.0000     1
 amre       3    1  0.42600 0.900    2       3    0.01500    10  0.035   0.700      n       0       2  0.0000     1
 chen       3    1  0.42600 0.900    2       2    0.01500    22  0.022   0.429      n       0       1  0.0000     1
>>>>>>> 9d176b47
 acmi       4   10  0.42600 0.900    2       3    0.01500    6   0.035   0.707      y       3       2  0.0100     1
 phho       4   10  0.42600 0.900    2       3    0.01500    6   0.035   5.000      y       3       2  0.0100     1
 arfr       5   10  0.42600 0.900    2       3    0.01500    2   0.035   7.480      y       3       2  0.0100     1
 lipu       5   12  0.42600 0.900    2       3    0.01500    4   0.035   1.390      n       0       2  0.0100     1
 brar       6    1  0.94700 0.900    2       3    0.10000    20  0.020   1.000	    n       0       2  0.0000     0
 vuoc       6    1  0.94700 0.900    2       1    0.17000    16  0.020   0.429      n       0       2  0.0000     0
<<<<<<< HEAD
 spp1       7    1  0.94700 0.900    2       3    0.10000    2   0.020   0.429      n       0       2  0.0000     0
 spp2       7    1  0.94700 0.900    2       3    0.10000    2   0.020   2.126      n       0       2  0.0000     0
 pose       8   35  0.47400 0.900    2       3    0.2500     2   0.500   12.096     y       3       2  0.0100     1
 koma       8    5  0.47400 0.900    2       3    0.2500     2   0.500    6.000     y       3       2  0.0100     1
 bogr       9    0  0.47400 1.000    2       2    0.2500     25  0.605   12.096     y       3       1  0.0100     1
 spcr       9   29  0.47400 0.900    2       3    0.2500     3   0.605    6.000     n       0       1  0.0100     1
 gusa       10  10  0.73700 0.900    2       3    0.01000    2   0.106   12.126     n       0       2  0.0100     1
 chvi       10  35  0.47400 0.900    2 	     2 	  0.02000    2   0.986   19.726     n       0       2  0.0100     1
=======
 spp1       7    1  0.94700 0.900    2       3    0.10000    2   0.020   0.429     n       0       2  0.0000     0
 spp2       7    1  0.94700 0.900    2       3    0.10000    2   0.020   2.126      n       0       2  0.0000     0
 pose       8   35  0.47400 0.900    2       3    0.12500    2   0.500   1.500      y       3       2  0.0100     1
 koma       8    5  0.47400 0.900    2       3    0.12500    2   0.500   1.000      y       3       2  0.0100     1
 bogr       9    0  0.47400 1.000    2       2    0.12500    25  0.605   12.096      y       3       1  0.0100     1
 spcr       9   29  0.47400 0.900    2       3    0.12500    3   0.605   1.39     n       0       1  0.0100     1
 gusa       10  10  0.40000 0.900    2       3    0.00100    2   0.106   12.126      n       0       2  0.0100     1
 chvi       10  35  0.40000 0.900    2 	     2 	  0.00200    2   0.986   19.726     n       0       2  0.0100     1
>>>>>>> 9d176b47

[end]  # this marks the end of the species-specific parameters above

# ===============================================================================
# Additional parameters for annuals-only establishment.
#
# name = name as found in previous table.  must be exactly the same.
# viable = max years seed viability.  sets seedprod array size.
# xdecay = decay exponent.  indivs established = SUM(1/seed_age^xdecay)
#
# name     viable xdecay 
 vuoc        10    1.00
 brar        10    1.00
 cryp        10    1.00
 trdu        10    1.00
 amre        10    1.00
 chen        10    1.00
 spp1        10    1.00
 spp2        10    1.00

[end]  # end of additional annuals-only parameters.

# ===============================================================================
# Species-specific probabilities of vegetative propagation for
# various mortality types.  In C&L 1990, the probabilities were the same
# for all clonal species, however, the program design makes it easy to provide
# species-level control.  If the species is not clonal, the numbers are ignored,
# which makes it easy to just cut and paste.

# name = 4 char name exactly as above (although order is not important)
# vprop1 = probability if insufficient resources
# vprop2 = probability if slow growth
# vprop3 = probability if intrinsic mortality
# vprop4 = probability if disturbance
#
# name     vprop1 vprop2 vprop3 vprop4
 artr     0.7500 0.9000 0.9000 0.9000
 trdu     0.7500 0.9000 0.9000 0.9000
 cryp     0.7500 0.9000 0.9000 0.9000
 amre     0.7500 0.9000 0.9000 0.9000
 chen     0.7500 0.9000 0.9000 0.9000
 acmi     0.7500 0.9000 0.9000 0.9000
 phho     0.7500 0.9000 0.9000 0.9000
 arfr     0.7500 0.9000 0.9000 0.9000
 lipu     0.7500 0.9000 0.9000 0.9000
 brar     0.7500 0.9000 0.9000 0.9000
 vuoc     0.7500 0.9000 0.9000 0.9000
 spp1     0.7500 0.9000 0.9000 0.9000
 spp2     0.7500 0.9000 0.9000 0.9000
 pose     0.7500 0.9000 0.9000 0.9000
 koma     0.7500 0.9000 0.9000 0.9000
 bogr     0.7500 0.9000 0.9000 0.9000
 spcr     0.7500 0.9000 0.9000 0.9000
 gusa     0.7500 0.9000 0.9000 0.9000
 chvi     0.7500 0.9000 0.9000 0.9000

[end]  # this marks the end of the veg-prop parameters

# ===============================================================================
# Species-specific input for seed dispersal.
# Seed dispersal based on Coffin & Lauenroth 1989 paper
# NOTE: Seed dispersal requires running with gridded option.
#
# name = 4 char name exactly as above (although order is not important)
# dispersal = flag to turn seed dispersal on/off for this species(0 is off, 1 is on)
# param1 = % of maximum biomass required for an individual to produce seeds
# PPTdry = ppt of a dry year (in mm)
# PPTwet = ppt of a wet year (in mm)
# Pmin = probability of producing seeds in a dry year
# Pmax = probability of producing seeds in a wet year
# H = the average release height of the inflorescences (cm) 
# VT = the average sinking velocity of the seeds (cm/sec)
#
# name 	dispersal	param1	PPTdry	PPTwet	Pmin	Pmax	H	VT
 artr	1		0.5	105	520	0.01	0.55	30.0	100.0 
 trdu 	1		0.5	105	520	0.01	0.55	30.0	100.0 
 cryp 	1		0.5	105	520	0.01	0.55	30.0	100.0 
 amre 	1		0.5	105	520	0.01	0.55	30.0	100.0 
 chen 	1		0.5	105	520	0.01	0.55	30.0	100.0 
 acmi 	1		0.5	105	520	0.01	0.55	30.0	100.0 
 phho 	1		0.5	105	520	0.01	0.55	30.0	100.0 
 arfr 	1		0.5	105	520	0.01	0.55	30.0	100.0 
 lipu 	1		0.5	105	520	0.01	0.55	30.0	100.0 
 brar 	1		0.5	105	520	0.01	0.55	30.0	100.0 
 vuoc 	1		0.5	105	520	0.01	0.55	30.0	100.0 
 spp1 	1		0.5	105	520	0.01	0.55	30.0	100.0 
 spp2 	1		0.5	105	520	0.01	0.55	30.0	100.0 
 pose 	1		0.5	105	520	0.01	0.55	30.0	100.0 
 koma 	1		0.5	105	520	0.01	0.55	30.0	100.0 
 bogr 	1		0.5	105	520	0.01	0.55	30.0	100.0 
 spcr 	1		0.5	105	520	0.01	0.55	30.0	100.0 
 gusa 	1		0.5	105	520	0.01	0.55	30.0	100.0 
 chvi 	1		0.5	105	520	0.01	0.55	30.0	100.0 

[end]	# this marks the end of the seed-dispersal parameters

<|MERGE_RESOLUTION|>--- conflicted
+++ resolved
@@ -1,227 +1,210 @@
-# Species input definition file STEPPEWAT
-
-# Anything after the first pound sign is a comment
-# Blank lines, white space, and comments may be used freely,
-# however, the order of input is important
-
-# name = 4 char genus/species name
-# rg = number of resource group to which this species belongs,
-#      based on the order they were entered in the rgroups input file,
-#      which is read before this file.  Note that a group cannot
-#      contain a mix of annuals and perennials, although there can 
-#      be more than one group for annuals, for example, one for
-#      invasives and one for natives.
-# age = maximum age in years, 0 = no limit
-#       because a group can be only annuals or only perennials,
-#       a 1 here implies this species belongs to an annual group.
-# irate = intrinsic growth rate (column 8, Table 2, C&L 1990)
-#         for annuals, this is the proportion of maximum biomass
-#         attainable with average resource availability, that is
-#         reported biomass = maxbio * irate / PR
-# ratep = prop of intrisic growth rate to use as maximum growth rate
-#         not used for annuals.
-# slow  = number of years of slow growth before mortality begins
-#         not used for annuals.
-# disturb  = disturbance class: (this is defined differently in Coffin & Lauenroth 1990
-#			than it is here.
-#         1 = very sensitive to fecal pats and ant mounds
-#         2 = sensitive to pats, very sensitive to mounds
-#         3 = insensitive to pats, sensitive to mounds
-#         4 = insensitive to pats and mounds
-# pestab = seedling establishment probability for a given year
-#          for annuals, this is the probability that propagules
-#          will reach the plot in a given year.  Can be 1.0 for 
-#          native species, or < 1 for invasives.
-# eind  = maximum number of individuals that can establish in a year
-#         for annuals, max number of viable seeds that will grow to maturity
-#         on the plot. ie, fecundity.
-# minbio = biomass of an established seedling in grams
-#         meaningless for annuals.
-# maxbio = biomass of a mature individual in grams
-#         for annuals, see also irate definition.
-# clonal = can reproduce vegetatively (yes/no)
-#         placeholder required but ignored for annuals.
-# vegindv = number of seedling-sized units to add if vegprop occurs
-# tclass = temperature class (1=C4, 2=C3, 0=not applicable)
-# cosurv = proportion of a cohort surviving to maturity (0.0-1.0)
-#         meaningless for annuals.
-# onoff = turn on/off this species from the model. 1=use, 0=don't use.
-#      see also the same flag in group parameters file.
-# dispersal = turn on/off seed dispersal for this species. 1=use, 0=don't use.
-# 	dispersal is only applicable when using gridded option.
-#      
-#TM - eind values are density values taken from Adler datasets from Idaho. Species vuoc (1090), bogr, spcr, brar (2080), are from Karl et al 1999.
-#	 Species arfr, gusa, spp1, spp2, are TM's best guesses)
-#
-#TM - irate is from Bradford and Launeroth 2006 Table A1.4.  If a species fell in those functional groups it was
-#	given the irate values. All forbs recieved the same values
-#
-#TM - maxbio for sagebrush is mean biomass from site B (calculated using Cleary et al 2008)
-#
-#TM - changed all "disturb" to 3
-#
-#TM - minbio & vegindv(used values from Bradford and Lauenroth 2006, Table A1.4)
-#
-#TM - set all vegindv to 3 (number used acroos the board in Bradford and Lauenroth 2006)
-#
-#TM - set cosurv to 0.01 for perennials and 0.00 for annuals (arbitrary best guesses to start with)
-#
-#TM - 4.18.15 - changes grsp to lipu because of the disputed life history of grsq (annual, biennial, or short lived perennial)
-#
-#TM - lipu, gusa, spcr max life span from Lauenroth and Adler 2008 - not sure I believe GUSA though...
-#
-#TM - chvi lifespan from targhee national forest ecological inventory - ebook google books
-#
-#TM - koma is a short lived perennial (guess max age 5yrs); pose long-lived perennial (age similar to BOGR?)
-#
-#TM - age - acmi (10), phho (10), arfr (10) best guesses
-#
-#TM - NEED: maxbio for species, pestab, ratep, 
-#
-#TM - used SGSLTER parameters for BOGR, CHVI(chna), gusa, vuoc, chen(chal)
-#
-#TM - acmi biomass Higgins and Mack 1987, spcr biomass luecro et al 2008, trdu biomass Reichman and Smith 1991 figure 2
-#
-#TM - best guesses biomass phho, brar, pose, koma
-#
-#TM - arfr and lipu from LTER ANPP mean value for all years in 0.25m2 plot
-#
-# pestab for bogr, vuoc, chna, gusa from testing folder for shortgrass steppe 
-#
-#TM - gusa and chvi rates from C&L 1990
-# need to re-assess maxbio values for pose and koma
-# name     rg  age  irate    ratep slow disturb pestab     eind minbio  maxbio  clonal vegindv tclass  cosurv  onoff
-<<<<<<< HEAD
- artr       1   100 0.47400 0.900    2       3    1.00000    1   2.000  856.52      n       0       2  0.0100     1
- trdu       2    1  0.42600 0.900    2       3    0.01500    1   0.035   0.700      n       0       2  0.0000     1
- cryp       2    1  0.42600 0.900    2       3    0.01500    1   0.035   0.700      n       0       2  0.0000     1
- amre       3    1  0.42600 0.900    2       3    0.01500    1   0.035   0.700      n       0       2  0.0000     1
- chen       3    1  0.42600 0.900    2       2    0.01500    1   0.022   0.429      n       0       1  0.0000     1
-=======
- artr       1   100 0.47000 0.900    2       3    1.00000    1   2.000  856.52      n       0       2  0.0100     1
- trdu       2    1  0.42600 0.900    2       3    0.01500    3   0.035   0.700      n       0       2  0.0000     1
- cryp       2    1  0.42600 0.900    2       3    0.01500    9   0.035   0.700      n       0       2  0.0000     1
- amre       3    1  0.42600 0.900    2       3    0.01500    10  0.035   0.700      n       0       2  0.0000     1
- chen       3    1  0.42600 0.900    2       2    0.01500    22  0.022   0.429      n       0       1  0.0000     1
->>>>>>> 9d176b47
- acmi       4   10  0.42600 0.900    2       3    0.01500    6   0.035   0.707      y       3       2  0.0100     1
- phho       4   10  0.42600 0.900    2       3    0.01500    6   0.035   5.000      y       3       2  0.0100     1
- arfr       5   10  0.42600 0.900    2       3    0.01500    2   0.035   7.480      y       3       2  0.0100     1
- lipu       5   12  0.42600 0.900    2       3    0.01500    4   0.035   1.390      n       0       2  0.0100     1
- brar       6    1  0.94700 0.900    2       3    0.10000    20  0.020   1.000	    n       0       2  0.0000     0
- vuoc       6    1  0.94700 0.900    2       1    0.17000    16  0.020   0.429      n       0       2  0.0000     0
-<<<<<<< HEAD
- spp1       7    1  0.94700 0.900    2       3    0.10000    2   0.020   0.429      n       0       2  0.0000     0
- spp2       7    1  0.94700 0.900    2       3    0.10000    2   0.020   2.126      n       0       2  0.0000     0
- pose       8   35  0.47400 0.900    2       3    0.2500     2   0.500   12.096     y       3       2  0.0100     1
- koma       8    5  0.47400 0.900    2       3    0.2500     2   0.500    6.000     y       3       2  0.0100     1
- bogr       9    0  0.47400 1.000    2       2    0.2500     25  0.605   12.096     y       3       1  0.0100     1
- spcr       9   29  0.47400 0.900    2       3    0.2500     3   0.605    6.000     n       0       1  0.0100     1
- gusa       10  10  0.73700 0.900    2       3    0.01000    2   0.106   12.126     n       0       2  0.0100     1
- chvi       10  35  0.47400 0.900    2 	     2 	  0.02000    2   0.986   19.726     n       0       2  0.0100     1
-=======
- spp1       7    1  0.94700 0.900    2       3    0.10000    2   0.020   0.429     n       0       2  0.0000     0
- spp2       7    1  0.94700 0.900    2       3    0.10000    2   0.020   2.126      n       0       2  0.0000     0
- pose       8   35  0.47400 0.900    2       3    0.12500    2   0.500   1.500      y       3       2  0.0100     1
- koma       8    5  0.47400 0.900    2       3    0.12500    2   0.500   1.000      y       3       2  0.0100     1
- bogr       9    0  0.47400 1.000    2       2    0.12500    25  0.605   12.096      y       3       1  0.0100     1
- spcr       9   29  0.47400 0.900    2       3    0.12500    3   0.605   1.39     n       0       1  0.0100     1
- gusa       10  10  0.40000 0.900    2       3    0.00100    2   0.106   12.126      n       0       2  0.0100     1
- chvi       10  35  0.40000 0.900    2 	     2 	  0.00200    2   0.986   19.726     n       0       2  0.0100     1
->>>>>>> 9d176b47
-
-[end]  # this marks the end of the species-specific parameters above
-
-# ===============================================================================
-# Additional parameters for annuals-only establishment.
-#
-# name = name as found in previous table.  must be exactly the same.
-# viable = max years seed viability.  sets seedprod array size.
-# xdecay = decay exponent.  indivs established = SUM(1/seed_age^xdecay)
-#
-# name     viable xdecay 
- vuoc        10    1.00
- brar        10    1.00
- cryp        10    1.00
- trdu        10    1.00
- amre        10    1.00
- chen        10    1.00
- spp1        10    1.00
- spp2        10    1.00
-
-[end]  # end of additional annuals-only parameters.
-
-# ===============================================================================
-# Species-specific probabilities of vegetative propagation for
-# various mortality types.  In C&L 1990, the probabilities were the same
-# for all clonal species, however, the program design makes it easy to provide
-# species-level control.  If the species is not clonal, the numbers are ignored,
-# which makes it easy to just cut and paste.
-
-# name = 4 char name exactly as above (although order is not important)
-# vprop1 = probability if insufficient resources
-# vprop2 = probability if slow growth
-# vprop3 = probability if intrinsic mortality
-# vprop4 = probability if disturbance
-#
-# name     vprop1 vprop2 vprop3 vprop4
- artr     0.7500 0.9000 0.9000 0.9000
- trdu     0.7500 0.9000 0.9000 0.9000
- cryp     0.7500 0.9000 0.9000 0.9000
- amre     0.7500 0.9000 0.9000 0.9000
- chen     0.7500 0.9000 0.9000 0.9000
- acmi     0.7500 0.9000 0.9000 0.9000
- phho     0.7500 0.9000 0.9000 0.9000
- arfr     0.7500 0.9000 0.9000 0.9000
- lipu     0.7500 0.9000 0.9000 0.9000
- brar     0.7500 0.9000 0.9000 0.9000
- vuoc     0.7500 0.9000 0.9000 0.9000
- spp1     0.7500 0.9000 0.9000 0.9000
- spp2     0.7500 0.9000 0.9000 0.9000
- pose     0.7500 0.9000 0.9000 0.9000
- koma     0.7500 0.9000 0.9000 0.9000
- bogr     0.7500 0.9000 0.9000 0.9000
- spcr     0.7500 0.9000 0.9000 0.9000
- gusa     0.7500 0.9000 0.9000 0.9000
- chvi     0.7500 0.9000 0.9000 0.9000
-
-[end]  # this marks the end of the veg-prop parameters
-
-# ===============================================================================
-# Species-specific input for seed dispersal.
-# Seed dispersal based on Coffin & Lauenroth 1989 paper
-# NOTE: Seed dispersal requires running with gridded option.
-#
-# name = 4 char name exactly as above (although order is not important)
-# dispersal = flag to turn seed dispersal on/off for this species(0 is off, 1 is on)
-# param1 = % of maximum biomass required for an individual to produce seeds
-# PPTdry = ppt of a dry year (in mm)
-# PPTwet = ppt of a wet year (in mm)
-# Pmin = probability of producing seeds in a dry year
-# Pmax = probability of producing seeds in a wet year
-# H = the average release height of the inflorescences (cm) 
-# VT = the average sinking velocity of the seeds (cm/sec)
-#
-# name 	dispersal	param1	PPTdry	PPTwet	Pmin	Pmax	H	VT
- artr	1		0.5	105	520	0.01	0.55	30.0	100.0 
- trdu 	1		0.5	105	520	0.01	0.55	30.0	100.0 
- cryp 	1		0.5	105	520	0.01	0.55	30.0	100.0 
- amre 	1		0.5	105	520	0.01	0.55	30.0	100.0 
- chen 	1		0.5	105	520	0.01	0.55	30.0	100.0 
- acmi 	1		0.5	105	520	0.01	0.55	30.0	100.0 
- phho 	1		0.5	105	520	0.01	0.55	30.0	100.0 
- arfr 	1		0.5	105	520	0.01	0.55	30.0	100.0 
- lipu 	1		0.5	105	520	0.01	0.55	30.0	100.0 
- brar 	1		0.5	105	520	0.01	0.55	30.0	100.0 
- vuoc 	1		0.5	105	520	0.01	0.55	30.0	100.0 
- spp1 	1		0.5	105	520	0.01	0.55	30.0	100.0 
- spp2 	1		0.5	105	520	0.01	0.55	30.0	100.0 
- pose 	1		0.5	105	520	0.01	0.55	30.0	100.0 
- koma 	1		0.5	105	520	0.01	0.55	30.0	100.0 
- bogr 	1		0.5	105	520	0.01	0.55	30.0	100.0 
- spcr 	1		0.5	105	520	0.01	0.55	30.0	100.0 
- gusa 	1		0.5	105	520	0.01	0.55	30.0	100.0 
- chvi 	1		0.5	105	520	0.01	0.55	30.0	100.0 
-
-[end]	# this marks the end of the seed-dispersal parameters
-
+# Species input definition file STEPPEWAT
+
+# Anything after the first pound sign is a comment
+# Blank lines, white space, and comments may be used freely,
+# however, the order of input is important
+
+# name = 4 char genus/species name
+# rg = number of resource group to which this species belongs,
+#      based on the order they were entered in the rgroups input file,
+#      which is read before this file.  Note that a group cannot
+#      contain a mix of annuals and perennials, although there can 
+#      be more than one group for annuals, for example, one for
+#      invasives and one for natives.
+# age = maximum age in years, 0 = no limit
+#       because a group can be only annuals or only perennials,
+#       a 1 here implies this species belongs to an annual group.
+# irate = intrinsic growth rate (column 8, Table 2, C&L 1990)
+#         for annuals, this is the proportion of maximum biomass
+#         attainable with average resource availability, that is
+#         reported biomass = maxbio * irate / PR
+# ratep = prop of intrisic growth rate to use as maximum growth rate
+#         not used for annuals.
+# slow  = number of years of slow growth before mortality begins
+#         not used for annuals.
+# disturb  = disturbance class: (this is defined differently in Coffin & Lauenroth 1990
+#			than it is here.
+#         1 = very sensitive to fecal pats and ant mounds
+#         2 = sensitive to pats, very sensitive to mounds
+#         3 = insensitive to pats, sensitive to mounds
+#         4 = insensitive to pats and mounds
+# pestab = seedling establishment probability for a given year
+#          for annuals, this is the probability that propagules
+#          will reach the plot in a given year.  Can be 1.0 for 
+#          native species, or < 1 for invasives.
+# eind  = maximum number of individuals that can establish in a year
+#         for annuals, max number of viable seeds that will grow to maturity
+#         on the plot. ie, fecundity.
+# minbio = biomass of an established seedling in grams
+#         meaningless for annuals.
+# maxbio = biomass of a mature individual in grams
+#         for annuals, see also irate definition.
+# clonal = can reproduce vegetatively (yes/no)
+#         placeholder required but ignored for annuals.
+# vegindv = number of seedling-sized units to add if vegprop occurs
+# tclass = temperature class (1=C4, 2=C3, 0=not applicable)
+# cosurv = proportion of a cohort surviving to maturity (0.0-1.0)
+#         meaningless for annuals.
+# onoff = turn on/off this species from the model. 1=use, 0=don't use.
+#      see also the same flag in group parameters file.
+# dispersal = turn on/off seed dispersal for this species. 1=use, 0=don't use.
+# 	dispersal is only applicable when using gridded option.
+#      
+#TM - eind values are density values taken from Adler datasets from Idaho. Species vuoc (1090), bogr, spcr, brar (2080), are from Karl et al 1999.
+#	 Species arfr, gusa, spp1, spp2, are TM's best guesses)
+#
+#TM - irate is from Bradford and Launeroth 2006 Table A1.4.  If a species fell in those functional groups it was
+#	given the irate values. All forbs recieved the same values
+#
+#TM - maxbio for sagebrush is mean biomass from site B (calculated using Cleary et al 2008)
+#
+#TM - changed all "disturb" to 3
+#
+#TM - minbio & vegindv(used values from Bradford and Lauenroth 2006, Table A1.4)
+#
+#TM - set all vegindv to 3 (number used acroos the board in Bradford and Lauenroth 2006)
+#
+#TM - set cosurv to 0.01 for perennials and 0.00 for annuals (arbitrary best guesses to start with)
+#
+#TM - 4.18.15 - changes grsp to lipu because of the disputed life history of grsq (annual, biennial, or short lived perennial)
+#
+#TM - lipu, gusa, spcr max life span from Lauenroth and Adler 2008 - not sure I believe GUSA though...
+#
+#TM - chvi lifespan from targhee national forest ecological inventory - ebook google books
+#
+#TM - koma is a short lived perennial (guess max age 5yrs); pose long-lived perennial (age similar to BOGR?)
+#
+#TM - age - acmi (10), phho (10), arfr (10) best guesses
+#
+#TM - NEED: maxbio for species, pestab, ratep, 
+#
+#TM - used SGSLTER parameters for BOGR, CHVI(chna), gusa, vuoc, chen(chal)
+#
+#TM - acmi biomass Higgins and Mack 1987, spcr biomass luecro et al 2008, trdu biomass Reichman and Smith 1991 figure 2
+#
+#TM - best guesses biomass phho, brar, pose, koma
+#
+#TM - arfr and lipu from LTER ANPP mean value for all years in 0.25m2 plot
+#
+# pestab for bogr, vuoc, chna, gusa from testing folder for shortgrass steppe 
+#
+#TM - gusa and chvi rates from C&L 1990
+# need to re-assess maxbio values for pose and koma
+# name     rg  age  irate    ratep slow disturb pestab     eind minbio  maxbio  clonal vegindv tclass  cosurv  onoff
+
+ artr       1   100 0.47400 0.900    2       3    1.00000    1   2.000  856.52      n       0       2  0.0100     1
+ trdu       2    1  0.42600 0.900    2       3    0.01500    1   0.035   0.700      n       0       2  0.0000     1
+ cryp       2    1  0.42600 0.900    2       3    0.01500    1   0.035   0.700      n       0       2  0.0000     1
+ amre       3    1  0.42600 0.900    2       3    0.01500    1   0.035   0.700      n       0       2  0.0000     1
+ chen       3    1  0.42600 0.900    2       2    0.01500    1   0.022   0.429      n       0       1  0.0000     1
+ acmi       4   10  0.42600 0.900    2       3    0.01500    6   0.035   0.707      y       3       2  0.0100     1
+ phho       4   10  0.42600 0.900    2       3    0.01500    6   0.035   5.000      y       3       2  0.0100     1
+ arfr       5   10  0.42600 0.900    2       3    0.01500    2   0.035   7.480      y       3       2  0.0100     1
+ lipu       5   12  0.42600 0.900    2       3    0.01500    4   0.035   1.390      n       0       2  0.0100     1
+ brar       6    1  0.94700 0.900    2       3    0.10000    20  0.020   1.000	    n       0       2  0.0000     0
+ vuoc       6    1  0.94700 0.900    2       1    0.17000    16  0.020   0.429      n       0       2  0.0000     0
+ spp1       7    1  0.94700 0.900    2       3    0.10000    2   0.020   0.429      n       0       2  0.0000     0
+ spp2       7    1  0.94700 0.900    2       3    0.10000    2   0.020   2.126      n       0       2  0.0000     0
+ pose       8   35  0.47400 0.900    2       3    0.2500     2   0.500   12.096     y       3       2  0.0100     1
+ koma       8    5  0.47400 0.900    2       3    0.2500     2   0.500    6.000     y       3       2  0.0100     1
+ bogr       9    0  0.47400 1.000    2       2    0.2500     25  0.605   12.096     y       3       1  0.0100     1
+ spcr       9   29  0.47400 0.900    2       3    0.2500     3   0.605    6.000     n       0       1  0.0100     1
+ gusa       10  10  0.73700 0.900    2       3    0.01000    2   0.106   12.126     n       0       2  0.0100     1
+ chvi       10  35  0.47400 0.900    2 	     2 	  0.02000    2   0.986   19.726     n       0       2  0.0100     1
+
+
+[end]  # this marks the end of the species-specific parameters above
+
+# ===============================================================================
+# Additional parameters for annuals-only establishment.
+#
+# name = name as found in previous table.  must be exactly the same.
+# viable = max years seed viability.  sets seedprod array size.
+# xdecay = decay exponent.  indivs established = SUM(1/seed_age^xdecay)
+#
+# name     viable xdecay 
+ vuoc        10    1.00
+ brar        10    1.00
+ cryp        10    1.00
+ trdu        10    1.00
+ amre        10    1.00
+ chen        10    1.00
+ spp1        10    1.00
+ spp2        10    1.00
+
+[end]  # end of additional annuals-only parameters.
+
+# ===============================================================================
+# Species-specific probabilities of vegetative propagation for
+# various mortality types.  In C&L 1990, the probabilities were the same
+# for all clonal species, however, the program design makes it easy to provide
+# species-level control.  If the species is not clonal, the numbers are ignored,
+# which makes it easy to just cut and paste.
+
+# name = 4 char name exactly as above (although order is not important)
+# vprop1 = probability if insufficient resources
+# vprop2 = probability if slow growth
+# vprop3 = probability if intrinsic mortality
+# vprop4 = probability if disturbance
+#
+# name     vprop1 vprop2 vprop3 vprop4
+ artr     0.7500 0.9000 0.9000 0.9000
+ trdu     0.7500 0.9000 0.9000 0.9000
+ cryp     0.7500 0.9000 0.9000 0.9000
+ amre     0.7500 0.9000 0.9000 0.9000
+ chen     0.7500 0.9000 0.9000 0.9000
+ acmi     0.7500 0.9000 0.9000 0.9000
+ phho     0.7500 0.9000 0.9000 0.9000
+ arfr     0.7500 0.9000 0.9000 0.9000
+ lipu     0.7500 0.9000 0.9000 0.9000
+ brar     0.7500 0.9000 0.9000 0.9000
+ vuoc     0.7500 0.9000 0.9000 0.9000
+ spp1     0.7500 0.9000 0.9000 0.9000
+ spp2     0.7500 0.9000 0.9000 0.9000
+ pose     0.7500 0.9000 0.9000 0.9000
+ koma     0.7500 0.9000 0.9000 0.9000
+ bogr     0.7500 0.9000 0.9000 0.9000
+ spcr     0.7500 0.9000 0.9000 0.9000
+ gusa     0.7500 0.9000 0.9000 0.9000
+ chvi     0.7500 0.9000 0.9000 0.9000
+
+[end]  # this marks the end of the veg-prop parameters
+
+# ===============================================================================
+# Species-specific input for seed dispersal.
+# Seed dispersal based on Coffin & Lauenroth 1989 paper
+# NOTE: Seed dispersal requires running with gridded option.
+#
+# name = 4 char name exactly as above (although order is not important)
+# dispersal = flag to turn seed dispersal on/off for this species(0 is off, 1 is on)
+# param1 = % of maximum biomass required for an individual to produce seeds
+# PPTdry = ppt of a dry year (in mm)
+# PPTwet = ppt of a wet year (in mm)
+# Pmin = probability of producing seeds in a dry year
+# Pmax = probability of producing seeds in a wet year
+# H = the average release height of the inflorescences (cm) 
+# VT = the average sinking velocity of the seeds (cm/sec)
+#
+# name 	dispersal	param1	PPTdry	PPTwet	Pmin	Pmax	H	VT
+ artr	1		0.5	105	520	0.01	0.55	30.0	100.0 
+ trdu 	1		0.5	105	520	0.01	0.55	30.0	100.0 
+ cryp 	1		0.5	105	520	0.01	0.55	30.0	100.0 
+ amre 	1		0.5	105	520	0.01	0.55	30.0	100.0 
+ chen 	1		0.5	105	520	0.01	0.55	30.0	100.0 
+ acmi 	1		0.5	105	520	0.01	0.55	30.0	100.0 
+ phho 	1		0.5	105	520	0.01	0.55	30.0	100.0 
+ arfr 	1		0.5	105	520	0.01	0.55	30.0	100.0 
+ lipu 	1		0.5	105	520	0.01	0.55	30.0	100.0 
+ brar 	1		0.5	105	520	0.01	0.55	30.0	100.0 
+ vuoc 	1		0.5	105	520	0.01	0.55	30.0	100.0 
+ spp1 	1		0.5	105	520	0.01	0.55	30.0	100.0 
+ spp2 	1		0.5	105	520	0.01	0.55	30.0	100.0 
+ pose 	1		0.5	105	520	0.01	0.55	30.0	100.0 
+ koma 	1		0.5	105	520	0.01	0.55	30.0	100.0 
+ bogr 	1		0.5	105	520	0.01	0.55	30.0	100.0 
+ spcr 	1		0.5	105	520	0.01	0.55	30.0	100.0 
+ gusa 	1		0.5	105	520	0.01	0.55	30.0	100.0 
+ chvi 	1		0.5	105	520	0.01	0.55	30.0	100.0 
+
+[end]	# this marks the end of the seed-dispersal parameters
+