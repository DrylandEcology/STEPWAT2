CC  	=	gcc
CXX   = g++

CFLAGS = \
	-std=c99 \
	-DSQLITE_OMIT_LOAD_EXTENSION \
	-DSQLITE_THREADSAFE=0 \
	-DSQLITE_WITHOUT_ZONEMALLOC \
	-DSTEPWAT \
	-g \
	-O0 \
	-pthread \
	-Wcast-align \
	-Wformat \
	-Wimplicit \
	-Wmissing-prototypes \
	-Wredundant-decls \
	-Wstrict-prototypes \
	-Wunused

sw2 = SOILWAT2
lib_sw2 = lib$(sw2).a
path_sw2 = sw_src

INC_DIRS = \
	-I. \
	-Isqlite-amalgamation \
	-I$(path_sw2)/googletest/googletest \
	-I$(path_sw2)/googletest/googletest/include \
	-Itest

sources_core = \
	sqlite-amalgamation/sqlite3.c \
	ST_environs.c \
	ST_grid.c \
	ST_indivs.c \
	ST_main.c \
	ST_mortality.c \
	ST_output.c \
	ST_params.c \
	ST_resgroups.c \
	ST_species.c \
	ST_sql.c \
	ST_stats.c \
<<<<<<< HEAD
	sw_src/filefuncs.c \
	sw_src/generic.c \
	sw_src/mymemory.c \
	sw_src/pcg/pcg_basic.c \
	sw_src/rands.c \
	sw_src/SW_Carbon.c \
	sw_src/SW_Control.c \
	sw_src/SW_Files.c \
	sw_src/SW_Flow.c \
	sw_src/SW_Flow_lib.c \
	sw_src/SW_Flow_lib_PET.c \
	sw_src/SW_Markov.c \
	sw_src/SW_Model.c \
	sw_src/SW_Output.c \
	sw_src/SW_Output_get_functions.c \
	sw_src/SW_Output_outarray.c \
	sw_src/SW_Output_outtext.c \
	sw_src/SW_Site.c \
	sw_src/SW_Sky.c \
	sw_src/SW_SoilWater.c \
	sw_src/SW_VegEstab.c \
	sw_src/SW_VegProd.c \
	sw_src/SW_Weather.c \
	sw_src/Times.c \
=======
>>>>>>> f5b64f24
	sxw.c \
	sxw_environs.c \
	sxw_resource.c \
	sxw_soilwat.c \
	sxw_sql.c \
	ST_initialization.c \
	ST_progressBar.c \
	ST_seedDispersal.c

sources_test = \
	$(path_sw2)/googletest/googletest/src/gtest-all.cc \
	$(path_sw2)/googletest/googletest/src/gtest_main.cc \
	test/test_ST_mortality.cc

sw2_sources = \
	SW_Output_outarray.c \
	SW_Output_outtext.c


objects_core = $(sources_core:%.c=obj/%.o)
objects_core_test = $(sources_core:%.c=obj/%_TEST.o)
objects_test = $(sources_test:%.cc=obj/%.o)


sw_LDFLAGS = $(LDFLAGS) -L. -L$(path_sw2)
sw_LDLIBS = -l$(sw2) $(LDLIBS) -lm



all: $(path_sw2)/$(lib_sw2) stepwat stepwat_test

$(path_sw2)/$(lib_sw2):
	@(cd $(path_sw2) && $(MAKE) $(lib_sw2) \
		CC="$(CC)" CPPFLAGS="$(CPPFLAGS)" CFLAGS="$(CFLAGS)" AR="$(AR)" \
		sw_sources="$(sw2_sources)")

stepwat: $(path_sw2)/$(lib_sw2) $(objects_core)
	$(CC) $(objects_core) $(CFLAGS) $(CPPFLAGS) $(sw_LDLIBS) $(sw_LDFLAGS) -o stepwat
	-@cp stepwat testing.sagebrush.master
	-@cp stepwat testing.sagebrush.master/Stepwat_Inputs

stepwat_test: $(path_sw2)/$(lib_sw2) $(objects_core_test) $(objects_test)
	$(CXX) $(objects_core_test) $(objects_test) $(CFLAGS) $(CPPFLAGS) $(sw_LDLIBS) $(sw_LDFLAGS) -o stepwat_test

obj/%.o: %.c
	$(CC) $(CFLAGS) $(CPPFLAGS) $(INC_DIRS) -c $< -o $@

obj/%.o: %.cc
	$(CXX) $(CFLAGS) $(CPPFLAGS) $(INC_DIRS) -std=gnu++11 -c $< -o $@

obj/%_TEST.o: %.c
	$(CC) $(CFLAGS) $(CPPFLAGS) $(INC_DIRS) -DSTDEBUG -c $< -o $@

.PHONY: run_tests
run_tests: stepwat_test
	./stepwat_test

.PHONY: bint_testing_nongridded
bint_testing_nongridded: stepwat
	testing.sagebrush.master/Stepwat_Inputs/stepwat -d testing.sagebrush.master/Stepwat_Inputs -f files.in -o -i

.PHONY: bint_testing_gridded
bint_testing_gridded: stepwat
	testing.sagebrush.master/stepwat -d testing.sagebrush.master -f files.in -g

.PHONY: cleanall
cleanall: clean output_clean

.PHONY: clean
clean: cleanobjs cleanbin documentation_clean

.PHONY: cleanobjs
cleanobjs:
	-@find . -type f -name '*.o' -delete
	-@$(RM) -f $(path_sw2)/$(lib_sw2)

.PHONY: cleanbin
cleanbin:
	-@rm -f stepwat
	-@rm -f stepwat_test
	-@rm -f testing.sagebrush.master/stepwat
	-@rm -f testing.sagebrush.master/Stepwat_Inputs/stepwat

.PHONY: output_clean
output_clean:
	-@rm -rf testing.sagebrush.master/Output/*
	-@rm -rf testing.sagebrush.master/Stepwat_Inputs/Output/*

.PHONY : documentation_clean
documentation_clean :
		@rm -rf Documentation/html

.PHONY : documentation
documentation:
		@doxygen doxyfile
		@if open Documentation/html/index.html; \
		  then echo "Success"; \
		  else if echo "Open failed. Attempting fallback method." && xdg-open Documentation/html/index.html; \
		    then echo "Success"; \
		    else echo "Failed to open documentation"; \
		  fi; \
		fi<|MERGE_RESOLUTION|>--- conflicted
+++ resolved
@@ -42,33 +42,6 @@
 	ST_species.c \
 	ST_sql.c \
 	ST_stats.c \
-<<<<<<< HEAD
-	sw_src/filefuncs.c \
-	sw_src/generic.c \
-	sw_src/mymemory.c \
-	sw_src/pcg/pcg_basic.c \
-	sw_src/rands.c \
-	sw_src/SW_Carbon.c \
-	sw_src/SW_Control.c \
-	sw_src/SW_Files.c \
-	sw_src/SW_Flow.c \
-	sw_src/SW_Flow_lib.c \
-	sw_src/SW_Flow_lib_PET.c \
-	sw_src/SW_Markov.c \
-	sw_src/SW_Model.c \
-	sw_src/SW_Output.c \
-	sw_src/SW_Output_get_functions.c \
-	sw_src/SW_Output_outarray.c \
-	sw_src/SW_Output_outtext.c \
-	sw_src/SW_Site.c \
-	sw_src/SW_Sky.c \
-	sw_src/SW_SoilWater.c \
-	sw_src/SW_VegEstab.c \
-	sw_src/SW_VegProd.c \
-	sw_src/SW_Weather.c \
-	sw_src/Times.c \
-=======
->>>>>>> f5b64f24
 	sxw.c \
 	sxw_environs.c \
 	sxw_resource.c \
