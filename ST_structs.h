/********************************************************/
/********************************************************/
/*  Source file: ST_structs.h
 *  Type: header
 *  Application: STEPPE - plant community dynamics simulator
 *  Purpose: This is the most interesting header file where
 *           all of the "objects" are defined as structures.
 *           You can think of this as the object dictionary
 *           insofar as you would want to have this file
 *           handy to refer to when perusing the code.
 *  History
 *  History:
 *     6/15/2000 -- INITIAL CODING - cwb
 *     4-Nov-03 (cwb) Added code to handle annuals.
 *        Annuals are different because they complete all the
 *        dynamics of their life cycle in a single time step. Thus the
 *        mechanism for establishing and growing individuals and
 *        associated variables must be different from perennials. For
 *        example, there are no clonal annuals, no multi-year variables
 *        (eg max_slow), annualized probability of mortality, etc.
 *        Basically, the number of individuals is determined by the
 *        available resources and a seedbank mechanism, and the growth
 *        rate is simply the proportion of max size (1.0) each indiv
 *        can achieve in the current year, computed by maxbio * irate /
 *        PR. And of course they all die at the end of the time step.
 *
 *        The method of establishing annuals is based on the number of
 *        viable seeds produced in the previous year and in all years
 *        previous up to some limit of age-related viability (eg 10
 *        years).  Production of viable seeds is related to this year's
 *        resource availability for the group (recall PR is inverse of
 *        resource availability). Viability decreases with age
 *        (=1/age), so an array is kept with the last X year's seed
 *        production.  Maximum possible establishment is the sum of the
          past years' production, weighted by 1/(seed_age^xdecay). */
/********************************************************/
/********************************************************/


#ifndef STEPPE_STRUCT_DEF
#define STEPPE_STRUCT_DEF

#include "generic.h"

/**
 * \brief Holds information on perenial plant individuals. 
 * 
 * An individual is one plant specimen. Most of the code associated with this
 * struct is found in \ref ST_indivs.c.
 * 
 * \sa indiv_ann_st
 */
struct indiv_st {
      /** \brief unique identifier for each individual. */
  IntUS id,
      /** \brief age in years of this individual. */
  	  age,
      /** \brief millimeters of extra resources. */
      mm_extra_res,
      /** \brief number of years this individual has slow growth */
      slow_yrs,
      /** \brief Species[indv->myspecies] is the species this individual belongs to.
       * \sa Species  */
      myspecies,
      /** \brief num yrs pr > 1 (stretched resources) */
      yrs_neg_pr;
      /** \brief What killed this individual.
       * \sa MortalityType */
  MortalityType killedby;
      /** \brief only for clonal plants, means veggrow possible. */
  Bool killed;
      /** \brief Size relative to a full-sized individual. */
  RealF relsize,
       /** \brief Previous year's relsize. Used for proportional recovery calculation.
        * \sa proportion_Recovery() */
       prv_yr_relsize,
       /** \brief proportion of total group relsize belonging to this individual. */
       grp_res_prop,
       /** \brief resources required, biomass of the individual. 
        * \sa rgroup_ResPartIndiv */
       res_required,
       /** \brief Resources available. */
       res_avail,
       /** \brief Resources applied to superficial growth. */
       res_extra,
       /** \brief Ratio of resources required to amount available. */
       pr,
       /** \brief Actual growth rate .
        * \sa rgroup_Grow() */
       growthrate,
       /** \brief biomass the plant gained this year excluding superfluous biomass. Used for grazing. 
        * \sa grazing_EndOfYear() */
       normal_growth,
       /** \brief set when killed; 0 if not clonal.
        * \sa indiv_Kill_Partial() */
       prob_veggrow;
       /** \brief Allows for a doubly-linked list of individuals. Implemented in \ref Species.
        * \sa Species */
  struct indiv_st *Next, 
       /** \brief Allows for a doubly-linked list of individuals. Implemented in \ref Species.
        * \sa Species */
                  *Prev;
};

/** 
 * \brief Holds information on annual plant individuals.
 * 
 * An individual is one plant specimen. Most of the code associated with this
 * struct is found in ST_indivs.c.
 * 
 * \sa indiv_st
 */
struct indiv_ann_st {
      /** \brief millimeters of extra resources. */
  IntUS mm_extra_res,
      /** \brief Species[indv->myspecies] is the species this individual belongs to.
       * \sa Species  */
      myspecies;
      /** \brief Size relative to a full-sized individual. */
  RealF relsize,
       /** \brief proportion of total group relsize belonging to this individual. */
       grp_res_prop,
       /** \brief resources required, biomass of the individual. 
        * \sa rgroup_ResPartIndiv */
       res_required,
       /** \brief Resources available. */
       res_avail,
       /** \brief Resources applied to superficial growth. */
       res_extra,
       /** \brief Ratio of resources required to amt available. */
       pr,
       /** \brief Actual growth rate .
        * \sa rgroup_Grow() */
       growthrate;
        /** \brief Allows for a doubly-linked list of individuals. Implemented in Species.
         * \sa Species */
  struct indiv_ann_st *Next, 
        /** \brief Allows for a doubly-linked list of individuals. Implemented in Species.
         * \sa Species */
                  *Prev;
};

/** 
 * \brief Holds all species-specific information.
 * 
 * This struct contains constants and variables that differ between
 * species. Species is a global array of these structs.
 * 
 * \sa Species
 */
struct species_st {

  /**** Quantities that can change during model runs *****/

      /** \brief Number of individuals established (growing) */
  SppIndex est_count;
      /** \brief Pointer to array of individuals killed, indexed by age at death. */
  IntUS *kills,
      /** \brief Number of individuals established in current iteration. */
        estabs,
      /** \brief Specific to annuals. Array of seeds produced indexed by year. 
       * \sa ST_seedDispersal.c */
        *seedprod,
      /** \brief not sure what this does yet.
       * \sa ST_seedDispersal.c */
         seedbank,
<<<<<<< HEAD
      /** \brief not sure what this does yet.
       * \sa ST_seedDispersal.c */
         pseed;
      /** \brief relsize from the previous year, used for annual establishment. 
       * \sa rgroup_Establish() */
  RealF lastyear_relsize,
      /** \brief Amount of superfluous growth from extra resources. */
        extragrowth,
      /** \brief Probability that this species received seeds this year. */
	      received_prob,
      /** \brief Alpha parameter for random number draw from beta distribution in establishment of annual species. 
       * \sa _add_annuals() */
        alpha,
      /** \brief Beta parameter for random number draw from beta distribution in establishment of annual species.
       * \sa _add_annuals() */
        beta;
      /** \brief Variance parameter of the beta distribution for establishment. */
  float var;
      /** \brief Head of a doubly-linked list of all individuals of this species. 
       * \sa indiv_st*/
  struct indiv_st *IndvHead;
      /** \brief Seed dispersal only- whether to allow growth for the current year.
       * \sa ST_seedDispersal.c */
  Bool allow_growth,
      /** \brief Whether seeds where produced/received and germinated this year. 
       * \sa ST_seedDispersal.c */
	     sd_sgerm;
=======
         pseed;       /* average number of seeds produced by annual species per 1g of biomass, per 1m^2 and per year (internally re-calculated as seeds per 1 g biomass per plot and per year) */
  RealF lastyear_relsize,    /* relsize from the previous year, used for annual establishment */
        extragrowth,   /* amt of superfluous growth from extra resources */
	received_prob,	//the chance that this species received seeds this year... only applicable if using seed dispersal and gridded option
        alpha,         /* species-specific alpha parameter used for random number draw from beta distribution in establishment of annual species */
        beta;           /* species-specific beta parameter used for random number draw from beta distribution in establishment of annual species */
  float       var;    /* the variance parameter of the beta distribution for establishment..*/
  struct indiv_st *IndvHead;    /* facility for linked list 8/3/01; top of list */
  Bool allow_growth, //whether to allow growth this year... only applicable if using seed dispersal and gridded option
	sd_sgerm;	//whether seeds where produced/received and germinated this year... only applicable if using seed dispersal and gridded option
>>>>>>> d075207c

  /**** Quantities that DO NOT change during model runs *****/

      /** \brief 4-letter code (plus \0) for genus and species. */
  char* name;
      /** \brief Max age of mature plant. Also used to determine annual species. */
  IntUS max_age,
      /** \brief Annuals: max years of viability of seeds. */
        viable_yrs,
      /** \brief Max seedlings that can establish in 1 year. */
        max_seed_estab,
      /** \brief Max vegetative regrowth units, for example tillers. */
        max_vegunits,
      /** \brief Years slow growth is allowed before mortality. */
        max_slow,
      /** \brief Index of this species in the Species variable.
       * \sa Species */
        sp_num,
      /** \brief Resource group that this species belongs to. 
       * \sa RGroup */
        res_grp;
      /** \brief Max growth rate. Defined as intrin_rate * proportion. */
  RealF max_rate,
      /** \brief Intrinsic growth rate. */
        intrin_rate,
      /** \brief Starting size of a new individual of this species, relative to an adult plant. */
        relseedlingsize,
      /** \brief Starting biomass in grams of a new individual of this species. */
        seedling_biomass,
      /** \brief Biomass in grams of a mature individual. */
        mature_biomass,
      /** \brief Holds seedling establishment probability directly from inputs. 
       * \sa seedling_estab_prob */
        seedling_estab_prob_old,
      /** \brief Seedling establishment probability.
       * \sa seedling_estab_prob_old */
        seedling_estab_prob,
      /** \brief Annual mortality probability. This variable is currently unused. */
        ann_mort_prob,
      /** \brief Used in age-independent mortality.
       * \sa _age_independent() */
        cohort_surv,
      /** \brief Annuals-specific exponent for viability decay function. */
        exp_decay,
      /** \brief 1 value for each mortality type, if clonal*/
        prob_veggrow[4],
      /** \brief Seed dispersal parameter read from inputs.
       * \sa ST_seedDispersal.c */
  	    sd_Param1,
      /** \brief Seed dispersal parameter read from inputs.
       * \sa ST_seedDispersal.c */
  	    sd_PPTdry,
      /** \brief Seed dispersal parameter read from inputs.
       * \sa ST_seedDispersal.c */
	      sd_PPTwet,
      /** \brief Seed dispersal parameter read from inputs.
       * \sa ST_seedDispersal.c */
	      sd_Pmin,
      /** \brief Seed dispersal parameter read from inputs.
       * \sa ST_seedDispersal.c */
  	    sd_Pmax,
      /** \brief Seed dispersal parameter read from inputs.
       * \sa ST_seedDispersal.c */
	      sd_H,
      /** \brief Seed dispersal parameter read from inputs.
       * \sa ST_seedDispersal.c */
      	sd_VT;
      /** \brief Temperature class for this species.
       * \sa TempClass */
  TempClass tempclass;
      /** \brief Disturbance class for this species.
       * \sa DisturbClass */
  DisturbClass disturbclass;
      /** \brief TRUE if this species is clonal. */
  Bool isclonal,
      /** \brief TRUE if this species should respond to temperature. Not currently implemented. */
       use_temp_response,
      /** \brief If FALSE do not establish this species. */
       use_me,
      /** \brief TRUE if the user has requested seed dispersal for this species.
       * \sa ST_seedDispersal.c */
       use_dispersal;
};

/** 
 * \brief Contains all resource group-specific fields. 
 * 
 * Some fields are consant and some are variable, so be careful what you are modifying. 
 * RGroup is a global array of these structs used in STEPWAT2.
 * 
 * \sa RGroup 
 */
struct resourcegroup_st {

  /**** Quantities that can change during model runs *****/

      /** \brief individuals in group killed. Index by age at death. */
  IntUS *kills,
      /** \brief Total indivs in group established during current iteration. */
        estabs,
      /** \brief Treated as a Bool. If TRUE kill the group this year.
       * \sa killfreq
       * \sa mort_EndOfYear() */
        killyr,
      /** \brief Accumulator for consecutive years of low resources. */
        yrs_neg_pr,
      /** \brief Treated as a Bool. If TRUE there was a wildfire in the current year. 
       * \sa mort_EndOfYear() */
        wildfire,
      /** \brief Treated as a Bool. If TRUE there was a prescribed fire in the current year. 
       * \sa mort_EndOfYear() */
        prescribedfire,
      /** \brief Xxtra resources in millimeters */
        mm_extra_res;
      /** \brief Resources required for current biomass of resgroup. */
  RealF res_required,
      /** \brief Resources available adjusted to account for competition. */
        res_avail,
      /** \brief Resource applied to superficial growth. */
        res_extra,
      /** \brief Ratio of resources required to resources available */
        pr,
      /** \brief Fraction of the total biomass for this vegtype contributed by this resgroup.
       * \sa veg_prod_type */
        rgroupFractionOfVegTypeBiomass;
      /** \brief Number of species established in group. */
  SppIndex est_count,
      /** \brief Array of indexes of species established in this resgroup. 
       * \sa Species */
           *est_spp;
      /** \brief If TRUE this group is extirpated, no more regeneration. */
  Bool extirpated,
      /** \brief For annuals: If TRUE this group can regenerate. */
       regen_ok;

  /**** Quantities that DO NOT change during model runs *****/

<<<<<<< HEAD
      /** \brief Number of yers resources can be stretched without killing the group. */
  IntUS max_stretch,
      /** \brief Max number of species that can add new plants per year*/
        max_spp_estab,
      /** \brief Number of species in the group*/
        max_spp,
      /** \brief Longest lifespan in resgroup. Used to malloc kills[] */
        max_age,
      /** \brief Don't start trying to grow until this year. */
        startyr,
      /** \brief Start year for kill frequency. 
       * \sa killfreq */
	      killfreq_startyr,
      /** \brief Year in which group is extirpated. Setting to 0 turns off extirpation. */
        extirp,
      /** \brief Index number of this group in the RGroup array.
       * \sa RGroup */
        grp_num,
      /** \brief SOILWAT2 vegetation type:
       * STEPWAT2 inputs via "rgroup.in" are defined as: 1 for tree, 2 for shrub, 3 for grass, 4 for forb;
       * however, the inputs get translated by get_SW2_veg_index() to SOILWAT2 values immediately upon reading the inputs. 
       * \sa SW_Defines.h */
        veg_prod_type,
      /** \brief Perform grazing on this group at this frequency. */
		    grazingfrq,
      /** \brief Start year for grazing frequency.
       * \sa grazingfrq */
        grazingfreq_startyr;
      /** \brief Array of species indexes belonging to this group.
       * \sa Species */
  SppIndex *species;
      /** \brief Minimum resources required by this group, defined in inputs. */
  RealF min_res_req,
      /** \brief Number of mature plants allowed per plot. */
        max_density,
      /** \brief Max plants per meter squared.
       * \sa max_density */
        max_per_sqm,
      /** \brief Max biomass of group. */
        max_bmass,
      /** \brief Kill group at this frequency.
       * Values < 1 result in probablistic fires
       * values > 1 result in fires ever killfreq years. 
       * \sa mort_EndOfYear() */
        killfreq,
      /** \brief Cheatgrass biomass (g/m2) that triggers potential ignition of a wildfire.
       * If ignition == 0 wildfire is turned off. 
       * \sa mort_EndOfYear() */
        ignition,
      /** \brief Intercept of the cheatgrass biomass-wildfire probability relationship. */
        cheatgrass_coefficient,
      /** \brief Slope of the cheatgrass biomass-wildfire probability relationship. */	
        wild_fire_slope,
      /** \brief Ephemeral growth. Used to calculate superficial growth when precipitation is high. */
        xgrow,
      /** \brief Growthrate that triggers mortality. Defined in inputs. */
        slowrate,
      /** \brief Space equation: slope for wet/dry/normal years */
        ppt_slope[3],
      /** \brief Space equation: intercept for wet/dry/normal years*/
        ppt_intcpt[3],
      /** \brief Proportion of group killed. */
		    proportion_killed,
      /** \brief Proportion recovery after killing year */
		    proportion_recovered,
      /** \brief Proportion of biomass removed during grazing year.
       * \sa grazingfrq */
        proportion_grazing;
      /** \brief TRUE if this group is comprised of succulents. */
=======
  IntUS max_stretch,    /* num yrs resources can be stretched w/o killing*/
        max_spp_estab,  /* max # species that can add new plants per year*/
        max_spp,        /* number of species in the group*/
        max_age,        /* longest lifespan in group. used to malloc kills[] */
        startyr,        /* don't start trying to grow until this year */
	killfreq_startyr,/* start year for kill frequency*/

        extirp,         /* year in which group is extirpated (0==ignore) */
        grp_num,        /* index number of this group */
        veg_prod_type, /* type of SOILWAT2 vegetation type:
          STEPWAT2 inputs via "rgroup.in" are defined as: 1 for tree, 2 for shrub, 3 for grass, 4 for forb;
          however, the inputs get translated by get_SW2_veg_index() to SOILWAT2 values immediately upon reading the inputs (see SW_Defines.h) */
		grazingfrq,     /* grazing effect on group at this frequency: <1=prob, >1=# years */
        grazingfreq_startyr;/* start year for grazing frequency*/
  SppIndex *species; /*list of spp belonging to this grp*/
  RealF space,  /* input from table */
        min_res_req,  /* input space from table, rescaled if one or more rgroups is not established */ 
        max_density,  /* number of mature plants per plot allowed */
        max_per_sqm,  /* density of mature plants in units of plants / m^2 */
        max_bmass,    /* sum of mature biomass for all species in group */
        killfreq,       /* kill group at this frequency: <1=prob, >1=# years */
        ignition,       /* cheatgrass biomass (g/m2) that triggers potential ignition of a wildfire */
        cheatgrass_coefficient,   /* intercept of the cheatgrass biomass-wildfire probability relationship */
        wild_fire_slope,  /* slope of the cheatgrass biomass-wildfire probability relationship */	
        xgrow,        /* ephemeral growth = mm extra ppt * xgrow */
        slowrate,     /* user-defined growthrate that triggers mortality */
        ppt_slope[3], /* res. space eqn: slope for wet/dry/norm yrs*/
        ppt_intcpt[3],/* res. space eqn: intercept for "" ""*/
		proportion_killed,      /* proportion killing  */
		proportion_recovered,   /* proportion recovery after killing year */
        proportion_grazing;     /* proportion grazing on grazing year */
>>>>>>> d075207c
  Bool succulent,
      /** \brief IF TRUE this group responds to other group's unused resources. */
       use_extra_res,
      /** \brief If FALSE establish no species of this group. */
       use_me,
      /** \brief If TRUE use age-independent and slowgrowth mortality. */
       use_mort,
      /** \brief Establish this group every year if TRUE. */
       est_annually;
      /** \brief Rooting depth class.
       * \sa DepthClass */
  DepthClass depth;
      /** \brief name of this group, specified in inputs. */
  char *name;
};

/** 
 * \brief Succulent specific constants read from or derived from inputs.
 * 
 * A global instance of this struct is Succulent.
 * 
 * \sa Succulent.
 */
struct succulent_st {
      /** \brief Growth modifier parameters for succulents (eqn 10). */
  RealF growth[2],
      /** \brief Mortality modifier parameters for succulents (eqn 16). */
        mort[2],
      /** \brief If not killed, reduce by eqn 10. */
        reduction,
      /** \brief Calculated from eqn 16. */
        prob_death;
};

/**
 * \brief Contains variables used in generating the environment.
 * 
 * This struct is instanciated by the global variable Env.
 * 
 * \sa Env_Generate()
 */
struct environs_st {
      /** \brief Is this site wet, dry, or normal?.
       * \sa PPTClass */
  PPTClass wet_dry;
      /** \brief Precipitation for the year in millimeters. */
  IntS ppt,
      /** \brief Precipitation for the previous (last) year in millimeters. */
       lyppt,
      /** \brief Precipitation during the growing season in millimeters. */
       gsppt;
      /** \brief Average daily temp for the year in celsius. */
  RealF temp,
      /** \brief Amount to reduce growth by temperature.
       * (eqns 12,13), one for each tempclass. */
       temp_reduction[2];
};

/**
 * \brief Contains variables used in generating the plot.
 * 
 * plot_st is instanciated by the global variable Plot.
 * 
 * \sa Plot
 */
struct plot_st {
  /** \brief Type of disturbance.
   * \sa DisturbanceEvent */
  DisturbEvent disturbance;
  /** \brief If TRUE fecal pats can be removed. */
  Bool pat_removed;
  /** \brief Years remaining before recolonization (ie, new establishments) can begin again.
   * Otherwise, if disturbance is fecalpat, number of years it has been ongoing. Set to 0
   * when the disturbance effect is expired. */
  IntUS disturbed;
};

/**
 * \brief Stores precipitation information.
 * 
 * Used inside the globals_st struct.
 * 
 * \sa globals_st
 */
struct ppt_st {
      /** \brief Average precipitation. */
  RealF avg,
      /** \brief Standard deviation of precipitation. */
       std;
      /** \brief Minimum precipitation. */
  IntUS  min,
      /** \brief Maximum precipitation. */
       max,
      /** \brief Number of dry days. */
       dry,
      /** \brief Number of wet days. */
       wet;
};

/**
 * \brief Stores temperature information.
 * 
 * Used in the globals_st struct.
 * 
 * \sa globals_st
 */
struct temp_st {
  RealF avg,
        std,
        min,
        max,
        gstemp;
};

/** 
 * \brief Fecal pat information.
 * 
 * Used in the globals_st struct.
 * 
 * \sa globals_st
 */
struct fecalpats_st {
      /** \brief If TRUE fecal pats will be used. */
  Bool use;
      /** \brief Between 0 and 1. How often pats occur. */
  RealF occur,
      /** \brief Between 0 and 1. How likely pats are removed. */
        removal,
      /** \brief 1 elem. for slope and intercept. */
        recol[2];
};

/**
 * \brief Ant mound information.
 * 
 * Used in the globals_st struct.
 * 
 * \sa globals_st
 */
struct antmounds_st {
      /** \brief If TRUE ant mounds will be used. */ 
  Bool use;
      /** \brief The probability of ant mound occurance. Between 0 and 1. */
  RealF occur;
      /** \brief The minimum number of ant mounds to generate in a year. */
  IntUS minyr,
      /** \brief The maximum number of ant mounds to generate in a year. */
       maxyr;
};

/**
 * \brief Holds information on animal burrows.
 * 
 * Used in the globals_st struct.
 * 
 * \sa globals_st
 */
struct burrows_st {
  /** \brief If TRUE burrows will be used. */
  Bool use;
  /** \brief Value between 0 and 1. The probability that a burrow will occur. */
  RealF occur;
  /** \brief Minimum number of burrows in a year. */
  IntUS minyr;
};

/**
 * \brief Stores file names for output.
 * 
 * The struct contains the name of the yearly and summary output files.
 * Used in the globals_st struct.
 * 
 * \sa globals_st
 */
struct outfiles_st {
      /** \brief File handle for yearly output. */
  FILE *fp_year,
      /**\brief File handle for averages output. */
       *fp_sumry;
      /** \brief max width of outfile suffix if printing yearly. */
  IntUS suffixwidth;
};

/**
 * \brief Stores global information that is independent of any species or group.
 * 
 * globals_st deals mainly with structural variables like year and iteration. It also
 * contains information on file names, precipitation, temperature, mounds, pats and burrows.
 * This struct is instanciated by the global variable Globals.
 * 
 * \sa Globals
 */
struct globals_st {
  /** \brief Precipitation constants. \sa ppt_st */
  struct ppt_st ppt;
  /** \brief Temperature constants. \sa temp_st */
  struct temp_st temp;
  /** \brief Fecal pat constants. \sa fecalpats_st */
  struct fecalpats_st pat;
  /** \brief Ant mound constants. \sa antmounds_st */
  struct antmounds_st mound;
  /** \brief Animal burrow constants. \sa burrows_st */
  struct burrows_st burrow;

      /** \brief Size of the plot in square meters */
  RealF plotsize,
      /** \brief Proportion of ppt during growing season. */
        gsppt_prop,
      /** \brief Three parameters for Warm/Cool growth modifiers. */
        tempparm[2][3];
      /** \brief Number of years to run the model. */
  IntUS runModelYears,
      /** \brief Oldest plant; same as runModelYears for now. \sa runModelYears. */
      Max_Age,
      /** \brief The year that the simulation is currently in. */
      currYear,
      /** \brief Number of iterations to run the simulation. */
      runModelIterations,
      /** \brief The iteration that the simulation is currently in. */
      currIter,
      /** \brief Number of groups defined. */
      grpCount,
      /** \brief Number of species defined*/
      sppCount,
      /** \brief Number of years for which transpiration data is kept. \sa _transp_contribution_by_group() */
      transp_window,
      /** \brief Number of cells to use in Grid, only applicable if gridded mode is being used. */
      nCells;
      /** \brief Random seed from input file. Used to seed the PCG32 RNGs. */
  IntL randseed;
      /** \brief Maximum resource groups allowed. */
  size_t max_rgroups,
      /** \brief Maximum resource group name length. */
         max_groupnamelen,
      /** \brief Maximum species allowed per resource group. */
         max_spp_per_grp,
      /** \brief Maximum individuals allowed per species. */
         max_indivs_per_spp,
      /** \brief Maximum species name length. */
         max_speciesnamelen;

                    /** \brief Output file names for bmass files. */
  struct outfiles_st bmass, 
                    /** \brief Output file names for mort files. */
                     mort;
};

/**
 * \brief Flags for what biomass files we would like output.
 * 
 * These flags are specified in inputs and used heavily in ST_stats.c.
 * They are instanciated globally by BmassFlags.
 * 
 * \sa BmassFlags
 */
struct bmassflags_st {
      /** \brief If FALSE print no biomass output. */
  Bool summary,
      /** \brief If TRUE print biomass output for each year of the simulation. */
       yearly,
      /** \brief If TRUE the output files need a header. */
       header,
      /** \brief If TRUE the output files will contain a year column. */
       yr,
      /** \brief If TRUE Output disturbance information. */
       dist,
      /** \brief If TRUE Output precipitation information. */
       ppt,
      /** \brief If TRUE Output precipitation class information. */
       pclass,
      /** \brief If TRUE output the yearly average temperature. */
       tmp,
      /** \brief If TRUE output the grou biomasses. */
       grpb,
      /** \brief If TRUE output relsize. */
       pr,
      /** \brief If TRUE output biomass. */
       size,
      /** \brief If TRUE output species information. */
       sppb,
      /** \brief Print total wild fire count across all iterations. */
       wildfire,
      /** \brief Print prescribed fire count across all the iterations */
       prescribedfire,
      /** \brief print individual information like number of establishments by year. */
       indv;
      /** \brief the character used to separate values in the output files. */
  char sep;
};

/**
 * \brief Defines which mortality output files we would like, and what they should contain.
 * 
 * These flags, all from inputs, determine how many files should be printed as well as what 
 * the columns should contain. This struct is instanciated by the global variable MortFlags.
 * 
 * \sa MortFlags
 */
struct mortflags_st {
      /** \brief If FALSE print no mortality output. */
  Bool summary,
      /** \brief Print individual yearly data as well as a summary. */
       yearly,
      /** \brief Print a header line of names in each file. */
       header,
      /** \brief Print mortality data for each group. */
       group,
      /** \brief Print mortality data for each species. */
       species;
      /** \brief The separator between values in the output files. */
  char sep;
};




#endif<|MERGE_RESOLUTION|>--- conflicted
+++ resolved
@@ -164,9 +164,8 @@
       /** \brief not sure what this does yet.
        * \sa ST_seedDispersal.c */
          seedbank,
-<<<<<<< HEAD
-      /** \brief not sure what this does yet.
-       * \sa ST_seedDispersal.c */
+      /** \brief Average number of seeds produced by annual species per 1g of biomass, per 1m^2 and per year.
+       * internally re-calculated as seeds per 1 g biomass per plot and per year. */
          pseed;
       /** \brief relsize from the previous year, used for annual establishment. 
        * \sa rgroup_Establish() */
@@ -192,18 +191,6 @@
       /** \brief Whether seeds where produced/received and germinated this year. 
        * \sa ST_seedDispersal.c */
 	     sd_sgerm;
-=======
-         pseed;       /* average number of seeds produced by annual species per 1g of biomass, per 1m^2 and per year (internally re-calculated as seeds per 1 g biomass per plot and per year) */
-  RealF lastyear_relsize,    /* relsize from the previous year, used for annual establishment */
-        extragrowth,   /* amt of superfluous growth from extra resources */
-	received_prob,	//the chance that this species received seeds this year... only applicable if using seed dispersal and gridded option
-        alpha,         /* species-specific alpha parameter used for random number draw from beta distribution in establishment of annual species */
-        beta;           /* species-specific beta parameter used for random number draw from beta distribution in establishment of annual species */
-  float       var;    /* the variance parameter of the beta distribution for establishment..*/
-  struct indiv_st *IndvHead;    /* facility for linked list 8/3/01; top of list */
-  Bool allow_growth, //whether to allow growth this year... only applicable if using seed dispersal and gridded option
-	sd_sgerm;	//whether seeds where produced/received and germinated this year... only applicable if using seed dispersal and gridded option
->>>>>>> d075207c
 
   /**** Quantities that DO NOT change during model runs *****/
 
@@ -304,7 +291,7 @@
   IntUS *kills,
       /** \brief Total indivs in group established during current iteration. */
         estabs,
-      /** \brief Treated as a Bool. If TRUE kill the group this year.
+      /** \brief If killyr equals the current year there will be a fire.
        * \sa killfreq
        * \sa mort_EndOfYear() */
         killyr,
@@ -341,7 +328,6 @@
 
   /**** Quantities that DO NOT change during model runs *****/
 
-<<<<<<< HEAD
       /** \brief Number of yers resources can be stretched without killing the group. */
   IntUS max_stretch,
       /** \brief Max number of species that can add new plants per year*/
@@ -365,21 +351,22 @@
        * however, the inputs get translated by get_SW2_veg_index() to SOILWAT2 values immediately upon reading the inputs. 
        * \sa SW_Defines.h */
         veg_prod_type,
-      /** \brief Perform grazing on this group at this frequency. */
-		    grazingfrq,
       /** \brief Start year for grazing frequency.
        * \sa grazingfrq */
         grazingfreq_startyr;
       /** \brief Array of species indexes belonging to this group.
        * \sa Species */
   SppIndex *species;
-      /** \brief Minimum resources required by this group, defined in inputs. */
-  RealF min_res_req,
+      /** \brief Input from table. */
+  RealF space,
+      /** \brief input space from table, rescaled if one or more rgroups is not established. */ 
+        min_res_req,
+      /** \brief density of mature plants in units of plants / m^2 */
+        max_per_sqm,
+      /** \brief Perform grazing on this group at this frequency. */
+		    grazingfrq,
       /** \brief Number of mature plants allowed per plot. */
         max_density,
-      /** \brief Max plants per meter squared.
-       * \sa max_density */
-        max_per_sqm,
       /** \brief Max biomass of group. */
         max_bmass,
       /** \brief Kill group at this frequency.
@@ -411,39 +398,6 @@
        * \sa grazingfrq */
         proportion_grazing;
       /** \brief TRUE if this group is comprised of succulents. */
-=======
-  IntUS max_stretch,    /* num yrs resources can be stretched w/o killing*/
-        max_spp_estab,  /* max # species that can add new plants per year*/
-        max_spp,        /* number of species in the group*/
-        max_age,        /* longest lifespan in group. used to malloc kills[] */
-        startyr,        /* don't start trying to grow until this year */
-	killfreq_startyr,/* start year for kill frequency*/
-
-        extirp,         /* year in which group is extirpated (0==ignore) */
-        grp_num,        /* index number of this group */
-        veg_prod_type, /* type of SOILWAT2 vegetation type:
-          STEPWAT2 inputs via "rgroup.in" are defined as: 1 for tree, 2 for shrub, 3 for grass, 4 for forb;
-          however, the inputs get translated by get_SW2_veg_index() to SOILWAT2 values immediately upon reading the inputs (see SW_Defines.h) */
-		grazingfrq,     /* grazing effect on group at this frequency: <1=prob, >1=# years */
-        grazingfreq_startyr;/* start year for grazing frequency*/
-  SppIndex *species; /*list of spp belonging to this grp*/
-  RealF space,  /* input from table */
-        min_res_req,  /* input space from table, rescaled if one or more rgroups is not established */ 
-        max_density,  /* number of mature plants per plot allowed */
-        max_per_sqm,  /* density of mature plants in units of plants / m^2 */
-        max_bmass,    /* sum of mature biomass for all species in group */
-        killfreq,       /* kill group at this frequency: <1=prob, >1=# years */
-        ignition,       /* cheatgrass biomass (g/m2) that triggers potential ignition of a wildfire */
-        cheatgrass_coefficient,   /* intercept of the cheatgrass biomass-wildfire probability relationship */
-        wild_fire_slope,  /* slope of the cheatgrass biomass-wildfire probability relationship */	
-        xgrow,        /* ephemeral growth = mm extra ppt * xgrow */
-        slowrate,     /* user-defined growthrate that triggers mortality */
-        ppt_slope[3], /* res. space eqn: slope for wet/dry/norm yrs*/
-        ppt_intcpt[3],/* res. space eqn: intercept for "" ""*/
-		proportion_killed,      /* proportion killing  */
-		proportion_recovered,   /* proportion recovery after killing year */
-        proportion_grazing;     /* proportion grazing on grazing year */
->>>>>>> d075207c
   Bool succulent,
       /** \brief IF TRUE this group responds to other group's unused resources. */
        use_extra_res,
