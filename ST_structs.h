/********************************************************/
/********************************************************/
/*  Source file: ST_structs.h
 *  Type: header
 *  Application: STEPPE - plant community dynamics simulator
 *  Purpose: This is the most interesting header file where
 *           all of the "objects" are defined as structures.
 *           You can think of this as the object dictionary
 *           insofar as you would want to have this file
 *           handy to refer to when perusing the code.
 *  History
 *  History:
 *     6/15/2000 -- INITIAL CODING - cwb
 *     4-Nov-03 (cwb) Added code to handle annuals.
 *        Annuals are different because they complete all the
 *        dynamics of their life cycle in a single time step. Thus the
 *        mechanism for establishing and growing individuals and
 *        associated variables must be different from perennials. For
 *        example, there are no clonal annuals, no multi-year variables
 *        (eg max_slow), annualized probability of mortality, etc.
 *        Basically, the number of individuals is determined by the
 *        available resources and a seedbank mechanism, and the growth
 *        rate is simply the proportion of max size (1.0) each indiv
 *        can achieve in the current year, computed by maxbio * irate /
 *        PR. And of course they all die at the end of the time step.
 *
 *        The method of establishing annuals is based on the number of
 *        viable seeds produced in the previous year and in all years
 *        previous up to some limit of age-related viability (eg 10
 *        years).  Production of viable seeds is related to this year's
 *        resource availability for the group (recall PR is inverse of
 *        resource availability). Viability decreases with age
 *        (=1/age), so an array is kept with the last X year's seed
 *        production.  Maximum possible establishment is the sum of the
          past years' production, weighted by 1/(seed_age^xdecay). */
/********************************************************/
/********************************************************/


#ifndef STEPPE_STRUCT_DEF
#define STEPPE_STRUCT_DEF

#include "generic.h"

/* structure for indiv of perennial species */
struct indiv_st {
  IntUS id,
  	  age,
      mm_extra_res,
      slow_yrs,  /* number of years this individual has slow growth */
      myspecies,
      yrs_neg_pr;     /* num yrs pr > 1 (stretched resources) */
  MortalityType killedby;
  Bool killed;        /* only for clonal plants, means veggrow possible*/
  RealF relsize,      /* relative to full-sized individual -- 0-1.0) */
       prv_yr_relsize, /*previous year relsize relative to full-sized individual, saving before killing, used for proportional recovery calculation) */
       grp_res_prop,  /* prop'l contribution this indiv makes to group relsize */
       res_required, /* resources required, biomass of the individual */
       res_avail,    /* resource available */
       res_extra,    /* resource applied to superficial growth */
       pr,           /* ratio of resources required to amt available */
       growthrate,   /* actual growth rate*/
       normal_growth, /* biomass the plant gained this year excluding superfluous biomass. Used for grazing.*/
       prob_veggrow; /* set when killed; 0 if not clonal*/
  struct indiv_st *Next, *Prev;  /* facility for linked list 8/3/01 */
};

/* structure for indiv of annual species */
struct indiv_ann_st {
	 // (DLM) - 6/5/2013 - this struct was defined when I got steppe, but now that I've been analyzing the individuals file (and it's linked list) I don't actually see it being used anywhere... it seems like it's just a relic of some older version of steppe that was never removed.  Will leave it in the code for now though in case someone else knows.
  IntUS mm_extra_res,
      myspecies;
  RealF relsize,      /* relative to full-sized individual -- 0-1.0) */
       grp_res_prop,  /* prop'l contribution this indiv makes to group relsize */
       res_required, /* resources required, biomass of the individual */
       res_avail,    /* resource available */
       res_extra,    /* resource applied to superficial growth */
       pr,           /* ratio of resources required to amt available */
       growthrate;   /* actual growth rate*/
  struct indiv_ann_st *Next, *Prev;  /* facility for linked list 8/3/01 */
};

/* structure for species with some annuals-only variables thrown in */
struct species_st {

  /**** Quantities that can change during model runs *****/

  SppIndex est_count;  /* number of individuals established (growing)*/
  IntUS *kills,        /* ptr to array of # indivs killed by age. index=age. */
        estabs,        /* number of individuals established in iter */
        *seedprod,    /* annuals: array of previous years' seed production (size = viable_yrs)*/
         seedbank,
         pseed;       /* average number of seeds produced by annual species per 1g of biomass, per 1m^2 and per year (internally re-calculated as seeds per 1 g biomass per plot and per year) */
  RealF lastyear_relsize,    /* relsize from the previous year, used for annual establishment */
        extragrowth,   /* amt of superfluous growth from extra resources */
	received_prob,	//the chance that this species received seeds this year... only applicable if using seed dispersal and gridded option
        alpha,         /* species-specific alpha parameter used for random number draw from beta distribution in establishment of annual species */
        beta;           /* species-specific beta parameter used for random number draw from beta distribution in establishment of annual species */
  float       var;    /* the variance parameter of the beta distribution for establishment..*/
  struct indiv_st *IndvHead;    /* facility for linked list 8/3/01; top of list */
  Bool allow_growth, //whether to allow growth this year... only applicable if using seed dispersal and gridded option
	sd_sgerm;	//whether seeds where produced/received and germinated this year... only applicable if using seed dispersal and gridded option

  /**** Quantities that DO NOT change during model runs *****/

    /* 4-letter code (plus \0) for genus and species*/
  char* name;
  IntUS max_age,         /* max age of mature plant, also flag for annual */
        viable_yrs,      /* annuals: max years of viability of seeds */
        max_seed_estab,  /* max seedlings that can estab in 1 yr*/
        max_vegunits,    /* max vegetative regrowth units (eg tillers)*/
        max_slow,        /* years slow growth allowed before mortality */
        sp_num,          /* index number of this species */
        res_grp;         /* this sp. belongs to this res_grp*/
  RealF max_rate,      /* intrin_rate * proportion*/
        intrin_rate,
        relseedlingsize,
        seedling_biomass,
        mature_biomass,    /* biomass of mature_size individual */
        seedling_estab_prob_old,  /* supports Extirpate() and Kill() */
        seedling_estab_prob,
        ann_mort_prob,
        cohort_surv,
        exp_decay,        /* annuals: exponent for viability decay function */
        prob_veggrow[4],  /* 1 value for each mortality type, if clonal*/
  	sd_Param1,	  /* for seed dispersal */
  	sd_PPTdry,
	sd_PPTwet,
	sd_Pmin,
	sd_Pmax,
	sd_H,
	sd_VT;
  TempClass tempclass;
  DisturbClass disturbclass;
  Bool isclonal,
       use_temp_response,
       use_me,           /* do not establish if this is false */
       use_dispersal;	//whether to use seed dispersal... only applicable if using gridded option
};

struct resourcegroup_st {

  /**** Quantities that can change during model runs *****/

  IntUS *kills,        /* indivs in group killed. index by age killed. */
        estabs,         /* total indivs in group established during iter */
        killyr,         /* kill the group in this year; if 0, don't kill, but see killfreq */
        yrs_neg_pr,     /* counter for consecutive years low resources */
        wildfire, 	/* number of wildfires during all iterations in this year */
        prescribedfire, /* number of prescribed fires during all iterations in this year */
        mm_extra_res;   /* extra resource converted back to mm */
  RealF res_required, /* resource required for current size */
        res_avail,    /* resource available from environment X competition */
        res_extra,    /* resource applied to superficial growth */
        pr,           /* resources required / resources available */
        rgroupFractionOfVegTypeBiomass; /*proportional biomass of the STEPPE functional group out of the SOILWAT2 functional type biomass */
  SppIndex est_count, /* number of species actually established in group*/
           *est_spp; /*list of spp actually estab in grp*/
  Bool extirpated,    /* group extirpated, no more regen */
       regen_ok;      /* annuals: startyr; TM this is a flag for annuals.  When
                       * you set the start year for the group this will flag all
                       * species within that group that establishment will start.
                       * EG start year = 96 I will have 5 flags for one annual species
                       * for year 96,97,98,99,100. BUT extirpate will not un-flag this*/

  /**** Quantities that DO NOT change during model runs *****/

  IntUS max_stretch,    /* num yrs resources can be stretched w/o killing*/
        max_spp_estab,  /* max # species that can add new plants per year*/
        max_spp,        /* number of species in the group*/
        max_age,        /* longest lifespan in group. used to malloc kills[] */
        startyr,        /* don't start trying to grow until this year */
	killfreq_startyr,/* start year for kill frequency*/

        extirp,         /* year in which group is extirpated (0==ignore) */
        grp_num,        /* index number of this group */
        veg_prod_type, /* type of SOILWAT2 vegetation type:
          STEPWAT2 inputs via "rgroup.in" are defined as: 1 for tree, 2 for shrub, 3 for grass, 4 for forb;
          however, the inputs get translated by get_SW2_veg_index() to SOILWAT2 values immediately upon reading the inputs (see SW_Defines.h) */
		grazingfrq,     /* grazing effect on group at this frequency: <1=prob, >1=# years */
        grazingfreq_startyr;/* start year for grazing frequency*/
  SppIndex *species; /*list of spp belonging to this grp*/
<<<<<<< HEAD
  RealF baseline_min_res_req,  /* input from table */
        min_res_req,  /* input from table, rescaled if an rgroup is not established */
=======
  RealF space,  /* input from table */
        min_res_req,  /* input space from table, rescaled if one or more rgroups is not established */ 
>>>>>>> d075207c
        max_density,  /* number of mature plants per plot allowed */
        max_per_sqm,  /* density of mature plants in units of plants / m^2 */
        max_bmass,    /* sum of mature biomass for all species in group */
        killfreq,       /* kill group at this frequency: <1=prob, >1=# years */
        ignition,       /* cheatgrass biomass (g/m2) that triggers potential ignition of a wildfire */
        cheatgrass_coefficient,   /* intercept of the cheatgrass biomass-wildfire probability relationship */
        wild_fire_slope,  /* slope of the cheatgrass biomass-wildfire probability relationship */	
        xgrow,        /* ephemeral growth = mm extra ppt * xgrow */
        slowrate,     /* user-defined growthrate that triggers mortality */
        ppt_slope[3], /* res. space eqn: slope for wet/dry/norm yrs*/
        ppt_intcpt[3],/* res. space eqn: intercept for "" ""*/
		proportion_killed,      /* proportion killing  */
		proportion_recovered,   /* proportion recovery after killing year */
        proportion_grazing;     /* proportion grazing on grazing year */
  Bool succulent,
       use_extra_res, /* responds to other groups' unused resources */
       use_me,        /* establish no species of this group if false; TMartyn5.26.15 - this
                       * is 0 of the onoff in species.in and of the on in rgroup.in */
       use_mort,      /* use age-independent+slowgrowth mortality?  */
       est_annually;  /* establish this group every year if true  */
  DepthClass depth;  /* rooting depth class */
  char *name;
};

struct succulent_st {
  RealF growth[2], /* growth modifier eqn parms for succulents (eqn 10)*/
        mort[2],   /* mortality eqn parms for succulents (eqn 16)*/
        reduction, /* if not killed, reduce by eqn 10*/
        prob_death;  /* calculated from eqn 16*/
};

struct environs_st {
  PPTClass wet_dry;
  IntS ppt,  /* precip for the year (mm)*/
       lyppt, /* precip for the previous (last) year (mm)*/
       gsppt;  /* precip during growing season (mm)*/
  RealF temp,  /* average daily temp for the year (C)*/
       temp_reduction[2]; /* amt to reduce growth by temp */
                           /*(eqns 12,13), one for each tempclass*/
};

struct plot_st {  /* plot-level things */
  DisturbEvent disturbance;
  Bool pat_removed;  /* fecalpats can be removed which only*/
                     /* kills seedlings and not other plants*/
  IntUS disturbed;  /* years remaining before recolonization*/
                  /* (ie, new establishments) can begin again,*/
                  /* or, if disturbance is fecalpat, number of*/
                  /* years it has been ongoing.  Set to 0*/
                  /* when the disturbance effect is expired.*/
};


struct ppt_st {
  RealF avg,
       std;
  IntUS  min,
       max,
       dry,
       wet;
};
struct temp_st {
  RealF avg,
        std,
        min,
        max,
        gstemp;
};
struct fecalpats_st {
  Bool use;
  RealF occur,
        removal,
        recol[2]; /* 1 elem. for slope and intercept*/
};
struct antmounds_st {
  Bool use;
  RealF occur;
  IntUS minyr,
       maxyr;
};
struct burrows_st {
  Bool use;
  RealF occur;
  IntUS minyr;
};

struct outfiles_st {
  FILE *fp_year,  /* file handle for yearly so it can stay open*/
       *fp_sumry; /* file handle for averages output */
  IntUS suffixwidth; /* max width of outfile suffix if printing yearly */
};

struct globals_st {
  struct ppt_st ppt;
  struct temp_st temp;
  struct fecalpats_st pat;
  struct antmounds_st mound;
  struct burrows_st burrow;

  RealF plotsize,   /* size of plot in square meters */
        gsppt_prop, /* proportion of ppt during growing season*/
        tempparm[2][3]; /* three parms for Warm/Cool growth mod*/
  IntUS runModelYears,  /* number of years to run the model*/
      Max_Age,        /* oldest plant; same as runModelYears for now */
      currYear,
      runModelIterations, /* run model this many times for statistics */
      currIter,
      grpCount,     /* number of groups defined*/
      sppCount,     /* number of species defined*/
      transp_window, /* Number of years for which transpiration data is kept*/
      nCells;		/* number of cells to use in Grid, only applicable if grid function is being used */
  IntL randseed;     /* random seed from input file */
  size_t max_rgroups, /* Maximum resource groups allowed. */
         max_groupnamelen, /* Maximum resource group name length. */
         max_spp_per_grp, /* Maximum species allowed per resource group. */
         max_indivs_per_spp, /* Maximum individuals allowed per species. */
         max_speciesnamelen; /* Maximum species name length. */

  struct outfiles_st bmass, mort;
};

struct bmassflags_st {
  Bool summary,  /* if FALSE, print no biomass output */
       yearly, /* print individual yearly runs as well as average */
       header,
       yr,
       dist,
       ppt,
       pclass,
       tmp,
       grpb,
       pr,
       size,
       sppb,
       wildfire,/* print wild fires count during all the iterations */
       prescribedfire,/* print prescribed fires count during all the iterations */
       indv;
  char sep;
};

struct mortflags_st {
  Bool summary,  /* if FALSE, print no mortality output */
       yearly, /* print individual yearly data as well as summary */
       header, /* print a header line of names in each file */
       group,  /* print data summarized by group */
       species; /* print data for species */
  char sep;
};




#endif<|MERGE_RESOLUTION|>--- conflicted
+++ resolved
@@ -180,13 +180,8 @@
 		grazingfrq,     /* grazing effect on group at this frequency: <1=prob, >1=# years */
         grazingfreq_startyr;/* start year for grazing frequency*/
   SppIndex *species; /*list of spp belonging to this grp*/
-<<<<<<< HEAD
-  RealF baseline_min_res_req,  /* input from table */
-        min_res_req,  /* input from table, rescaled if an rgroup is not established */
-=======
   RealF space,  /* input from table */
         min_res_req,  /* input space from table, rescaled if one or more rgroups is not established */ 
->>>>>>> d075207c
         max_density,  /* number of mature plants per plot allowed */
         max_per_sqm,  /* density of mature plants in units of plants / m^2 */
         max_bmass,    /* sum of mature biomass for all species in group */
