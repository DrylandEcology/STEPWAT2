--- conflicted
+++ resolved
@@ -17,14 +17,8 @@
 #include <stdlib.h>
 #include <stdio.h>
 #include "ST_steppe.h"
-<<<<<<< HEAD
-#include "filefuncs.h"
-#include "myMemory.h"
-=======
-#include "sw_src/generic.h"
 #include "sw_src/filefuncs.h"
 #include "sw_src/myMemory.h"
->>>>>>> 0e72f1d7
 #include "sxw_funcs.h"
 
 /* for the chdir function */
