--- conflicted
+++ resolved
@@ -322,13 +322,10 @@
                     /* Ensure that all global variables reference the specific cell */
 					load_cell(i, j);
 
-<<<<<<< HEAD
-					printf("------------------------Repetition/year = %d / %d\n", iter, year);
-=======
+					//printf("------------------------Repetition/year = %d / %d\n", iter, year);
+
 					set_all_rngs(SuperGlobals.randseed, iter, year, j * grid_Rows + i);
 
-					Globals->currYear = year;
->>>>>>> 7dce3c7a
 
 
 					Globals->currYear = year;
