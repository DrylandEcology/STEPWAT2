/********************************************************/
//  Source file: ST_grid.c
//  Type: module
//  Application: STEPPE - plant community dynamics simulator
//  Purpose: This module handles the grid.
//  History:
//     (5/24/2013) -- INITIAL CODING - DLM
//
//	WARNING: This module deals with a LARGE amount of dynamic memory allocation/deallocation (there can be potentially hundreds of thousands of allocations/frees called by this code depending on settings ran).
//			 Be very wary when editing it as even small changes could possibly cause massive memory errors/leaks to occur.  In particular be careful when copy/freeing the linked list of individuals (I would suggest just using the code I wrote for this as it works and it's pretty easy to screw it up).
//			 Always keep in mind that for every time memory is allocated (every time alloc or calloc is called), a corresponding free is required.  I would recommend valgrind or a similar program to debug memory errors as doing it without some kind of tool would be crazy.
/********************************************************/
/*

 ----------------------------------------------------------------------------------------------------------------
 ----------------------------------------------------------------------------------------------------------------
 (DLM) : 7-16-2012 : General notes about this module and why it does certain things (put in the beginning so that they'd be seen)
 ----------------------------------------------------------------------------------------------------------------
 ----------------------------------------------------------------------------------------------------------------

 ----------------------------------------------------------------------------------------------------------------
 the general idea when copying over the dynamically allocated data is (ie. how to deep copy a structure):
 ----------------------------------------------------------------------------------------------------------------

 1.) Free the dynamically allocated memory (use the _free_head() function to free a linked list of individuals)
 2.) Shallow copy the data (ie. *Species[s] = grid_Species[s][cell])... this will correctly copy all of the data of the structure that isn't a pointer.  For the pointers it will simply copy the address (hence why it is a shallow copy).
 3.) Allocate the appropriate amount of memory for the pointers that are being copied to
 4.) Use memcpy to copy the data over to your newly allocated pointer (or use the _copy_head() function to copy the linked list of individuals)
 5.) Be careful at all stages of this process as it is easy to make a simple error that can be very aggravating to try and track down.

 ----------------------------------------------------------------------------------------------------------------
 explanation of why all this trouble is gone through when copying the memory (as it is not obvious by any means):
 ----------------------------------------------------------------------------------------------------------------

 First off, the sizes of all the dynamically allocated memory can be different for every grid cell.  To deal with this we free and reallocate memory every time we copy a grid cell.
 This also gets around the problem that doing a shallow copy via something like "*Species[s] = grid_Species[s][cell]" would overwrite the address of all the pointers contained within and cause a memory leak if they had already been allocated memory.
 The only other way to copy the data would be to individually copy each data member of each structure which would lead to both a much larger code size and code that would break every time a new member is added to any structure in the program while providing likely no performance difference.
 It is also important to know what the difference between a shallow copy and a deep copy is.  When we are copying over all of these variables, what we want is a deep copy (never to be confused with a shallow copy).
 A shallow copy of a structure is when all of the data members are copied over.  However, the pointers are treated specially.  Instead of copying the data contained within the pointers directly it simply copies the address.
 This leaves two pointers that point to the same thing (not what we want) and if the pointer that is copied over was pointing to any memory it would subsequently cause a memory leak.
 A deep copy of a structure will copy over all of the data members and copy the memory that the pointers are pointing to (not the addresses).  It would be great if C inherently knew how to do this, but it does not.
 C's copy constructor cannot know how to do this because it cannot know the length of the pointers.  Also, it would be potentially confusing as it would have to allocate memory which would be unexpected.
 We must code this behavior in so that we copy over the values held by the pointers into the copy's own separate memory.

 ----------------------------------------------------------------------------------------------------------------
 about performance concerns:
 ----------------------------------------------------------------------------------------------------------------

 This module (ST_grid.c) allocates/deallocates a very large amount of memory.  It does so because it must in order to successfully run as desired.
 The performance hit of all this memory management is surprisingly low in CPU execution time.  Luckily, modern day implementations of malloc/free/memcpy are very fast.
 After profiling the code the time spent allocating/deallocating/copying memory is completely negligible compared to the time spent doing calculations.
 Where the approach has it's downsides is that the program requires a TON of memory in order to do large simulations (ie. it took around 2.8 GB for a 10,000 cell grid when I tried it).
 This shouldn't be an issue in most cases.  It is unavoidable though that at some point the number of cells in a simulation will be bounded by the amount of memory available.
 Issues could possibly arise if you're trying to run a simulation that requires more memory then your system has available.  I don't know of a way to easily check for that condition, so just don't do it.

 ----------------------------------------------------------------------------------------------------------------
 If any of the concepts I have been discussing seem confusing (or your knowledge of pointers feels rusty) I would suggest brushing up on your pointers/memory management.
 Some things to go over would be correct free/alloc/memcpy usage (keep in mind that a free is needed for every corresponding alloc call, some people seem not to comprehend that a pointer of pointers (ie. int**) must be freed in multiple steps, otherwise you lose memory), pointer arithmetic, and the difference between arrays & pointers in C.
 ----------------------------------------------------------------------------------------------------------------
 (AKT) : 9-7-2015 : Added extra Grid Cell Avg Output file for biomass values
 */
/********************************************************/

/* =================================================== */
/*                INCLUDES / DEFINES                   */
/* --------------------------------------------------- */

#include <stdio.h>
#include <stdlib.h>
#include <string.h>
#include <math.h>
#include <ctype.h>
#include <errno.h>
#include <time.h>
#include "ST_steppe.h"
#include "generic.h"
#include "filefuncs.h"
#include "myMemory.h"
#include "ST_globals.h"
#include "rands.h"

#include "sxw_funcs.h"
#include "sxw.h"
#include "sxw_vars.h"

#include "SW_Site.h"
#include "SW_SoilWater.h"
#include "SW_VegProd.h"
#include "SW_Model.h"
#include "SW_Weather.h"
#include "sw_src/pcg/pcg_basic.h"

/***************** Structure Declarations ******************/
/***********************************************************/

struct _grid_soil_lyr_st
{ // represents a single soil layer
	float data[11];
	int width;
}typedef Grid_Soil_Lyr;

struct _grid_soil_st
{ //represents the input data for all the soil layers of a cell
	int num_layers;
	char rootsFile[20];
	Grid_Soil_Lyr* lyr;
}typedef Grid_Soil_St;

struct _grid_disturb_st
{
	int choices[3]; //used as boolean values (ie flags as to whether or not to use the specified disturbance)
	int kill_yr, /* kill the group in this year; if 0, don't kill, but see killfreq */
	    killfreq_startyr,/* start year for kill frequency*/
	    killfrq, /* kill group at this frequency: <1=prob, >1=# years */
	    extirp, /* year in which group is extirpated (0==ignore) */
	    veg_prod_type, /* type of VegProd.  1 for tree, 2 for shrub, 3 for grass, 4 for forb */
		grazingfreq_startyr,/* start year for grazing frequency*/
	    grazing_frq; /* grazing effect on group at this frequency: <1=prob, >1=# years */

	RealF xgrow; /* ephemeral growth = mm extra ppt * xgrow */

}typedef Grid_Disturb_St;

struct _grid_sd_struct
{ //for seed dispersal
	//the idea is that this structure contains all of the cells that the cell represented can possibly disperse seeds to and the probability of the happening for each cell
	int size, seeds_present, seeds_received, *cells; //seeds_present && seeds_received are treated as boolean values... cells & prob are to be the length of size
	float *prob, lyppt;
}typedef Grid_SD_St;

struct _grid_sxw_st
{ //holds pointers dynamically allocated by SXW.c
	RealD *roots_max, *rootsXphen, *roots_active, *roots_active_rel,
			*roots_active_sum, *phen, *prod_bmass, *prod_pctlive;
}typedef Grid_SXW_St;

struct _grid_init_species_st
{
	int use_SpinUp;
	int *species_seed_avail;
}typedef Grid_Init_Species_St;

/************ Module Variable Declarations ***************/
/***********************************************************/

#define N_GRID_FILES 11
#define N_GRID_DIRECTORIES 1

char *grid_files[N_GRID_FILES], *grid_directories[N_GRID_DIRECTORIES], sd_Sep;

int grid_Cols, grid_Rows, grid_Cells, sd_NYearsSeedsAvailable;
int UseDisturbances, UseSoils, sd_DoOutput, sd_MakeHeader, sd_Option1a,
		sd_Option1b, sd_Option2a, sd_Option2b; //these are treated like booleans

// these variables are for storing the globals in STEPPE... they are dynamically allocated/freed
SpeciesType *grid_Species[MAX_SPECIES], *spinup_Species[MAX_SPECIES];
GroupType *grid_RGroup[MAX_RGROUPS], *spinup_RGroup[MAX_RGROUPS];
SucculentType *grid_Succulent, *spinup_Succulent;
EnvType *grid_Env, *spinup_Env;
PlotType *grid_Plot, *spinup_Plot;
ModelType *grid_Globals, *spinup_Globals;

// these two variables are for storing SXW variables... also dynamically allocated/freed
SXW_t *grid_SXW, *spinup_SXW;
Grid_SXW_St *grid_SXW_ptrs, *spinup_SXW_ptrs;

// these are SOILWAT variables that we need...
extern SW_SOILWAT SW_Soilwat;
extern SW_SITE SW_Site;
extern SW_VEGPROD SW_VegProd;
extern SW_WEATHER SW_Weather;
extern pcg32_random_t grid_rng; //this file's unique random number generator

//This is Rgroup structure pointer that will read rgroup disturbance value, will be used in
// grid disturbance
//extern GroupType     *RGroup [MAX_RGROUPS]; // don't need to extern here, because this is done in ST_globals.h

// these are grids to store the SOILWAT variables... also dynamically allocated/freed
SW_SOILWAT *grid_SW_Soilwat, *spinup_SW_Soilwat;
SW_SITE *grid_SW_Site, *spinup_SW_Site;
SW_VEGPROD *grid_SW_VegProd, *spinup_SW_VegProd;
SW_MODEL *grid_SW_Model, *spinup_SW_Model;

// these two variables are used to store the soil/distubance inputs for each grid cell... also dynamically allocated/freed
Grid_Soil_St *grid_Soils;
Grid_Disturb_St *grid_Disturb;
Grid_Init_Species_St *grid_initSpecies;

Grid_SD_St *grid_SD[MAX_SPECIES]; //for seed dispersal

// these variables are used for the soil types in the spinup options
int nSoilTypes, *soilTypes_Array, *grid_SoilTypes;

// these are both declared and set in the ST_main.c module
extern Bool UseSoilwat;
extern Bool UseProgressBar;

/******** Modular External Function Declarations ***********/
/* -- truly global functions are declared in functions.h --*/
/***********************************************************/

// Declare functions defined elsewhere:
void runGrid(void); //to be called from ST_main.c
void _kill_annuals(void);
void _kill_extra_growth(void);
void rgroup_Extirpate(GrpIndex rg);

/************* External Function Declarations **************/
/***********************************************************/

//from ST_resgroups.c
void rgroup_Grow(void);
void rgroup_Establish(void);
void rgroup_IncrAges(void);
void rgroup_PartResources(void);
//void rgroup_ResPartIndiv(void);

//from ST_mortality.c
void mort_Main(Bool *killed);
void mort_EndOfYear(void);

//functions from ST_params.c
void parm_Initialize(Int);
void parm_SetFirstName(char *s);
void parm_SetName(char *s, int which);
void parm_free_memory(void);

//from ST_main.c
void Plot_Initialize(void);

//functions from ST_stats.c
void stat_Collect(Int year);
void stat_Collect_GMort(void);
void stat_Collect_SMort(void);
void stat_Output_AllMorts(void);
void stat_Output_AllBmass(void);
//Adding functions for creating grid cells avg values output file
void stat_Output_AllBmassAvg(void);
void stat_Output_AllCellAvgBmass(const char * filename);
void stat_Output_Seed_Dispersal(const char * filename, const char sep,
		Bool makeHeader);
void stat_Load_Accumulators(int cell, int year);
void stat_Save_Accumulators(int cell, int year);
void stat_Free_Accumulators(void);
void stat_Init_Accumulators(void);

//functions from sxw.c
//void free_sxw_memory( void );
//void free_all_sxw_memory(void);
void load_sxw_memory(RealD * grid_roots_max, RealD* grid_rootsXphen,
		RealD* grid_roots_active, RealD* grid_roots_active_rel,
		RealD* grid_roots_active_sum, RealD* grid_phen, RealD* grid_prod_bmass,
		RealD* grid_prod_pctlive);
void save_sxw_memory(RealD * grid_roots_max, RealD* grid_rootsXphen,
		RealD* grid_roots_active, RealD* grid_roots_active_rel,
		RealD* grid_roots_active_sum, RealD* grid_phen, RealD* grid_prod_bmass,
		RealD* grid_prod_pctlive);
//void SXW_init( Bool init_SW );


/*********** Locally Used Function Declarations ************/
/***********************************************************/

static int _load_bar(char* prefix, clock_t start, int x, int n, int r, int w);
static double _time_remaining(clock_t start, char* timeChar, double percentDone);
static void _run_spinup(void);
static void _init_grid_files(void);
static void _init_grid_inputs(void);
static void _init_SXW_inputs(Bool init_SW, char *f_roots);
static void _init_stepwat_inputs(void);
static void _init_grid_globals(void);
static void _init_spinup_globals(void);
static void _load_grid_globals(void);
static void _load_spinup_globals(void);
static void _free_grid_memory(void);
static void _free_spinup_memory(void);
static void _free_grid_globals(void);
static void _free_spinup_globals(void);
static void _load_cell(int row, int col, int year, Bool useAccumulators);
static void _load_spinup_cell(int cell);
static void _save_cell(int row, int col, int year, Bool useAccumulators);
static void _save_spinup_cell(int cell);
static void _read_disturbances_in(void);
static void _read_soils_in(void);
static void _init_soil_layers(int cell, int isSpinup);
static float _read_a_float(FILE *f, char *buf, const char *filename,
		const char *descriptor);
static float _cell_dist(int row1, int row2, int col1, int col2, float cellLen);
static void _read_seed_dispersal_in(void);
static void _do_seed_dispersal(void);
static void _set_sd_lyppt(int row, int col);
static void _kill_groups_and_species(void);
static int _do_grid_disturbances(int row, int col);
static void _read_init_species(void);
static void _do_groups_and_species_extirpate(void);
static void _do_grid_proportion_Recovery(int row, int col);
static void _do_grid_grazing_EndOfYear(int row, int col);

//static void _copy_species(SpeciesType* to, SpeciesType* from, Bool deep);

static IndivType* _create_empty_indv(void); //these 5 functions are used for copying/freeing the linked list of individuals correctly...
static void _free_individuals(IndivType *head);
static void _free_head(IndivType *head);
static IndivType* _copy_individuals(IndivType *head);
static IndivType* _copy_head(IndivType *head);

/******************** Begin Model Code *********************/
/***********************************************************/

/***********************************************************/
double _time_remaining(clock_t start, char* timeChar, double percentDone)
{
	// for use in _load_bar() function... pretty much it returns the amount of time left and a character in timeChar representing the units
	// percent done must be from 0 to 1, with 0 representing no work done (0%) and 1 representing all of the work done (ie 100%)
	clock_t timeElapsed = clock() - start; //gets the time since we started (this is in CPU cycles).  We convert to seconds in the next part
	double result = (((double) timeElapsed) / CLOCKS_PER_SEC) / percentDone
			* (1.0 - percentDone); //gets estimated time left until the work is complete based upon timeElapsed and percentDone

	*timeChar = 's'; //get the biggest time units that we can use (ie no use displaying 120 seconds if we can display 2 minutes)
	if (result > 60)
	{
		result /= 60.0;
		*timeChar = 'm';
		if (result > 60)
		{
			result /= 60.0;
			*timeChar = 'h';
			if (result > 24)
			{
				result /= 24.0;
				*timeChar = 'd';
				if (result > 7)
				{
					result /= 7.0;
					*timeChar = 'w';
				}
			}
		}
	}

	return result;
}

/***********************************************************/
static int _load_bar(char* prefix, clock_t start, int x, int n, int r, int w)
{
	//loads a progress bar, x is how much progress has been made, n is how much progress to be done, r is how many times to update, and w is width of the progress bar
	//wouldn't suggest using this if your stdout is being redirected somewhere else (it doesn't work right in that case and gives unwanted output)
	//gotten from: http://www.rosshemsley.co.uk/2011/02/creating-a-progress-bar-in-c-or-any-other-console-app/

	//modified to include an estimate of the time remaining... start must be a clock started (using clock() function) right before beginning the work

	// Only update r times.
	if (x % (n / r) != 0)
		return (int) ((x / (float) n) * 100);

	int i;

	printf("\r"); //we output a carriage-return character to put us back at the beginning of the line
	if (prefix != NULL)
		printf("%s", prefix);

	// Calculuate the ratio of complete-to-incomplete.
	float ratio = x / (float) n;
	int c = ratio * w;
	int result = (int) (ratio * 100);

	if (result > 1)
	{ //we don't give an estimate if less than 2% of the work is complete because we don't have any data to go off of...
		char timeChar;
		double timeLeft = _time_remaining(start, &timeChar, (double) ratio);
		if (timeLeft < 10)
			printf("(est 0%.2f%c) ", timeLeft, timeChar);
		else
			printf("(est %.2f%c) ", timeLeft, timeChar);
	}

	// Show the percentage complete.
	printf("%3d%% [", (int) (ratio * 100));

	// Show the load bar.
	for (i = 0; i < c; i++)
		printf("=");

	for (i = c; i < w; i++)
		printf(" ");

	printf("]");
	fflush(stdout); //we do this to flush (ie. print) the output, since stdout typically waits for a newline character before flushing
	return result;
}

/***********************************************************/
void runGrid(void)
{
	// this function sets up & runs the grid

	_init_grid_files();				// reads in files.in file
	_init_stepwat_inputs();				// reads the stepwat inputs in
	//SWC hist file prefix needs to be cleared
	Mem_Free(SW_Soilwat.hist.file_prefix);
	SW_Soilwat.hist.file_prefix = NULL;
	_init_grid_inputs();// reads the grid inputs in & initializes the global grid variables

	if (sd_Option2a || sd_Option2b)
		_run_spinup();				// does the initial spinup

	double prog_Percent = 0.0, prog_Incr, prog_Acc = 0.0;
	char prog_Prefix[32];
	clock_t prog_Time;
	int i, j;
	Bool killedany;
	IntS year, iter;
	if (UseProgressBar)
	{
		prog_Incr = (((double) 1)
				/ ((double) ((Globals.runModelYears * grid_Cells)
						* Globals.runModelIterations))); //gets how much progress we'll make in one year towards our goal of iter*years*cells
		prog_Time = clock();  //used for timing
		sprintf(prog_Prefix, "simulations: ");
	}

	char aString[2048];
	sprintf(aString, "%s/%s", grid_directories[0], SW_Weather.name_prefix);

	for (iter = 1; iter <= Globals.runModelIterations; iter++)
	{ //for each iteration

		/*
		 * 06/15/2016 (akt) Added resetting correct historical weather file path,
		 * as it was resetting to original path value (that was not correct for grid version)from input file after every iteration
		 */
		sprintf(SW_Weather.name_prefix, "%s", aString); //updates the directory correctly for the weather files so soilwat can find them

		if (BmassFlags.yearly || MortFlags.yearly)
			parm_Initialize(iter);

		Plot_Initialize();
		if (iter > 1)
			_free_grid_globals(); //frees the memory from when we called _load_grid_globals() last time... (doesn't need to be called on the first iteration because the memory hasn't been allocated yet)

		Globals.currIter = iter;
		_load_grid_globals(); //allocates/initializes grid variables (specifically the ones that are going to change every iter)

		for (year = 1; year <= Globals.runModelYears; year++)
		{ //for each year
			for (i = 1; i <= grid_Rows; i++)
				for (j = 1; j <= grid_Cols; j++)
				{ //for each cell

					//fprintf(stderr, "year: %d", year);
					_load_cell(i, j, year, TRUE);

					if (year == 1 && (sd_Option2a || sd_Option2b))
					{
						//TODO: DM finish this...

						int cell = j + ((i - 1) * grid_Cols) - 1; // converts the row/col into an array index
						int spinup_cell = grid_SoilTypes[cell]; // gets us the actual cell we want to load up from the spinup

						if ((sd_Option2b && grid_initSpecies[cell].use_SpinUp)
								|| sd_Option2a)
							_load_spinup_cell(spinup_cell); // loads the spinup cell into the global variables
					}

					Globals.currYear = year;

					if (year > 1 && UseSeedDispersal)
						_set_sd_lyppt(i, j);



					rgroup_Establish(); /* excludes annuals */

					Env_Generate(); //if UseSoilwat it calls : SXW_Run_SOILWAT() which calls : _sxw_sw_run() which calls : SW_CTL_run_current_year()

					rgroup_PartResources();
					rgroup_Grow();

					mort_Main(&killedany);

					rgroup_IncrAges();

					// Added functions for Grazing and mort_end_year as proportional killing effect before exporting biomass end of the year
					_do_grid_grazing_EndOfYear(i, j);
					_do_grid_disturbances(i, j);

					stat_Collect(year);

					_save_cell(i, j, year, TRUE);

		            // Moved kill annual and kill extra growth after we export biomass, we also doing recoverly after killing year
				    _kill_annuals();
					_do_grid_proportion_Recovery(i, j);
					_kill_extra_growth();

					if (UseProgressBar)
					{
						prog_Percent += prog_Incr; //updating our percent done
						if (prog_Percent > prog_Acc)
						{ //only update if 1% progress or more has been made since the last time we updated (this check is so it doesn't waste processing time that could be spent running the simulations by updating all of the time)
							prog_Acc += 0.01;
							_load_bar(prog_Prefix, prog_Time,
									(int) (100 * prog_Percent), 100, 100, 10); //display our bar to the console
						}
					}
				} /* end model run for this cell*/

			if (UseSeedDispersal)
				_do_seed_dispersal();
		}/* end model run for this year*/

		// collects the data appropriately for the mort output... (ie. fills the accumulators in ST_stats.c with the values that they need)
		if (MortFlags.summary)
			for (i = 1; i <= grid_Rows; i++)
				for (j = 1; j <= grid_Cols; j++)
				{
					_load_cell(i, j, Globals.runModelYears, TRUE);
					stat_Collect_GMort();
					stat_Collect_SMort();
					_save_cell(i, j, Globals.runModelYears, TRUE);
				}
		//reset soilwat to initial condition
		if (UseSoilwat)
		{
			ChDir(grid_directories[0]);
			SXW_Reset();
			Mem_Free(SW_Soilwat.hist.file_prefix);
			SW_Soilwat.hist.file_prefix = NULL;
			ChDir("..");
		}

	} /*end iterations */

	if (UseProgressBar)
		printf("\rsimulations took approximately: %.2f seconds\n",
				((double) (clock() - prog_Time) / CLOCKS_PER_SEC));

	if (UseProgressBar)
	{
		prog_Percent = prog_Acc = 0.0;
		prog_Incr = ((double) 1) / ((double) grid_Cells);
		prog_Time = clock();
		sprintf(prog_Prefix, "outputting: ");
	}

	// outputs all of the mort and BMass files for each cell...
	for (i = 1; i <= grid_Rows; i++)
		for (j = 1; j <= grid_Cols; j++)
		{

			int cell = j + ((i - 1) * grid_Cols) - 1;
			_load_cell(i, j, 1, TRUE);
			for (year = 2; year <= Globals.runModelYears; year++) // _load_cell gets the first years accumulators loaded, so we start at 2...
				stat_Load_Accumulators(cell, year);

			char fileMort[1024], fileBMass[1024], fileReceivedProb[1024];

			sprintf(fileReceivedProb, "%s%d.csv", grid_files[9], cell);
			sprintf(fileMort, "%s%d.csv", grid_files[8], cell);
			sprintf(fileBMass, "%s%d.csv", grid_files[7], cell);
			parm_SetName(fileMort, F_MortAvg);
			parm_SetName(fileBMass, F_BMassAvg);

			if (MortFlags.summary)
				stat_Output_AllMorts();
			if (BmassFlags.summary)
				stat_Output_AllBmassAvg();
			if (UseSeedDispersal && sd_DoOutput)
				stat_Output_Seed_Dispersal(fileReceivedProb, sd_Sep,
						sd_MakeHeader);

			if (UseProgressBar)
			{
				prog_Percent += prog_Incr;
				if (prog_Percent > prog_Acc)
				{
					prog_Acc += 0.01;
					_load_bar(prog_Prefix, prog_Time, 100 * prog_Percent, 100,
							100, 10);
				}
			}

		}
	//Here creating grid cells avg values output file
	char fileBMassCellAvg[1024];
	sprintf(fileBMassCellAvg, "%s.csv", grid_files[10]);
	if (BmassFlags.summary)
		stat_Output_AllCellAvgBmass(fileBMassCellAvg);

	if (UseProgressBar)
		printf("\routputting files took approximately %.2f seconds\n",
				((double) (clock() - prog_Time) / CLOCKS_PER_SEC));
	_free_grid_memory(); // free our allocated memory since we do not need it anymore
	/*if(UseProgressBar)*/printf("!\n");
}

/***********************************************************/
static void _run_spinup(void)
{

	//does the spinup, it's pretty much like running the grid, except some differences like no seed dispersal and no need to deal with output accumulators

	int i, spinup_Cell;
	Bool killedany;
	IntS year, iter;

	DuringSpinup = TRUE;

	if (!UseSoils || !UseSoilwat)
	{ // if we're not using inputting soils then there is simply one soil type as all the soils are the same
		nSoilTypes = 1;
		soilTypes_Array[0] = 0;
		for (i = 0; i < grid_Cells; i++)
			grid_SoilTypes[i] = 0;
	}

	_init_spinup_globals();
	_load_spinup_globals();

	for (iter = 1; iter <= 1; iter++)
	{ //for each iteration... only 1 iteration allowed for now

		if (BmassFlags.yearly || MortFlags.yearly)
			parm_Initialize(iter);

		Plot_Initialize();

		Globals.currIter = iter;
		//_load_grid_globals(); //allocates/initializes grid variables (specifically the ones that are going to change every iter)

		for (year = 1; year <= Globals.runModelYears; year++)
		{ //for each year
			for (spinup_Cell = 0; spinup_Cell < nSoilTypes; spinup_Cell++)
			{ // for each different soil type

				//int cell = soilTypes_Array[spinup_Cell]; // this is the first cell of this soiltypes actual cell number
				//int j = cell % grid_Cols + 1; // this is the column of the first cell of this soiltype
				//int i = ((cell + 1 - j) / grid_Cols) + 1; // this is the row of the first cell of this soiltype

				_load_spinup_cell(spinup_Cell);
				Globals.currYear = year;

			//	_do_grid_disturbances(i, j);

				rgroup_Establish(); /* excludes annuals */

				Env_Generate(); //if UseSoilwat it calls : SXW_Run_SOILWAT() which calls : _sxw_sw_run() which calls : SW_CTL_run_current_year()

				rgroup_PartResources();
				rgroup_Grow();

				mort_Main(&killedany);

				rgroup_IncrAges();

				stat_Collect(year);
				//mort_EndOfYear();
				_save_spinup_cell(spinup_Cell);

				_kill_annuals();
				_kill_extra_growth();

			} /* end model run for this cell*/

		}/* end model run for this year*/

		if (UseSoilwat)
		{
			ChDir(grid_directories[0]);
			SXW_Reset();
			//TODO: This is a shortcut. swc history is not used and shouldn't be until this is fixed.
			Mem_Free(SW_Soilwat.hist.file_prefix);
			SW_Soilwat.hist.file_prefix = NULL;
			ChDir("..");
		}
		//_free_grid_globals(); //free's the grid variables that change every iter
	} /*end iterations */

	DuringSpinup = FALSE;
}

/***********************************************************/
static void _init_grid_files(void)
{
	// reads the files.in file

	FILE *f;
	char buf[1024];
	int i;

	f = OpenFile(Parm_name(F_First), "r");

	for (i = 0; i < N_GRID_DIRECTORIES; i++)
	{ //0 is stepwat directory
		if (!GetALine(f, buf))
			break;
		grid_directories[i] = Str_Dup(Str_TrimLeftQ(buf));
	}
	if (i != N_GRID_DIRECTORIES)
		LogError(stderr, LOGFATAL, "Invalid files.in");

	for (i = 0; i < N_GRID_FILES; i++)
	{
		if (!GetALine(f, buf))
			break;
		grid_files[i] = Str_Dup(Str_TrimLeftQ(buf));
	}
	if (i != N_GRID_FILES)
		LogError(stderr, LOGFATAL, "Invalid files.in");

	// opens the log file...
	if (!strcmp("stdout", grid_files[0]))
		logfp = stdout;
	else
		logfp = OpenFile(grid_files[0], "w"); //grid_files[0] is the logfile to use

	/*printf("stepwat dir: %s\n", grid_directories[0]);
	 for(i = 0; i < N_GRID_FILES; i++)
	 printf("%d : %s\n", i, grid_files[i]);*/

	CloseFile(&f);
}

/***********************************************************/
static void _init_grid_inputs(void)
{
	// reads in the grid input file

	FILE *f;
	char buf[1024];
	int i, j;

	f = OpenFile(grid_files[1], "r"); //grid_files[1] is the grid inputs file

	GetALine(f, buf);
	i = sscanf(buf, "%d %d", &grid_Rows, &grid_Cols);
	if (i != 2)
		LogError(logfp, LOGFATAL,
				"Invalid grid setup file (rows/cols line wrong)");

	grid_Cells = grid_Cols * grid_Rows;

	if (grid_Cells > MAX_CELLS)
		LogError(logfp, LOGFATAL,
				"Number of cells in grid exceeds MAX_CELLS defined in ST_defines.h");

	Globals.nCells = (grid_Cols * grid_Rows);

	GetALine(f, buf);
	i = sscanf(buf, "%d", &UseDisturbances);
	if (i != 1)
		LogError(logfp, LOGFATAL,
				"Invalid grid setup file (disturbances line wrong)");

	GetALine(f, buf);
	i = sscanf(buf, "%d", &UseSoils);
	if (i != 1)
		LogError(logfp, LOGFATAL, "Invalid grid setup file (soils line wrong)");

	GetALine(f, buf);
	i = sscanf(buf, "%d", &j);
	if (i != 1)
		LogError(logfp, LOGFATAL,
				"Invalid grid setup file (seed dispersal line wrong)");
	UseSeedDispersal = itob(j);

	CloseFile(&f);

	_init_grid_globals(); // initializes the global grid variables
	if (UseDisturbances)
		_read_disturbances_in();
	if (UseSeedDispersal)
	{
		_read_seed_dispersal_in();
		_read_init_species();
	}
	if (UseSoils && UseSoilwat)
		_read_soils_in();

	DuringSpinup = FALSE;
}

/***********************************************************/
static void _init_SXW_inputs(Bool init_SW, char *f_roots)
{
	SXW_Init(init_SW, f_roots);	// initializes soilwat
	if (init_SW == TRUE)
	{
		char aString[2048];
		sprintf(aString, "%s/%s", grid_directories[0], SW_Weather.name_prefix);
		sprintf(SW_Weather.name_prefix, "%s", aString); //updates the directory correctly for the weather files so soilwat can find them
	}
}

/***********************************************************/
static void _init_stepwat_inputs(void)
{
	// reads in the stepwat inputs
	ChDir(grid_directories[0]);	// changes to the folder that the stepwat input is in

	parm_SetFirstName(grid_files[6]);// correctly sets the name of the stepwat files.in file
	parm_Initialize(0);				// loads stepwat input files

	if (UseSoilwat)
		_init_SXW_inputs(TRUE, NULL);

	ChDir("..");					// goes back to the folder that we were in
}

/***********************************************************/
static IndivType* _create_empty_indv(void)
{
	//simply allocates memory for an individual and returns the pointer to it

	return Mem_Calloc(1, sizeof(IndivType), "_create_empty_indv()");

}

/***********************************************************/
static void _free_individuals(IndivType *head)
{
	//frees the memory allocated in the linked list of individuals pointed to by head
	if (head->Next != NULL)
		_free_individuals(head->Next); //recursively call itself in order to free the next obj in the list (Mem_Free() will end up getting called on the objects in the list from last to first)
	Mem_Free(head);
}

/***********************************************************/
static void _free_head(IndivType * head)
{
	if (head == NULL)
		return; //if head == NULL then there is no memory to free, so just return
	_free_individuals(head);
}

/***********************************************************/
static IndivType* _copy_individuals(IndivType *head)
{
	//performs a deep copy (not to be confused with a shallow copy) since that's what we want
	IndivType *n = _create_empty_indv(); //allocate space for the individual to be copied to

	*n = *head;

	if (head->Next != NULL)
	{
		n->Next = _copy_individuals(head->Next); //recursively call itself in order to copy the next obj in the list
		n->Next->Prev = n;
	}
	else
		n->Next = NULL;

	return n;
}

/***********************************************************/
static IndivType* _copy_head(IndivType *head)
{
	if (head == NULL)
		return NULL; //if head == NULL then there is nothing to copy...
	return _copy_individuals(head);
}

/**********************************************************/
/*
 static void _copy_species(SpeciesType* to, SpeciesType* from, Bool deep) {
 if(deep) {
 Mem_Free(to->kills);
 Mem_Free(to->seedprod);
 _free_head(to->IndvHead); //free_head() frees the memory allocated by the head and the memory allocated by each part of the linked list
 }

 *to = *from;
 to->est_count = from->est_count;
 to->estabs = from->estabs;
 to->relsize = from->relsize;
 to->extragrowth = from->extragrowth;
 to->allow_growth = from->allow_growth;

 if(deep) {
 to->kills = Mem_Calloc(from->max_age, sizeof(IntUS), "_load_cell(Species[s]->kills)");
 to->seedprod = Mem_Calloc(from->viable_yrs, sizeof(RealF), "_load_cell(Species[s]->seedprod)");

 memcpy(to->kills, from->kills, from->max_age * sizeof(IntUS));
 memcpy(to->seedprod, from->seedprod, from->viable_yrs * sizeof(RealF));
 to->IndvHead = _copy_head(from->IndvHead); //copy_head() deep copies the linked list structure (allocating memory when needed)... it will even allocate memory for the head of the list
 }
 }
 */
/***********************************************************/
static void _init_grid_globals(void)
{
	//initializes grid variables, allocating the memory necessary for them (this step is only needed to be done once)

	GrpIndex c;
	SppIndex s;
	int i;

	grid_Succulent = Mem_Calloc(grid_Cells, sizeof(SucculentType),
			"_init_grid_globals()");
	grid_Env = Mem_Calloc(grid_Cells, sizeof(EnvType), "_init_grid_globals()");
	grid_Plot = Mem_Calloc(grid_Cells, sizeof(PlotType),
			"_init_grid_globals()");
	grid_Globals = Mem_Calloc(grid_Cells, sizeof(ModelType),
			"_init_grid_globals()");

	ForEachSpecies(s)
		if (Species[s]->use_me)
			grid_Species[s] = Mem_Calloc(grid_Cells, sizeof(SpeciesType),
					"_init_grid_globals()");
	ForEachGroup(c)
		if (RGroup[c]->use_me)
			grid_RGroup[c] = Mem_Calloc(grid_Cells, sizeof(GroupType),
					"_init_grid_globals()");

	if (UseSoilwat)
	{
		grid_SXW = Mem_Calloc(grid_Cells, sizeof(SXW_t),
				"_init_grid_globals()");
		grid_SW_Soilwat = Mem_Calloc(grid_Cells, sizeof(SW_SOILWAT),
				"_init_grid_globals()");
		grid_SW_Site = Mem_Calloc(grid_Cells, sizeof(SW_SITE),
				"_init_grid_globals()");
		grid_SW_VegProd = Mem_Calloc(grid_Cells, sizeof(SW_VEGPROD),
				"_init_grid_globals()");
		if (UseSoils)
		{
			grid_Soils = Mem_Calloc(grid_Cells, sizeof(Grid_Soil_St),
					"_init_grid_globals()");
			for (i = 0; i < grid_Cells; i++)
				grid_Soils[i].num_layers = 0;
			grid_SXW_ptrs = Mem_Calloc(grid_Cells, sizeof(Grid_SXW_St),
					"_init_grid_globals()");
		}
	}

	if (UseDisturbances)
		grid_Disturb = Mem_Calloc(grid_Cells, sizeof(Grid_Disturb_St),
				"_init_grid_globals()");
	if (UseSeedDispersal)
	{
		ForEachSpecies(s)
			if (Species[s]->use_me && Species[s]->use_dispersal)
				grid_SD[s] = Mem_Calloc(grid_Cells, sizeof(Grid_SD_St),
						"_init_grid_globals()");

		grid_initSpecies = Mem_Calloc(grid_Cells, sizeof(Grid_Init_Species_St),
				"_init_grid_globals()");
		for (i = 0; i < grid_Cells; i++)
			grid_initSpecies[i].species_seed_avail = Mem_Calloc(
					Globals.sppCount, sizeof(int), "_init_grid_globals()");
	}

	//if(sd_Option2a || sd_Option2b) {
	soilTypes_Array = Mem_Calloc(grid_Cells, sizeof(int*),
			"_init_grid_globals()");
	grid_SoilTypes = Mem_Calloc(grid_Cells, sizeof(int*),
			"_init_grid_globals()");
	//}

	stat_Init_Accumulators();
}

/***********************************************************/
static void _init_spinup_globals(void)
{
	//initializes spinup variables, allocating the memory necessary for them (this step is only needed to be done once)

	GrpIndex c;
	SppIndex s;

	spinup_Succulent = Mem_Calloc(nSoilTypes, sizeof(SucculentType),
			"_init_spinup_globals()");
	spinup_Env = Mem_Calloc(nSoilTypes, sizeof(EnvType),
			"_init_spinup_globals()");
	spinup_Plot = Mem_Calloc(nSoilTypes, sizeof(PlotType),
			"_init_spinup_globals()");
	spinup_Globals = Mem_Calloc(nSoilTypes, sizeof(ModelType),
			"_init_spinup_globals()");

	ForEachSpecies(s)
		if (Species[s]->use_me)
			spinup_Species[s] = Mem_Calloc(nSoilTypes, sizeof(SpeciesType),
					"_init_spinup_globals()");
	ForEachGroup(c)
		if (RGroup[c]->use_me)
			spinup_RGroup[c] = Mem_Calloc(nSoilTypes, sizeof(GroupType),
					"_init_spinup_globals()");

	if (UseSoilwat)
	{
		spinup_SXW = Mem_Calloc(nSoilTypes, sizeof(SXW_t),
				"_init_spinup_globals()");
		spinup_SW_Soilwat = Mem_Calloc(nSoilTypes, sizeof(SW_SOILWAT),
				"_init_spinup_globals()");
		spinup_SW_Site = Mem_Calloc(nSoilTypes, sizeof(SW_SITE),
				"_init_spinup_globals()");
		spinup_SW_VegProd = Mem_Calloc(nSoilTypes, sizeof(SW_VEGPROD),
				"_init_spinup_globals()");
		if (UseSoils)
		{
			spinup_SXW_ptrs = Mem_Calloc(nSoilTypes, sizeof(Grid_SXW_St),
					"_init_spinup_globals()");
		}
	}
}

/***********************************************************/
static void _load_grid_globals(void)
{
	//this initializes/allocates memory needed... this step is needed to be done for every iteration

	int i, j, k;
	GrpIndex c;
	SppIndex s;

	if (UseSoils && UseSoilwat)
		ChDir(grid_directories[0]); //change the directory for _init_soil_layers()
	for (i = 0; i < grid_Cells; i++)
	{

		ForEachSpecies(s)
		{ //macros defined in ST_defines.h
			if (!Species[s]->use_me)
				continue;
			grid_Species[s][i] = *Species[s];

			grid_Species[s][i].kills = Mem_Calloc(Species[s]->max_age,
					sizeof(IntUS), "_init_grid_globals()");
			grid_Species[s][i].seedprod = Mem_Calloc(Species[s]->viable_yrs,
					sizeof(RealF), "_init_grid_globals()");

			memcpy(grid_Species[s][i].kills, Species[s]->kills,
					Species[s]->max_age * sizeof(IntUS));
			memcpy(grid_Species[s][i].seedprod, Species[s]->seedprod,
					Species[s]->viable_yrs * sizeof(RealF));

			grid_Species[s][i].IndvHead = _copy_head(Species[s]->IndvHead); //copy_head() deep copies the structure (allocating memory when needed)... it will even allocate memory for the head of the list
		}

		ForEachGroup(c)
		{
			if (!RGroup[c]->use_me)
				continue;
			grid_RGroup[c][i] = *RGroup[c];
			grid_RGroup[c][i].kills = Mem_Calloc(RGroup[c]->max_age,
					sizeof(IntUS), "_init_grid_globals()");

			memcpy(grid_RGroup[c][i].kills, RGroup[c]->kills,
					RGroup[c]->max_age * sizeof(IntUS));
			if (UseDisturbances)
			{
				grid_RGroup[c][i].killyr = grid_Disturb[i].kill_yr;
				grid_RGroup[c][i].killfreq = grid_Disturb[i].killfrq;
				grid_RGroup[c][i].extirp = grid_Disturb[i].extirp;
			}
		}

		grid_Succulent[i] = Succulent;
		grid_Env[i] = Env;
		grid_Plot[i] = Plot;
		grid_Globals[i] = Globals;

		if (UseDisturbances)
		{
			grid_Globals[i].pat.use = grid_Disturb[i].choices[0];
			grid_Globals[i].mound.use = grid_Disturb[i].choices[1];
			grid_Globals[i].burrow.use = grid_Disturb[i].choices[2];
		}
		if (UseSoils && UseSoilwat)
			_init_soil_layers(i, 0);

		if (UseSoilwat)
		{
			grid_SXW[i] = SXW;

			grid_SXW[i].f_roots = Str_Dup(SXW.f_roots);
			grid_SXW[i].f_phen = Str_Dup(SXW.f_phen);
			grid_SXW[i].f_bvt = Str_Dup(SXW.f_bvt);
			grid_SXW[i].f_prod = Str_Dup(SXW.f_prod);
			grid_SXW[i].f_watin = Str_Dup(SXW.f_watin);

			grid_SXW[i].transpTotal = Mem_Calloc(SXW.NPds * SXW.NSoLyrs,
					sizeof(RealD), "_init_grid_globals()");
			ForEachVegType(k) {
				grid_SXW[i].transpVeg[k] = Mem_Calloc(SXW.NPds * SXW.NSoLyrs,
						sizeof(RealD), "_init_grid_globals()");
			}
			grid_SXW[i].swc = Mem_Calloc(SXW.NPds * SXW.NSoLyrs, sizeof(RealF),
					"_init_grid_globals()");

			memcpy(grid_SXW[i].transpTotal, SXW.transpTotal,
					SXW.NPds * SXW.NSoLyrs * sizeof(RealD));
			ForEachVegType(k) {
				memcpy(grid_SXW[i].transpVeg[k], SXW.transpVeg[k],
						SXW.NPds * SXW.NSoLyrs * sizeof(RealD));
			}
			memcpy(grid_SXW[i].swc, SXW.swc,
					SXW.NPds * SXW.NSoLyrs * sizeof(RealF));

			grid_SW_Soilwat[i] = SW_Soilwat;
			grid_SW_Site[i] = SW_Site;
			grid_SW_VegProd[i] = SW_VegProd;

			grid_SW_Site[i].lyr = Mem_Calloc(
					SW_Site.n_layers + SW_Site.deepdrain,
					sizeof(SW_LAYER_INFO *), "_init_grid_globals()");
			for (j = 0; j < SW_Site.n_layers + SW_Site.deepdrain; j++)
			{
				grid_SW_Site[i].lyr[j] = Mem_Calloc(1, sizeof(SW_LAYER_INFO),
						"_init_grid_globals()");
				memcpy(grid_SW_Site[i].lyr[j], SW_Site.lyr[j],
						sizeof(SW_LAYER_INFO));
			}
		}
	}
	if (UseSoils && UseSoilwat)
		ChDir(".."); //get back to our previous directory

}

/***********************************************************/
static void _load_spinup_globals(void)
{
	//this initializes/allocates memory needed... this step is needed to be done for every iteration

	int i, j, k;
	GrpIndex c;
	SppIndex s;

	if (UseSoils && UseSoilwat)
		ChDir(grid_directories[0]); //change the directory for _init_soil_layers()
	for (i = 0; i < nSoilTypes; i++)
	{

		int cell = soilTypes_Array[i]; //this is the cell number of the first cell representing this soil type

		ForEachSpecies(s)
		{ //macros defined in ST_defines.h
			if (!Species[s]->use_me)
				continue;
			spinup_Species[s][i] = *Species[s];

			spinup_Species[s][i].kills = Mem_Calloc(Species[s]->max_age,
					sizeof(IntUS), "_init_spinup_globals()");
			spinup_Species[s][i].seedprod = Mem_Calloc(Species[s]->viable_yrs,
					sizeof(RealF), "_init_spinup_globals()");

			memcpy(spinup_Species[s][i].kills, Species[s]->kills,
					Species[s]->max_age * sizeof(IntUS));
			memcpy(spinup_Species[s][i].seedprod, Species[s]->seedprod,
					Species[s]->viable_yrs * sizeof(RealF));

			spinup_Species[s][i].IndvHead = _copy_head(Species[s]->IndvHead); //copy_head() deep copies the structure (allocating memory when needed)... it will even allocate memory for the head of the list
		}

		ForEachGroup(c)
		{
			if (!RGroup[c]->use_me)
				continue;
			spinup_RGroup[c][i] = *RGroup[c];
			spinup_RGroup[c][i].kills = Mem_Calloc(RGroup[c]->max_age,
					sizeof(IntUS), "_init_spinup_globals()");

			memcpy(spinup_RGroup[c][i].kills, RGroup[c]->kills,
					RGroup[c]->max_age * sizeof(IntUS));
			if (UseDisturbances)
			{
				spinup_RGroup[c][i].killyr = grid_Disturb[cell].kill_yr;
				spinup_RGroup[c][i].killfreq = grid_Disturb[cell].killfrq;
				spinup_RGroup[c][i].extirp = grid_Disturb[cell].extirp;
			}
		}

		spinup_Succulent[i] = Succulent;
		spinup_Env[i] = Env;
		spinup_Plot[i] = Plot;
		spinup_Globals[i] = Globals;

		if (UseDisturbances)
		{
			spinup_Globals[i].pat.use = grid_Disturb[cell].choices[0];
			spinup_Globals[i].mound.use = grid_Disturb[cell].choices[1];
			spinup_Globals[i].burrow.use = grid_Disturb[cell].choices[2];
		}
		if (UseSoils && UseSoilwat) //TODO: DM should i be cell value after lookup from soilTypes_Array
			_init_soil_layers(i, 1);

		if (UseSoilwat)
		{
			spinup_SXW[i] = SXW;

			spinup_SXW[i].f_roots = Str_Dup(SXW.f_roots);
			spinup_SXW[i].f_phen = Str_Dup(SXW.f_phen);
			spinup_SXW[i].f_bvt = Str_Dup(SXW.f_bvt);
			spinup_SXW[i].f_prod = Str_Dup(SXW.f_prod);
			spinup_SXW[i].f_watin = Str_Dup(SXW.f_watin);

			spinup_SXW[i].transpTotal = Mem_Calloc(SXW.NPds * SXW.NSoLyrs,
					sizeof(RealD), "_init_spinup_globals()");
			ForEachVegType(k) {
				spinup_SXW[i].transpVeg[k] = Mem_Calloc(SXW.NPds * SXW.NSoLyrs,
						sizeof(RealD), "_init_grid_globals()");
			}
			spinup_SXW[i].swc = Mem_Calloc(SXW.NPds * SXW.NSoLyrs,
					sizeof(RealF), "_init_grid_globals()");

			memcpy(spinup_SXW[i].transpTotal, SXW.transpTotal,
					SXW.NPds * SXW.NSoLyrs * sizeof(RealD));
			ForEachVegType(k) {
				memcpy(spinup_SXW[i].transpVeg[k], SXW.transpVeg[k],
						SXW.NPds * SXW.NSoLyrs * sizeof(RealD));
			}
			memcpy(spinup_SXW[i].swc, SXW.swc,
					SXW.NPds * SXW.NSoLyrs * sizeof(RealF));

			spinup_SW_Soilwat[i] = SW_Soilwat;
			spinup_SW_Site[i] = SW_Site;
			spinup_SW_VegProd[i] = SW_VegProd;

			spinup_SW_Site[i].lyr = Mem_Calloc(
					SW_Site.n_layers + SW_Site.deepdrain,
					sizeof(SW_LAYER_INFO *), "_init_grid_globals()");
			for (j = 0; j < SW_Site.n_layers + SW_Site.deepdrain; j++)
			{
				spinup_SW_Site[i].lyr[j] = Mem_Calloc(1, sizeof(SW_LAYER_INFO),
						"_init_grid_globals()");
				memcpy(spinup_SW_Site[i].lyr[j], SW_Site.lyr[j],
						sizeof(SW_LAYER_INFO));
			}
		}
	}
	if (UseSoils && UseSoilwat)
		ChDir(".."); //get back to our previous directory

}

/***********************************************************/
static void _free_grid_globals(void)
{
	//frees memory allocated in _load_grid_globals() function.
	int i, j, k;
	GrpIndex c;
	SppIndex s;

	for (i = 0; i < grid_Cells; i++)
	{

		ForEachSpecies(s)
		{
			if (!Species[s]->use_me)
				continue;
			Mem_Free(grid_Species[s][i].kills);
			Mem_Free(grid_Species[s][i].seedprod);
			_free_head(grid_Species[s][i].IndvHead);
		}

		ForEachGroup(c)
			if (RGroup[c]->use_me)
				Mem_Free(grid_RGroup[c][i].kills);

		if (UseSoilwat)
		{
			Mem_Free(grid_SXW[i].f_roots);
			Mem_Free(grid_SXW[i].f_phen);
			Mem_Free(grid_SXW[i].f_bvt);
			Mem_Free(grid_SXW[i].f_prod);
			Mem_Free(grid_SXW[i].f_watin);
			Mem_Free(grid_SXW[i].transpTotal);
			ForEachVegType(k) {
				Mem_Free(grid_SXW[i].transpVeg[k]);
			}
			Mem_Free(grid_SXW[i].swc);
			if (UseSoils)
			{
				Mem_Free(grid_SXW_ptrs[i].roots_max);
				Mem_Free(grid_SXW_ptrs[i].rootsXphen);
				Mem_Free(grid_SXW_ptrs[i].roots_active);
				Mem_Free(grid_SXW_ptrs[i].roots_active_rel);
				Mem_Free(grid_SXW_ptrs[i].roots_active_sum);
				Mem_Free(grid_SXW_ptrs[i].phen);
				Mem_Free(grid_SXW_ptrs[i].prod_bmass);
				Mem_Free(grid_SXW_ptrs[i].prod_pctlive);
			}

			for (j = 0;
					j < grid_SW_Site[i].n_layers + grid_SW_Site[i].deepdrain;
					j++)
				Mem_Free(grid_SW_Site[i].lyr[j]);
			Mem_Free(grid_SW_Site[i].lyr);
		}

	}

}

/***********************************************************/
static void _free_spinup_globals(void)
{
	//frees memory allocated in _load_spinup_globals() function.
	int i, j, k;
	GrpIndex c;
	SppIndex s;

	for (i = 0; i < nSoilTypes; i++)
	{

		ForEachSpecies(s)
		{
			if (!Species[s]->use_me)
				continue;
			Mem_Free(spinup_Species[s][i].kills);
			Mem_Free(spinup_Species[s][i].seedprod);
			_free_head(spinup_Species[s][i].IndvHead);
		}

		ForEachGroup(c)
			if (RGroup[c]->use_me)
				Mem_Free(spinup_RGroup[c][i].kills);

		if (UseSoilwat)
		{
			Mem_Free(spinup_SXW[i].f_roots);
			Mem_Free(spinup_SXW[i].f_phen);
			Mem_Free(spinup_SXW[i].f_bvt);
			Mem_Free(spinup_SXW[i].f_prod);
			Mem_Free(spinup_SXW[i].f_watin);
			Mem_Free(spinup_SXW[i].transpTotal);
			ForEachVegType(k) {
				Mem_Free(spinup_SXW[i].transpVeg[k]);
			}
			Mem_Free(spinup_SXW[i].swc);
			if (UseSoils)
			{
				Mem_Free(spinup_SXW_ptrs[i].roots_max);
				Mem_Free(spinup_SXW_ptrs[i].rootsXphen);
				Mem_Free(spinup_SXW_ptrs[i].roots_active);
				Mem_Free(spinup_SXW_ptrs[i].roots_active_rel);
				Mem_Free(spinup_SXW_ptrs[i].roots_active_sum);
				Mem_Free(spinup_SXW_ptrs[i].phen);
				Mem_Free(spinup_SXW_ptrs[i].prod_bmass);
				Mem_Free(spinup_SXW_ptrs[i].prod_pctlive);
			}

			for (j = 0;
					j < spinup_SW_Site[i].n_layers + spinup_SW_Site[i].deepdrain;
					j++)
				Mem_Free(spinup_SW_Site[i].lyr[j]);
			Mem_Free(spinup_SW_Site[i].lyr);
		}

	}

}

/***********************************************************/
static void _free_grid_memory(void)
{
	//frees all the memory allocated in this file ST_Grid.c (most of it is dynamically allocated in _init_grid_globals() & _load_grid_globals() functions)

	int i;
	GrpIndex c;
	SppIndex s;

	_free_grid_globals();
	if (sd_Option2a || sd_Option2b)
		_free_spinup_memory();

	ForEachSpecies(s)
		if (Species[s]->use_me)
			Mem_Free(grid_Species[s]);
	ForEachGroup(c)
		if (RGroup[c]->use_me)
			Mem_Free(grid_RGroup[c]);

	Mem_Free(grid_Succulent);
	Mem_Free(grid_Env);
	Mem_Free(grid_Plot);
	Mem_Free(grid_Globals);
	if (UseSoilwat)
	{
		Mem_Free(grid_SXW);
		Mem_Free(grid_SW_Soilwat);
		Mem_Free(grid_SW_Site);
		Mem_Free(grid_SW_VegProd);
	}

	if (UseSoils && UseSoilwat)
	{
		free_all_sxw_memory();
		Mem_Free(grid_SXW_ptrs);
		for (i = 0; i < grid_Cells; i++)
			Mem_Free(grid_Soils[i].lyr);
		Mem_Free(grid_Soils);
	}
	if (UseDisturbances)
		Mem_Free(grid_Disturb);
	if (UseSeedDispersal)
	{
		ForEachSpecies(s)
			if (Species[s]->use_me && Species[s]->use_dispersal)
			{
				for (i = 0; i < grid_Cells; i++)
				{
					Mem_Free(grid_SD[s][i].cells);
					Mem_Free(grid_SD[s][i].prob);
					grid_SD[s][i].size = 0;
				}
				Mem_Free(grid_SD[s]);
			}

		for (i = 0; i < grid_Cells; i++)
			Mem_Free(grid_initSpecies[i].species_seed_avail);
		Mem_Free(grid_initSpecies);
	}

	stat_Free_Accumulators(); //free our memory we allocated for all the accumulators now that they're unnecessary to have

	for (i = 0; i < N_GRID_DIRECTORIES; i++) //frees the strings allocated in _init_grid_files()
		Mem_Free(grid_directories[i]);
	for (i = 0; i < N_GRID_FILES; i++)
		Mem_Free(grid_files[i]);

	// freeing random memory that other parts of steppe/soilwat allocate... this isn't quite everything but it's a good start
	parm_free_memory(); //frees memory allocated in ST_params.c

	ForEachSpecies(s)
	{
		if (!Species[s]->use_me)
			continue;
		_free_head(Species[s]->IndvHead);
		Mem_Free(Species[s]->kills);
		Mem_Free(Species[s]->seedprod);
	}

	ForEachGroup(c)
		if (RGroup[c]->use_me)
			Mem_Free(RGroup[c]->kills);

	if (UseSoilwat)
	{
		for (i = 0; i < SW_Site.n_layers + SW_Site.deepdrain; i++)
			Mem_Free(SW_Site.lyr[i]);
		Mem_Free(SW_Site.lyr);
	}

}

/***********************************************************/
static void _free_spinup_memory(void)
{
	// frees spinup memory

	GrpIndex c;
	SppIndex s;

	_free_spinup_globals();

	ForEachSpecies(s)
		if (Species[s]->use_me)
			Mem_Free(spinup_Species[s]);
	ForEachGroup(c)
		if (RGroup[c]->use_me)
			Mem_Free(spinup_RGroup[c]);

	Mem_Free(spinup_Succulent);
	Mem_Free(spinup_Env);
	Mem_Free(spinup_Plot);
	Mem_Free(spinup_Globals);
	if (UseSoilwat)
	{
		Mem_Free(spinup_SXW);
		Mem_Free(spinup_SW_Soilwat);
		Mem_Free(spinup_SW_Site);
		Mem_Free(spinup_SW_VegProd);
	}

	if (UseSoils && UseSoilwat)
	{
		Mem_Free(spinup_SXW_ptrs);
	}

	//if(sd_Option2a || sd_Option2b) {
	Mem_Free(soilTypes_Array);
	Mem_Free(grid_SoilTypes);
	//}
}

/***********************************************************/
static void _load_cell(int row, int col, int year, Bool useAccumulators)
{
	// loads the specified cell into the global variables

	int cell = col + ((row - 1) * grid_Cols) - 1; // converts the row/col into an array index
	int j, k;
	GrpIndex c;
	SppIndex s;
	//fprintf(stderr, " loading cell: %d; ", cell);
	if (useAccumulators)
		stat_Load_Accumulators(cell, year);

	ForEachSpecies(s)
	{
		if (!Species[s]->use_me)
			continue;

		Mem_Free(Species[s]->kills);
		Mem_Free(Species[s]->seedprod);
		_free_head(Species[s]->IndvHead); //free_head() frees the memory allocated by the head and the memory allocated by each part of the linked list

		*Species[s] = grid_Species[s][cell];

		Species[s]->kills = Mem_Calloc(grid_Species[s][cell].max_age,
				sizeof(IntUS), "_load_cell(Species[s]->kills)");
		Species[s]->seedprod = Mem_Calloc(grid_Species[s][cell].viable_yrs,
				sizeof(RealF), "_load_cell(Species[s]->seedprod)");

		memcpy(Species[s]->kills, grid_Species[s][cell].kills,
				grid_Species[s][cell].max_age * sizeof(IntUS));
		memcpy(Species[s]->seedprod, grid_Species[s][cell].seedprod,
				grid_Species[s][cell].viable_yrs * sizeof(RealF));
		Species[s]->IndvHead = _copy_head(grid_Species[s][cell].IndvHead); //copy_head() deep copies the linked list structure (allocating memory when needed)... it will even allocate memory for the head of the list

	}

	ForEachGroup(c)
	{
		if (!RGroup[c]->use_me)
			continue;
		Mem_Free(RGroup[c]->kills); //kills is the only pointer in the resourcegroup_st struct (which is what RGroup is defined as)... we need to free it then reallocate it then memcpy it to get the deep copy we want

		*RGroup[c] = grid_RGroup[c][cell]; //does a shallow copy, we have to do the freeing/malloc/memcpy to deep copy (ie copy the values in the pointers instead of the addresses) the pointers.  A shallow copy will copy over the values for every non-pointer (C itself does not inherently know how to deep copy, so we must code this behaviour).

		RGroup[c]->kills = Mem_Calloc(grid_RGroup[c][cell].max_age,
				sizeof(IntUS), "_load_cell(RGroup[c]->kills");
		memcpy(RGroup[c]->kills, grid_RGroup[c][cell].kills,
				grid_RGroup[c][cell].max_age * sizeof(IntUS));
	}

	Succulent = grid_Succulent[cell];
	Env = grid_Env[cell];
	Plot = grid_Plot[cell];
	Globals = grid_Globals[cell];

	if (UseSoilwat)
	{
		Mem_Free(SXW.f_roots);
		Mem_Free(SXW.f_phen);
		Mem_Free(SXW.f_bvt);
		Mem_Free(SXW.f_prod);
		Mem_Free(SXW.f_watin);
		Mem_Free(SXW.transpTotal);
		ForEachVegType(k) {
			Mem_Free(SXW.transpVeg[k]);
		}

		if (SXW.swc != NULL)
			Mem_Free(SXW.swc);
		for (j = 0; j < SW_Site.n_layers + SW_Site.deepdrain; j++)
			Mem_Free(SW_Site.lyr[j]);
		Mem_Free(SW_Site.lyr);

		SXW = grid_SXW[cell];
		SW_Site = grid_SW_Site[cell];
		SW_Soilwat = grid_SW_Soilwat[cell];
		SW_VegProd = grid_SW_VegProd[cell];

		SXW.transpTotal = Mem_Calloc(SXW.NPds * SXW.NSoLyrs, sizeof(RealD),
				"_load_cell(SXW.transp)");
		ForEachVegType(k) {
			SXW.transpVeg[k] = Mem_Calloc(SXW.NPds * SXW.NSoLyrs, sizeof(RealD),
					"_load_cell(SXW.transp)");
		}
		SXW.swc = Mem_Calloc(SXW.NPds * SXW.NSoLyrs, sizeof(RealF),
				"_load_cell(SXW.swc)");

		SXW.f_roots = Str_Dup(grid_SXW[cell].f_roots);
		SXW.f_phen = Str_Dup(grid_SXW[cell].f_phen);
		SXW.f_bvt = Str_Dup(grid_SXW[cell].f_bvt);
		SXW.f_prod = Str_Dup(grid_SXW[cell].f_prod);
		SXW.f_watin = Str_Dup(grid_SXW[cell].f_watin);
		memcpy(SXW.transpTotal, grid_SXW[cell].transpTotal,
				SXW.NPds * SXW.NSoLyrs * sizeof(RealD));
		ForEachVegType(k) {
			memcpy(SXW.transpVeg[k], grid_SXW[cell].transpVeg[k],
					SXW.NPds * SXW.NSoLyrs * sizeof(RealD));
		}
		memcpy(SXW.swc, grid_SXW[cell].swc,
				SXW.NPds * SXW.NSoLyrs * sizeof(RealF));

		SW_Site.lyr = Mem_Calloc(
				grid_SW_Site[cell].n_layers + grid_SW_Site[cell].deepdrain,
				sizeof(SW_LAYER_INFO *), "_load_cell(SW_Site.lyr)");
		for (j = 0;
				j < grid_SW_Site[cell].n_layers + grid_SW_Site[cell].deepdrain;
				j++)
		{
			SW_Site.lyr[j] = Mem_Calloc(1, sizeof(SW_LAYER_INFO),
					"_load_cell(SW_Site.lyr[j])");
			memcpy(SW_Site.lyr[j], grid_SW_Site[cell].lyr[j],
					sizeof(SW_LAYER_INFO));
		}

		if (UseSoils)
			load_sxw_memory(grid_SXW_ptrs[cell].roots_max,
					grid_SXW_ptrs[cell].rootsXphen,
					grid_SXW_ptrs[cell].roots_active,
					grid_SXW_ptrs[cell].roots_active_rel,
					grid_SXW_ptrs[cell].roots_active_sum,
					grid_SXW_ptrs[cell].phen, grid_SXW_ptrs[cell].prod_bmass,
					grid_SXW_ptrs[cell].prod_pctlive);
	}
}

/***********************************************************/
static void _load_spinup_cell(int cell)
{
	// loads the specified cell into the global variables (from the spinup)

	int j, k;
	GrpIndex c;
	SppIndex s;

	ForEachSpecies(s)
	{
		if (!Species[s]->use_me)
			continue;

		Mem_Free(Species[s]->kills);
		Mem_Free(Species[s]->seedprod);
		_free_head(Species[s]->IndvHead); //free_head() frees the memory allocated by the head and the memory allocated by each part of the linked list

		*Species[s] = spinup_Species[s][cell];

		Species[s]->kills = Mem_Calloc(spinup_Species[s][cell].max_age,
				sizeof(IntUS), "_load_spinup_cell(Species[s]->kills)");
		Species[s]->seedprod = Mem_Calloc(spinup_Species[s][cell].viable_yrs,
				sizeof(RealF), "_load_spinup_cell(Species[s]->seedprod)");

		memcpy(Species[s]->kills, spinup_Species[s][cell].kills,
				spinup_Species[s][cell].max_age * sizeof(IntUS));
		memcpy(Species[s]->seedprod, spinup_Species[s][cell].seedprod,
				spinup_Species[s][cell].viable_yrs * sizeof(RealF));
		Species[s]->IndvHead = _copy_head(spinup_Species[s][cell].IndvHead); //copy_head() deep copies the linked list structure (allocating memory when needed)... it will even allocate memory for the head of the list

	}

	ForEachGroup(c)
	{
		if (!RGroup[c]->use_me)
			continue;
		Mem_Free(RGroup[c]->kills); //kills is the only pointer in the resourcegroup_st struct (which is what RGroup is defined as)... we need to free it then reallocate it then memcpy it to get the deep copy we want

		*RGroup[c] = spinup_RGroup[c][cell]; //does a shallow copy, we have to do the freeing/malloc/memcpy to deep copy (ie copy the values in the pointers instead of the addresses) the pointers.  A shallow copy will copy over the values for every non-pointer (C itself does not inherently know how to deep copy, so we must code this behaviour).

		RGroup[c]->kills = Mem_Calloc(spinup_RGroup[c][cell].max_age,
				sizeof(IntUS), "_load_spinup_cell(RGroup[c]->kills");
		memcpy(RGroup[c]->kills, spinup_RGroup[c][cell].kills,
				spinup_RGroup[c][cell].max_age * sizeof(IntUS));
	}

	Succulent = spinup_Succulent[cell];
	Env = spinup_Env[cell];
	Plot = spinup_Plot[cell];
	Globals = spinup_Globals[cell];

	if (UseSoilwat)
	{
		Mem_Free(SXW.f_roots);
		Mem_Free(SXW.f_phen);
		Mem_Free(SXW.f_bvt);
		Mem_Free(SXW.f_prod);
		Mem_Free(SXW.f_watin);
		Mem_Free(SXW.transpTotal);
		ForEachVegType(k) {
			Mem_Free(SXW.transpVeg[k]);
		}
		if (SXW.swc != NULL)
			Mem_Free(SXW.swc);
		for (j = 0; j < SW_Site.n_layers + SW_Site.deepdrain; j++)
			Mem_Free(SW_Site.lyr[j]);
		Mem_Free(SW_Site.lyr);

		SXW = spinup_SXW[cell];
		SW_Site = spinup_SW_Site[cell];
		SW_Soilwat = spinup_SW_Soilwat[cell];
		SW_VegProd = spinup_SW_VegProd[cell];

		SXW.transpTotal = Mem_Calloc(SXW.NPds * SXW.NSoLyrs, sizeof(RealD),
				"_load_spinup_cell(SXW.transpTotal)");
		ForEachVegType(k) {
			SXW.transpVeg[k] = Mem_Calloc(SXW.NPds * SXW.NSoLyrs, sizeof(RealD),
					"_load_spinup_cell(SXW.transpVeg)");
		}
		SXW.swc = Mem_Calloc(SXW.NPds * SXW.NSoLyrs, sizeof(RealF),
				"_load_spinup_cell(SXW.swc)");

		SXW.f_roots = Str_Dup(spinup_SXW[cell].f_roots);
		SXW.f_phen = Str_Dup(spinup_SXW[cell].f_phen);
		SXW.f_bvt = Str_Dup(spinup_SXW[cell].f_bvt);
		SXW.f_prod = Str_Dup(spinup_SXW[cell].f_prod);
		SXW.f_watin = Str_Dup(spinup_SXW[cell].f_watin);
		memcpy(SXW.transpTotal, spinup_SXW[cell].transpTotal,
				SXW.NPds * SXW.NSoLyrs * sizeof(RealD));
		ForEachVegType(k) {
			memcpy(SXW.transpVeg[k], spinup_SXW[cell].transpVeg[k],
					SXW.NPds * SXW.NSoLyrs * sizeof(RealD));
		}
		memcpy(SXW.swc, spinup_SXW[cell].swc,
				SXW.NPds * SXW.NSoLyrs * sizeof(RealF));

		SW_Site.lyr = Mem_Calloc(
				spinup_SW_Site[cell].n_layers + spinup_SW_Site[cell].deepdrain,
				sizeof(SW_LAYER_INFO *), "_load_spinup_cell(SW_Site.lyr)");
		for (j = 0;
				j
						< spinup_SW_Site[cell].n_layers
								+ spinup_SW_Site[cell].deepdrain; j++)
		{
			SW_Site.lyr[j] = Mem_Calloc(1, sizeof(SW_LAYER_INFO),
					"_load_spinup_cell(SW_Site.lyr[j])");
			memcpy(SW_Site.lyr[j], spinup_SW_Site[cell].lyr[j],
					sizeof(SW_LAYER_INFO));
		}

		if (UseSoils)
			load_sxw_memory(spinup_SXW_ptrs[cell].roots_max,
					spinup_SXW_ptrs[cell].rootsXphen,
					spinup_SXW_ptrs[cell].roots_active,
					spinup_SXW_ptrs[cell].roots_active_rel,
					spinup_SXW_ptrs[cell].roots_active_sum,
					spinup_SXW_ptrs[cell].phen,
					spinup_SXW_ptrs[cell].prod_bmass,
					spinup_SXW_ptrs[cell].prod_pctlive);
	}
}

/***********************************************************/
static void _save_cell(int row, int col, int year, Bool useAccumulators)
{
	// saves the specified cell into the grid variables

	int cell = col + ((row - 1) * grid_Cols) - 1; // converts the row/col into an array index
	int j, k;
	GrpIndex c;
	SppIndex s;
	//fprintf(stderr, "saving cell: %d\n", cell);

	if (useAccumulators)
		stat_Save_Accumulators(cell, year);

	ForEachSpecies(s)
	{
		if (!Species[s]->use_me)
			continue;

		Mem_Free(grid_Species[s][cell].kills);
		Mem_Free(grid_Species[s][cell].seedprod);
		_free_head(grid_Species[s][cell].IndvHead);

		grid_Species[s][cell] = *Species[s];

		grid_Species[s][cell].kills = Mem_Calloc(Species[s]->max_age,
				sizeof(IntUS), "_save_cell(grid_Species[cell][s].kills)");
		grid_Species[s][cell].seedprod = Mem_Calloc(Species[s]->viable_yrs,
				sizeof(RealF), "_save_cell(grid_Species[cell][s].seedprod)");

		memcpy(grid_Species[s][cell].kills, Species[s]->kills,
				Species[s]->max_age * sizeof(IntUS));
		memcpy(grid_Species[s][cell].seedprod, Species[s]->seedprod,
				Species[s]->viable_yrs * sizeof(RealF));
		grid_Species[s][cell].IndvHead = _copy_head(Species[s]->IndvHead);
	}

	ForEachGroup(c)
	{
		if (!RGroup[c]->use_me)
			continue;
		Mem_Free(grid_RGroup[c][cell].kills); //kills is the only pointer in the resourcegroup_st struct (which is what RGroup is defined as)

		grid_RGroup[c][cell] = *RGroup[c]; //does a shallow copy, we have to do the freeing/malloc/memcpy to deep copy (i.e. copy the values in the pointers instead of the addresses) the pointers

		grid_RGroup[c][cell].kills = Mem_Calloc(RGroup[c]->max_age,
				sizeof(IntUS), "_save_cell(grid_RGroup[cell][c].kills)");
		memcpy(grid_RGroup[c][cell].kills, RGroup[c]->kills,
				RGroup[c]->max_age * sizeof(IntUS));
	}

	grid_Succulent[cell] = Succulent;
	grid_Env[cell] = Env;
	grid_Plot[cell] = Plot;
	grid_Globals[cell] = Globals;

	if (UseSoilwat)
	{
		Mem_Free(grid_SXW[cell].f_roots);
		Mem_Free(grid_SXW[cell].f_phen);
		Mem_Free(grid_SXW[cell].f_bvt);
		Mem_Free(grid_SXW[cell].f_prod);
		Mem_Free(grid_SXW[cell].f_watin);
		Mem_Free(grid_SXW[cell].transpTotal);
		ForEachVegType(k) {
			Mem_Free(grid_SXW[cell].transpVeg[k]);
		}
		Mem_Free(grid_SXW[cell].swc);
		for (j = 0;
				j < grid_SW_Site[cell].n_layers + grid_SW_Site[cell].deepdrain;
				j++)
			Mem_Free(grid_SW_Site[cell].lyr[j]);
		Mem_Free(grid_SW_Site[cell].lyr);

		grid_SXW[cell] = SXW;
		grid_SW_Site[cell] = SW_Site;
		grid_SW_Soilwat[cell] = SW_Soilwat;
		grid_SW_VegProd[cell] = SW_VegProd;

		grid_SXW[cell].transpTotal = Mem_Calloc(SXW.NPds * SXW.NSoLyrs,
				sizeof(RealD), "_save_cell(grid_SXW[cell].transp)");
		ForEachVegType(k) {
			grid_SXW[cell].transpVeg[k] = Mem_Calloc(SXW.NPds * SXW.NSoLyrs,
					sizeof(RealD), "_save_cell(grid_SXW[cell].transp)");
		}
		grid_SXW[cell].swc = Mem_Calloc(SXW.NPds * SXW.NSoLyrs, sizeof(RealF),
				"_save_cell(grid_SXW[cell].swc)");

		grid_SXW[cell].f_roots = Str_Dup(SXW.f_roots);
		grid_SXW[cell].f_phen = Str_Dup(SXW.f_phen);
		grid_SXW[cell].f_bvt = Str_Dup(SXW.f_bvt);
		grid_SXW[cell].f_prod = Str_Dup(SXW.f_prod);
		grid_SXW[cell].f_watin = Str_Dup(SXW.f_watin);
		memcpy(grid_SXW[cell].transpTotal, SXW.transpTotal,
				SXW.NPds * SXW.NSoLyrs * sizeof(RealD));
		ForEachVegType(k) {
			memcpy(grid_SXW[cell].transpVeg[k], SXW.transpVeg[k],
					SXW.NPds * SXW.NSoLyrs * sizeof(RealD));
		}
		memcpy(grid_SXW[cell].swc, SXW.swc,
				SXW.NPds * SXW.NSoLyrs * sizeof(RealF));

		grid_SW_Site[cell].lyr = Mem_Calloc(
				SW_Site.n_layers + SW_Site.deepdrain, sizeof(SW_LAYER_INFO *),
				"_save_cell(grid_SW_Site[cell].lyr[j])");
		for (j = 0; j < SW_Site.n_layers + SW_Site.deepdrain; j++)
		{
			grid_SW_Site[cell].lyr[j] = Mem_Calloc(1, sizeof(SW_LAYER_INFO),
					"_save_cell(grid_SW_Site[cell].lyr[j])");
			memcpy(grid_SW_Site[cell].lyr[j], SW_Site.lyr[j],
					sizeof(SW_LAYER_INFO));
		}

		if (UseSoils)
			save_sxw_memory(grid_SXW_ptrs[cell].roots_max,
					grid_SXW_ptrs[cell].rootsXphen,
					grid_SXW_ptrs[cell].roots_active,
					grid_SXW_ptrs[cell].roots_active_rel,
					grid_SXW_ptrs[cell].roots_active_sum,
					grid_SXW_ptrs[cell].phen, grid_SXW_ptrs[cell].prod_bmass,
					grid_SXW_ptrs[cell].prod_pctlive);
	}
}

/***********************************************************/
static void _save_spinup_cell(int cell)
{
	// saves the specified cell into the grid variables (from the spinup)

	int j, k;
	GrpIndex c;
	SppIndex s;

	ForEachSpecies(s)
	{
		if (!Species[s]->use_me)
			continue;

		Mem_Free(spinup_Species[s][cell].kills);
		Mem_Free(spinup_Species[s][cell].seedprod);
		_free_head(spinup_Species[s][cell].IndvHead);

		spinup_Species[s][cell] = *Species[s];

		spinup_Species[s][cell].kills = Mem_Calloc(Species[s]->max_age,
				sizeof(IntUS), "_save_cell(grid_Species[cell][s].kills)");
		spinup_Species[s][cell].seedprod = Mem_Calloc(Species[s]->viable_yrs,
				sizeof(RealF), "_save_cell(grid_Species[cell][s].seedprod)");

		memcpy(spinup_Species[s][cell].kills, Species[s]->kills,
				Species[s]->max_age * sizeof(IntUS));
		memcpy(spinup_Species[s][cell].seedprod, Species[s]->seedprod,
				Species[s]->viable_yrs * sizeof(RealF));
		spinup_Species[s][cell].IndvHead = _copy_head(Species[s]->IndvHead);
	}

	ForEachGroup(c)
	{
		if (!RGroup[c]->use_me)
			continue;
		Mem_Free(spinup_RGroup[c][cell].kills); //kills is the only pointer in the resourcegroup_st struct (which is what RGroup is defined as)

		spinup_RGroup[c][cell] = *RGroup[c]; //does a shallow copy, we have to do the freeing/malloc/memcpy to deep copy (i.e. copy the values in the pointers instead of the addresses) the pointers

		spinup_RGroup[c][cell].kills = Mem_Calloc(RGroup[c]->max_age,
				sizeof(IntUS), "_save_cell(grid_RGroup[cell][c].kills)");
		memcpy(spinup_RGroup[c][cell].kills, RGroup[c]->kills,
				RGroup[c]->max_age * sizeof(IntUS));
	}

	spinup_Succulent[cell] = Succulent;
	spinup_Env[cell] = Env;
	spinup_Plot[cell] = Plot;
	spinup_Globals[cell] = Globals;

	if (UseSoilwat)
	{
		Mem_Free(spinup_SXW[cell].f_roots);
		Mem_Free(spinup_SXW[cell].f_phen);
		Mem_Free(spinup_SXW[cell].f_bvt);
		Mem_Free(spinup_SXW[cell].f_prod);
		Mem_Free(spinup_SXW[cell].f_watin);
		Mem_Free(spinup_SXW[cell].transpTotal);
		ForEachVegType(k) {
			Mem_Free(spinup_SXW[cell].transpVeg[k]);
		}
		Mem_Free(spinup_SXW[cell].swc);
		for (j = 0;
				j
						< spinup_SW_Site[cell].n_layers
								+ spinup_SW_Site[cell].deepdrain; j++)
			Mem_Free(spinup_SW_Site[cell].lyr[j]);
		Mem_Free(spinup_SW_Site[cell].lyr);

		spinup_SXW[cell] = SXW;
		spinup_SW_Site[cell] = SW_Site;
		spinup_SW_Soilwat[cell] = SW_Soilwat;
		spinup_SW_VegProd[cell] = SW_VegProd;

		spinup_SXW[cell].transpTotal = Mem_Calloc(SXW.NPds * SXW.NSoLyrs,
				sizeof(RealD), "_save_cell(grid_SXW[cell].transp)");
		ForEachVegType(k) {
			spinup_SXW[cell].transpVeg[k] = Mem_Calloc(SXW.NPds * SXW.NSoLyrs,
					sizeof(RealD), "_save_cell(grid_SXW[cell].transp)");
		}
		spinup_SXW[cell].swc = Mem_Calloc(SXW.NPds * SXW.NSoLyrs, sizeof(RealF),
				"_save_cell(grid_SXW[cell].swc)");

		spinup_SXW[cell].f_roots = Str_Dup(SXW.f_roots);
		spinup_SXW[cell].f_phen = Str_Dup(SXW.f_phen);
		spinup_SXW[cell].f_bvt = Str_Dup(SXW.f_bvt);
		spinup_SXW[cell].f_prod = Str_Dup(SXW.f_prod);
		spinup_SXW[cell].f_watin = Str_Dup(SXW.f_watin);
		memcpy(spinup_SXW[cell].transpTotal, SXW.transpTotal,
				SXW.NPds * SXW.NSoLyrs * sizeof(RealD));
		ForEachVegType(k) {
			memcpy(spinup_SXW[cell].transpVeg[k], SXW.transpVeg[k],
					SXW.NPds * SXW.NSoLyrs * sizeof(RealD));
		}
		memcpy(spinup_SXW[cell].swc, SXW.swc,
				SXW.NPds * SXW.NSoLyrs * sizeof(RealF));

		spinup_SW_Site[cell].lyr = Mem_Calloc(
				SW_Site.n_layers + SW_Site.deepdrain, sizeof(SW_LAYER_INFO *),
				"_save_cell(grid_SW_Site[cell].lyr[j])");
		for (j = 0; j < SW_Site.n_layers + SW_Site.deepdrain; j++)
		{
			spinup_SW_Site[cell].lyr[j] = Mem_Calloc(1, sizeof(SW_LAYER_INFO),
					"_save_cell(grid_SW_Site[cell].lyr[j])");
			memcpy(spinup_SW_Site[cell].lyr[j], SW_Site.lyr[j],
					sizeof(SW_LAYER_INFO));
		}

		if (UseSoils)
			save_sxw_memory(spinup_SXW_ptrs[cell].roots_max,
					spinup_SXW_ptrs[cell].rootsXphen,
					spinup_SXW_ptrs[cell].roots_active,
					spinup_SXW_ptrs[cell].roots_active_rel,
					spinup_SXW_ptrs[cell].roots_active_sum,
					spinup_SXW_ptrs[cell].phen,
					spinup_SXW_ptrs[cell].prod_bmass,
					spinup_SXW_ptrs[cell].prod_pctlive);
	}
}

/**************************************************************/
static Bool GetALine2(FILE *f, char buf[], int limit)
{
	//this is similar to the getaline function in filefuncs.c, except this one checks for carriage return characters and doesn't deal with whitespace/... (since excel writes them into .csv files for some aggravating reason)... this one is probably less efficient overall though.
	//this is treating '\r', '\n', and '\r\n' all like they are valid line feed characters... in reality '\r' by itself should never be, but it's not like I can stop excel from outputting .csv files however the heck it feels like...
	//only read limit characters
	int i = 0, aChar;
	aChar = getc(f);
	if (aChar == EOF)
		return FALSE;
	while ((i < (limit - 1)) && aChar != EOF && aChar != '\r' && aChar != '\n')
	{
		buf[i++] = (char) aChar;
		aChar = getc(f);
	}
	if (aChar == '\r') //this part handles the '\r\n' case
		if (getc(f) != '\n')
			fseek(f, -1, SEEK_CUR); //back up one character in the file because we didn't find a new-line character

	buf[i] = '\0';
	return TRUE;
}

/***********************************************************/
static void _read_disturbances_in(void)
{
	// reads the grid disturbances input file
	// the file should be something like: "cell,use_fecal_pats,use_ant_mounds,use_animal_burrows,kill_yr"
	// there should be no spaces in between, just commas separating the values
	// kill_yr will overwrite the kill year for each RGroup in the cell (0 means don't use, a # > 0 means kill everything at this year)

	/*
	//printf("inside _read_disturbances_in ()\n");

	GrpIndex rg;
	GroupType *g;

	ForEachGroup(rg)
	{
		g = RGroup[rg];
	//	printf(" rgroup name= %s , killYear:%d, proportion_killed=%f,proportion_recovered=%f ,proportion_grazing=%f \n",
	//			g->name, g->killyr, g->proportion_killed, g->proportion_recovered, g->proportion_grazing);
	}
	*/

	FILE *f;
	char buf[1024];
	int i, cell, num;

	f = OpenFile(grid_files[2], "r");

	GetALine2(f, buf, 1024); // gets rid of the first line (since it just defines the columns)
	for (i = 0; i < grid_Cells; i++)
	{
		if (!GetALine2(f, buf, 1024))
			break;

		num = sscanf(buf, "%d,%d,%d,%d,%d,%d,%d,%d,%f,%d,%d,%d", &cell,
				&grid_Disturb[i].choices[0], &grid_Disturb[i].choices[1],
				&grid_Disturb[i].choices[2], &grid_Disturb[i].kill_yr,
				&grid_Disturb[i].killfrq, &grid_Disturb[i].extirp,
				&grid_Disturb[i].killfreq_startyr,&grid_Disturb[i].xgrow,&grid_Disturb[i].veg_prod_type,
				&grid_Disturb[i].grazing_frq,&grid_Disturb[i].grazingfreq_startyr);

//		printf("values :  cell=%d ,choices[0]=%d ,choices[1]=%d ,choices[2]=%d ,kill_yr=%d ,killfrq=%d ,extirp=%d ,killfreq_startyr=%d ,xgrow=%f ,veg_prod_type=%d ,grazing_frq=%d ,grazingfrd_start_year=%d \n", cell,
//						grid_Disturb[i].choices[0], grid_Disturb[i].choices[1],
//						grid_Disturb[i].choices[2], grid_Disturb[i].kill_yr,
//						grid_Disturb[i].killfrq, grid_Disturb[i].extirp,
//						grid_Disturb[i].killfreq_startyr,grid_Disturb[i].xgrow,grid_Disturb[i].veg_prod_type,
//						grid_Disturb[i].grazing_frq,grid_Disturb[i].grazingfreq_startyr);


		if (num != 12)
			LogError(logfp, LOGFATAL, "Invalid %s file line %d wrong",
					grid_files[2], i + 2);
	}
	if (i != grid_Cells)
		LogError(logfp, LOGFATAL, "Invalid %s file wrong number of cells",
				grid_files[2]);

	CloseFile(&f);
}

/***********************************************************/
static int _get_value_index(char* s, char seperator, int nSeperators)
{
	//pretty much this function goes through s until it find nSeperators worth of seperators and then returns the index of the next character
	//this is used to do most of the parsing in the _read_soils_in() function
	int i = 0, sep = 0;
	while (*s)
	{
		i++;
		if (*s++ == seperator) //checks if the current char equals the seperator... and then increments the char pointer
			if (++sep == nSeperators) //needs ++sep, not sep++
				break;
	}
	return i;
}

static int _get_value_index2(char* s, int nSeperators)
{
	//pretty much this function goes through s until it find nSeperators worth of seperators and then returns the index of the next character
	//this is used to do most of the parsing in the _read_soils_in() function
	int i = 0, sep = 0;
	while (1)
	{
		i++;
		if (*s++ == '\0') //checks if the current char equals the seperator... and then increments the char pointer
			if (++sep == nSeperators) //needs ++sep, not sep++
				break;
	}
	return i;
}

/***********************************************************/
static void _read_soils_in(void)
{
	// reads the grid soils input
	// the file should be something like: "cell,copy_cell,copy_which,num_layers,..."
	// there should be no spaces in between, just commas separating the values
	// this function reads in pretty much a .csv file, but it will not account for all of the possibilities that a .csv file could be written as (as accounting for all these possibilities would take a while to code and be unproductive) so keep that in mind

	FILE *f;
	char buf[4096];
	char rootsin[20];
	char seps[] = ",";
	char *token;
	int i, j, k, cell, num, do_copy, copy_cell, num_layers, depth, depthMin,
			stringIndex;
	float d[11];

	if (sd_Option2a || sd_Option2b)
		nSoilTypes = 0; //initialize our soil types counter

	f = OpenFile(grid_files[3], "r");

	GetALine2(f, buf, 4096); // gets rid of the first line (since it just defines the columns)... it's only there for user readability
	for (i = 0; i < grid_Cells; i++)
	{
		if (!GetALine2(f, buf, 4096))
			break;

		grid_Soils[i].rootsFile[0] = '\0';
		rootsin[0] = '\0';

		num = 0;
		token = strtok(buf, seps);
		while (token != NULL && num < 5)
		{
			switch (num)
			{
			case 0:
				cell = atoi(token);
				break;
			case 1:
				do_copy = atoi(token);
				break;
			case 2:
				copy_cell = atoi(token);
				break;
			case 3:
				num_layers = atoi(token);
				break;
			case 4:
				strcpy(rootsin, token);
				break;
			}
			num++;
			if (num != 5)
				token = strtok(NULL, seps);
		}

		if (num < 5)
			if (!do_copy)
				LogError(logfp, LOGFATAL, "Invalid %s file", grid_files[3]);
		if (!do_copy)
			stringIndex = _get_value_index2(buf, 5); //gets us the index of the string that is right after what we just parsed in

		if (num_layers > MAX_LAYERS)
			LogError(logfp, LOGFATAL,
					"Invalid %s file line %d num_layers (%d) exceeds MAX_LAYERS (%d)",
					grid_files[3], i + 2, num_layers, MAX_LAYERS);

		if (do_copy == 1 && copy_cell > -1 && copy_cell < grid_Cells
				&& cell != 0 && copy_cell < cell)
		{ //copy this cells values from a previous cell's
			grid_Soils[i].lyr = Mem_Calloc(grid_Soils[copy_cell].num_layers,
					sizeof(Grid_Soil_Lyr), "_read_soils_in()");
			for (j = 0; j < grid_Soils[copy_cell].num_layers; j++)
				grid_Soils[i].lyr[j] = grid_Soils[copy_cell].lyr[j];
			grid_Soils[i].num_layers = grid_Soils[copy_cell].num_layers;

			if (sd_Option2a || sd_Option2b)
				grid_SoilTypes[cell] = grid_SoilTypes[copy_cell];

			strcpy(grid_Soils[i].rootsFile, grid_Soils[copy_cell].rootsFile);

			continue;
		}
		else if (do_copy == 1)
			LogError(logfp, LOGFATAL,
					"Invalid %s file line %d invalid copy_cell attempt",
					grid_files[3], i + 2);

		if (sd_Option2a || sd_Option2b)
		{
			grid_SoilTypes[cell] = nSoilTypes;
			soilTypes_Array[nSoilTypes] = cell;
			nSoilTypes++;
		}

		depthMin = 0;
		grid_Soils[i].num_layers = num_layers;
		strcpy(grid_Soils[i].rootsFile, rootsin);
		grid_Soils[i].lyr = Mem_Calloc(num_layers, sizeof(Grid_Soil_Lyr),
				"_read_soils_in()");
		for (j = 0; j < num_layers; j++)
		{
			//the idea behind using &buf[stringIndex] is that we start scanning at the point in the string that is right after what we just parsed... the & is there because we have to send sscanf the pointer that points to that location
			num = sscanf(&buf[stringIndex],
					"%d,%f,%f,%f,%f,%f,%f,%f,%f,%f,%f,%f", &depth, &d[0], &d[1],
					&d[2], &d[3], &d[4], &d[5], &d[6], &d[7], &d[8], &d[9],
					&d[10]);
			if (num != 12)
				LogError(logfp, LOGFATAL,
						"Invalid '%s' file line %d invalid soil layer input",
						grid_files[3], i + 2);

			k = stringIndex;
			stringIndex += _get_value_index(&buf[stringIndex], ',', 12); //updates the index of the string that we are at
			if (k == stringIndex)
				LogError(logfp, LOGFATAL,
						"Invalid %s file line %d not enough soil layers",
						grid_files[3], i + 2);

			for (k = 0; k < 11; k++)
				grid_Soils[i].lyr[j].data[k] = d[k];
			grid_Soils[i].lyr[j].width = depth - depthMin;
			depthMin = depth;
		}
	}

	if (i != grid_Cells)
		LogError(logfp, LOGFATAL, "Invalid %s file, not enough cells",
				grid_files[3]);

	/*for(i = 0; i < grid_Cells; i++) {
	 printf("cell %d:\n", i);
	 for(j = 0; j < grid_Soils[i].num_layers; j++) {
	 printf("layer %d : %d", j, grid_Soils[i].lyr[j].width);
	 for(k = 0; k < 11; k++) printf(" %f", grid_Soils[i].lyr[j].data[k]);
	 printf("\n");
	 }
	 }*/

	CloseFile(&f);
}

/***********************************************************/
static void _init_soil_layers(int cell, int isSpinup)
{
	// initializes the soilwat soil layers for the cell correctly based upon the input gathered from our grid_soils input file
	// pretty much takes the data from grid_Soils (read in in _read_soils_in()) and converts it to what SW_Site needs...
	// this function does generally the same things that the _read_layers() function in SW_Site.c does, except that it does it in a way that lets us use it in the grid...
	int i, j;
	i = cell;
	char *errtype = '\0';
	Bool evap_ok = TRUE, transp_ok_forb = TRUE, transp_ok_tree = TRUE,
			transp_ok_shrub = TRUE, transp_ok_grass = TRUE; /* mitigate gaps in layers */
	Bool fail = FALSE;
	RealF fval = 0;

	if (SW_Site.deepdrain)
		SW_Site.n_layers++;
	for (j = 0; j < SW_Site.n_layers; j++)
		Mem_Free(SW_Site.lyr[j]);
	Mem_Free(SW_Site.lyr);

	SW_Site.n_layers = grid_Soils[i].num_layers;
	SW_Site.n_evap_lyrs = SW_Site.n_transp_lyrs[SW_FORBS] =
			SW_Site.n_transp_lyrs[SW_TREES] = SW_Site.n_transp_lyrs[SW_SHRUB] =
					SW_Site.n_transp_lyrs[SW_GRASS] = 0;

	SW_Site.lyr = Mem_Calloc(SW_Site.n_layers + SW_Site.deepdrain,
			sizeof(SW_LAYER_INFO *), "_init_grid_globals()");
	for (j = 0; j < SW_Site.n_layers; j++)
	{
		if (LT(grid_Soils[i].lyr[j].data[0], 0.))
		{
			fail = TRUE;
			fval = grid_Soils[i].lyr[j].data[0];
			errtype = Str_Dup("bulk density");
		}
		else if (LT(grid_Soils[i].lyr[j].data[1],
				0.) || GT(grid_Soils[i].lyr[j].data[1], 1))
		{
			fail = TRUE;
			fval = grid_Soils[i].lyr[j].data[1];
			errtype = Str_Dup("gravel content");
		}
		else if (LE(grid_Soils[i].lyr[j].data[7], 0.))
		{
			fail = TRUE;
			fval = grid_Soils[i].lyr[j].data[7];
			errtype = Str_Dup("sand proportion");
		}
		else if (LE(grid_Soils[i].lyr[j].data[8], 0.))
		{
			fail = TRUE;
			fval = grid_Soils[i].lyr[j].data[8];
			errtype = Str_Dup("clay proportion");
		}
		else if (LT(grid_Soils[i].lyr[j].data[9], 0.))
		{
			fail = TRUE;
			fval = grid_Soils[i].lyr[j].data[9];
			errtype = Str_Dup("impermeability");
		}
		if (fail)
		{
			LogError(logfp, LOGFATAL, "Invalid %s (%5.4f) in layer %d.\n",
					errtype, fval, j + 1);
		}

		SW_Site.lyr[j] = Mem_Calloc(1, sizeof(SW_LAYER_INFO),
				"_init_grid_globals()");

		//indexes (for grid_Soils[i].lyr[j].data):
		//0		   1				2		3	  		4			5			6			7	   8		9		10
		//matricd	gravel_content  evco  	trco_grass  trco_shrub  trco_tree  	trco_forb	%sand  %clay imperm soiltemp
		SW_Site.lyr[j]->width = grid_Soils[i].lyr[j].width;
		SW_Site.lyr[j]->soilMatric_density = grid_Soils[i].lyr[j].data[0];
		SW_Site.lyr[j]->fractionVolBulk_gravel = grid_Soils[i].lyr[j].data[1];
		SW_Site.lyr[j]->evap_coeff = grid_Soils[i].lyr[j].data[2];
		SW_Site.lyr[j]->transp_coeff[3] = grid_Soils[i].lyr[j].data[3];
		SW_Site.lyr[j]->transp_coeff[1] = grid_Soils[i].lyr[j].data[4];
		SW_Site.lyr[j]->transp_coeff[0] = grid_Soils[i].lyr[j].data[5];
		SW_Site.lyr[j]->transp_coeff[2] = grid_Soils[i].lyr[j].data[6];
		SW_Site.lyr[j]->fractionWeightMatric_sand =
				grid_Soils[i].lyr[j].data[7];
		SW_Site.lyr[j]->fractionWeightMatric_clay =
				grid_Soils[i].lyr[j].data[8];
		SW_Site.lyr[j]->impermeability = grid_Soils[i].lyr[j].data[9];
		SW_Site.lyr[j]->my_transp_rgn[0] = 0;
		SW_Site.lyr[j]->my_transp_rgn[2] = 0;
		SW_Site.lyr[j]->my_transp_rgn[1] = 0;
		SW_Site.lyr[j]->my_transp_rgn[3] = 0;
		SW_Site.lyr[j]->sTemp = grid_Soils[i].lyr[j].data[10];

		if (evap_ok)
		{
			if (GT(SW_Site.lyr[j]->evap_coeff, 0.0))
				SW_Site.n_evap_lyrs++;
			else
				evap_ok = FALSE;
		}
		if (transp_ok_tree)
		{
			if (GT(SW_Site.lyr[j]->transp_coeff[0], 0.0))
				SW_Site.n_transp_lyrs[SW_TREES]++;
			else
				transp_ok_tree = FALSE;
		}
		if (transp_ok_shrub)
		{
			if (GT(SW_Site.lyr[j]->transp_coeff[1], 0.0))
				SW_Site.n_transp_lyrs[SW_SHRUB]++;
			else
				transp_ok_shrub = FALSE;
		}
		if (transp_ok_grass)
		{
			if (GT(SW_Site.lyr[j]->transp_coeff[3], 0.0))
				SW_Site.n_transp_lyrs[SW_GRASS]++;
			else
				transp_ok_grass = FALSE;
		}
		if (transp_ok_forb)
		{
			if (GT(SW_Site.lyr[j]->transp_coeff[2], 0.0))
				SW_Site.n_transp_lyrs[SW_FORBS]++;
			else
				transp_ok_forb = FALSE;
		}
		water_eqn(SW_Site.lyr[j]->fractionVolBulk_gravel,
				SW_Site.lyr[j]->fractionWeightMatric_sand,
				SW_Site.lyr[j]->fractionWeightMatric_clay, j); //in SW_Site.c, called to initialize some layer data...
		SW_Site.lyr[j]->swcBulk_fieldcap = SW_SWPmatric2VWCBulk(
				SW_Site.lyr[j]->fractionVolBulk_gravel, 0.333, j)
				* SW_Site.lyr[j]->width;
		SW_Site.lyr[j]->swcBulk_wiltpt = SW_SWPmatric2VWCBulk(
				SW_Site.lyr[j]->fractionVolBulk_gravel, 15, j)
				* SW_Site.lyr[j]->width;
		//From calculate_soilBulkDensity in SW_Site.c
		SW_Site.lyr[j]->soilBulk_density = SW_Site.lyr[j]->soilMatric_density
				* (1 - SW_Site.lyr[j]->fractionVolBulk_gravel)
				+ (SW_Site.lyr[j]->fractionVolBulk_gravel * 2.65);
		//already checked for max_layers condition
	}
	if (SW_Site.deepdrain)
	{
		SW_Site.n_layers++;
		SW_Site.lyr[j] = Mem_Calloc(1, sizeof(SW_LAYER_INFO),
				"_init_grid_globals()");
		SW_Site.lyr[j]->width = 1.0;
	}

	init_site_info(); //in SW_Site.c, called to initialize layer data...

	free_all_sxw_memory();
	_init_SXW_inputs(FALSE, grid_Soils[i].rootsFile); //we call this so that SXW can set the correct sizes/values up for the memory dynamically allocated in sxw.c

	if (!isSpinup)
	{

		grid_SXW_ptrs[i].roots_max = Mem_Calloc(SXW.NGrps * SXW.NTrLyrs,
				sizeof(RealD), "_init_soil_layers()");
		grid_SXW_ptrs[i].rootsXphen = Mem_Calloc(
				SXW.NGrps * SXW.NPds * SXW.NTrLyrs, sizeof(RealD),
				"_init_soil_layers()");
		grid_SXW_ptrs[i].roots_active = Mem_Calloc(
				SXW.NGrps * SXW.NPds * SXW.NTrLyrs, sizeof(RealD),
				"_init_soil_layers()");
		grid_SXW_ptrs[i].roots_active_rel = Mem_Calloc(
				SXW.NGrps * SXW.NPds * SXW.NTrLyrs, sizeof(RealD),
				"_init_soil_layers()");
		grid_SXW_ptrs[i].roots_active_sum = Mem_Calloc(
				4 * SXW.NPds * SXW.NTrLyrs, sizeof(RealD),
				"_init_soil_layers()");
		grid_SXW_ptrs[i].phen = Mem_Calloc(SXW.NGrps * MAX_MONTHS,
				sizeof(RealD), "_init_soil_layers()");
		grid_SXW_ptrs[i].prod_bmass = Mem_Calloc(SXW.NGrps * MAX_MONTHS,
				sizeof(RealD), "_init_soil_layers()");
		grid_SXW_ptrs[i].prod_pctlive = Mem_Calloc(SXW.NGrps * MAX_MONTHS,
				sizeof(RealD), "_init_soil_layers()");

		save_sxw_memory(grid_SXW_ptrs[i].roots_max, grid_SXW_ptrs[i].rootsXphen,
				grid_SXW_ptrs[i].roots_active,
				grid_SXW_ptrs[i].roots_active_rel,
				grid_SXW_ptrs[i].roots_active_sum, grid_SXW_ptrs[i].phen,
				grid_SXW_ptrs[i].prod_bmass, grid_SXW_ptrs[i].prod_pctlive);
	}
	else
	{

		spinup_SXW_ptrs[i].roots_max = Mem_Calloc(SXW.NGrps * SXW.NTrLyrs,
				sizeof(RealD), "_init_soil_layers()");
		spinup_SXW_ptrs[i].rootsXphen = Mem_Calloc(
				SXW.NGrps * SXW.NPds * SXW.NTrLyrs, sizeof(RealD),
				"_init_soil_layers()");
		spinup_SXW_ptrs[i].roots_active = Mem_Calloc(
				SXW.NGrps * SXW.NPds * SXW.NTrLyrs, sizeof(RealD),
				"_init_soil_layers()");
		spinup_SXW_ptrs[i].roots_active_rel = Mem_Calloc(
				SXW.NGrps * SXW.NPds * SXW.NTrLyrs, sizeof(RealD),
				"_init_soil_layers()");
		spinup_SXW_ptrs[i].roots_active_sum = Mem_Calloc(
				4 * SXW.NPds * SXW.NTrLyrs, sizeof(RealD),
				"_init_soil_layers()");
		spinup_SXW_ptrs[i].phen = Mem_Calloc(SXW.NGrps * MAX_MONTHS,
				sizeof(RealD), "_init_soil_layers()");
		spinup_SXW_ptrs[i].prod_bmass = Mem_Calloc(SXW.NGrps * MAX_MONTHS,
				sizeof(RealD), "_init_soil_layers()");
		spinup_SXW_ptrs[i].prod_pctlive = Mem_Calloc(SXW.NGrps * MAX_MONTHS,
				sizeof(RealD), "_init_soil_layers()");

		save_sxw_memory(spinup_SXW_ptrs[i].roots_max,
				spinup_SXW_ptrs[i].rootsXphen, spinup_SXW_ptrs[i].roots_active,
				spinup_SXW_ptrs[i].roots_active_rel,
				spinup_SXW_ptrs[i].roots_active_sum, spinup_SXW_ptrs[i].phen,
				spinup_SXW_ptrs[i].prod_bmass, spinup_SXW_ptrs[i].prod_pctlive);
	}
}

/***********************************************************/
static float _read_a_float(FILE *f, char *buf, const char *filename,
		const char *descriptor)
{
	//small function to reduce code duplication in the _read_seed_dispersal_in() function...
	//f should be already open, and all of the character arrays should be pre-allocated before calling the function...
	float result;

	if (!GetALine(f, buf))
		LogError(logfp, LOGFATAL, "Invalid %s file: %s", filename, descriptor);
	if (sscanf(buf, "%f", &result) != 1)
		LogError(logfp, LOGFATAL, "Invalid %s file: %s", filename, descriptor);

	return result;
}

/***********************************************************/
static float _cell_dist(int row1, int row2, int col1, int col2, float cellLen)
{
	//returns the distance between the two grid cells
	if (row1 == row2)
	{
		return (abs(col1-col2) * cellLen);
	}
	else if (col1 == col2)
	{
		return (abs(row1-row2) * cellLen);
	}
	else
	{ // row1 != row2 && col1 != col2
		//the problem can be thought of in terms of a right triangle...
		//using the pythagorean theorem: c = sqrt(a^2 + b^2)... c (the hypotenuse) represents the distance that we need.  a is the distance between columns and b is the distance between rows.
		return sqrt(
				pow(abs(col1-col2)*cellLen, 2.0) + pow(abs(row1-row2)*cellLen, 2.0));
	}
}

/***********************************************************/
static void _read_seed_dispersal_in(void)
{
	// reads the grid seed dispersal input file and sets up grid_SD with the correct values and probabilities

	FILE *f;
	char buf[1024];
	float sd_Rate, H, VW, VT, MAXD, plotLength, d, pd;
	int maxCells, i, j, k, MAXDP, row, col, cell;
	SppIndex s;

	// read in the seed dispersal input file to get the constants that we need
	f = OpenFile(grid_files[4], "r");

	VW = _read_a_float(f, buf, grid_files[4], "VW line");

	GetALine(f, buf);
	if (sscanf(buf, "%d", &sd_DoOutput) != 1)
		LogError(logfp, LOGFATAL,
				"Invalid %s file: seed dispersal output line\n", grid_files[4]);

	GetALine(f, buf);
	if (sscanf(buf, "%d", &sd_MakeHeader) != 1)
		LogError(logfp, LOGFATAL,
				"Invalid %s file: seed dispersal make header line\n",
				grid_files[4]);

	GetALine(f, buf);
	if (sscanf(buf, "%c", &sd_Sep) != 1)
		LogError(logfp, LOGFATAL,
				"Invalid %s file: seed dispersal seperator line\n",
				grid_files[4]);

	if (sd_Sep == 't') //dealing with tab and space special cases...
		sd_Sep = '\t';
	else if (sd_Sep == 's')
		sd_Sep = ' ';

	GetALine(f, buf);
	if (sscanf(buf, "%d", &sd_NYearsSeedsAvailable) != 1)
		LogError(logfp, LOGFATAL, "Invalid %s file: option 1 line\n",
				grid_files[4]);

	GetALine(f, buf);
	if (sscanf(buf, "%d", &sd_Option1a) != 1)
		LogError(logfp, LOGFATAL, "Invalid %s file: option 1a line\n",
				grid_files[4]);

	GetALine(f, buf);
	if (sscanf(buf, "%d", &sd_Option1b) != 1)
		LogError(logfp, LOGFATAL, "Invalid %s file: option 1b line\n",
				grid_files[4]);

	GetALine(f, buf);
	if (sscanf(buf, "%d", &sd_Option2a) != 1)
		LogError(logfp, LOGFATAL, "Invalid %s file: option 2a line\n",
				grid_files[4]);

	GetALine(f, buf);
	if (sscanf(buf, "%d", &sd_Option2b) != 1)
		LogError(logfp, LOGFATAL, "Invalid %s file: option 2b line\n",
				grid_files[4]);

	if ((sd_Option1a && (sd_Option1b || sd_Option2a || sd_Option2b))
			|| (sd_Option2a && (sd_Option1a || sd_Option1b || sd_Option2b)))
		LogError(logfp, LOGFATAL,
				"Invalid %s file: conflicting options chosen\n", grid_files[4]);

	CloseFile(&f);

	ForEachSpecies(s)
	{
		// set up grid_SD with the seed dispersal probabilities needed later on...
		H = Species[s]->sd_H;
		VT = Species[s]->sd_VT;
		MAXD = ((H * VW) / VT) / 100.0; // divide by 100.0 because we want it in meters, not centimeters
		sd_Rate = -(log(0.05) / MAXD); //sd_Rate is the seed dispersal rate... 0.05 = exp(-RATE*MAXD) => RATE = -(ln(0.05)/MAXD) See Coffin et al. 1993

		plotLength = sqrt(Globals.plotsize);
		MAXDP = (int) ceil(MAXD / plotLength); //MAXD in terms of plots... rounds up to the nearest integer
		maxCells = (int) pow((MAXDP * 2) + 1.0, 2.0); //gets the maximum number of cells that a grid cell can possibly disperse seeds to... it ends up being more then the maximum actually...
		if (grid_Cells < maxCells)
			maxCells = grid_Cells;
		if (!(Species[s]->use_me && Species[s]->use_dispersal))
			continue;

		for (i = 0; i < grid_Cells; i++)
		{
			grid_SD[s][i].cells = Mem_Calloc(maxCells, sizeof(int),
					"_read_seed_dispersal_in()"); //the cell number
			grid_SD[s][i].prob = Mem_Calloc(maxCells, sizeof(float),
					"_read_seed_dispersal_in()"); //the probability that the cell will disperse seeds to this distance
			grid_SD[s][i].size = 0; //refers to the number of cells reachable...
		}

		for (row = 1; row <= grid_Rows; row++)
			for (col = 1; col <= grid_Cols; col++)
			{

				cell = col + ((row - 1) * grid_Cols) - 1;
				k = 0;

				for (i = 1; i <= grid_Rows; i++)
					for (j = 1; j <= grid_Cols; j++)
					{
						if (i == row && j == col)
							continue;

						d = _cell_dist(i, row, j, col, plotLength); //distance
						pd = (d > MAXD) ? (0.0) : (exp(-sd_Rate * d)); //dispersal probability

						if (!ZRO(pd))
						{
							grid_SD[s][cell].cells[k] = i
									+ ((j - 1) * grid_Cols) - 1;
							grid_SD[s][cell].prob[k] = pd;
							grid_SD[s][cell].size++;
							k++;
							//fprintf(stderr, "cell: %d; i: %d; j: %d; dist: %f; pd: %f %d %d\n", i + ( (j-1) * grid_Cols) - 1, i, j, d, pd, row, col);
						}
					}
				//fprintf(stderr, "size %d index %d maxsize %d\n", grid_SD[cell].size, cell, maxCells);
			}

		for (i = 0; i < grid_Cells; i++)
			if (grid_SD[s][i].size > 0)
			{
				grid_SD[s][i].cells = Mem_ReAlloc(grid_SD[s][i].cells,
						grid_SD[s][i].size * sizeof(int));
				grid_SD[s][i].prob = Mem_ReAlloc(grid_SD[s][i].prob,
						grid_SD[s][i].size * sizeof(float));
			}
	}
}

/***********************************************************/
static void _do_seed_dispersal(void)
{
	float biomass, randomN, LYPPT, presentProb, receivedProb;
	int i, j, germ, sgerm, year;
	SppIndex s;

	if (Globals.currYear == 1 && !sd_Option1a && !sd_Option1b)
	{ //since we have no previous data to go off of, use the current years...
		for (i = 0; i < grid_Cells; i++)
			ForEachSpecies(s)
			{
				if (!(Species[s]->use_me && Species[s]->use_dispersal))
					continue;
				grid_Species[s][i].allow_growth = grid_Species[s][i].sd_sgerm =
						1;// since it's the first year, we have to allow growth...
				if (UseDisturbances)
					if (1 == grid_Disturb[i].kill_yr)
						grid_Species[s][i].allow_growth = 0;
				grid_SD[s][i].lyppt = grid_Env[i].ppt;
			}
	}
	else
	{
		// figure out whether or not to allow growth for the current year... based upon whether the species already has plants or germination allowed this year and seeds received last year...
		ForEachSpecies(s)
		{

			if (!(Species[s]->use_me && Species[s]->use_dispersal))
				continue;

			// germination probability
			randomN = RandUni(&grid_rng);
			germ = LE(randomN, Species[s]->seedling_estab_prob);

			year = Globals.currYear - 1;

			for (i = 0; i < grid_Cells; i++)
			{

				if (sd_Option1a && Globals.currYear <= sd_NYearsSeedsAvailable)
				{
					grid_SD[s][i].seeds_present = 1;
				}
				else if (sd_Option1b
						&& Globals.currYear <= sd_NYearsSeedsAvailable
						&& grid_initSpecies[i].species_seed_avail[s])
				{
					grid_SD[s][i].seeds_present = 1;
				}

				sgerm = (grid_SD[s][i].seeds_present
						|| grid_SD[s][i].seeds_received) && germ; //refers to whether the species has seeds available from the previous year and conditions are correct for germination this year
				grid_Species[s][i].allow_growth = FALSE;
				biomass = grid_Species[s][i].relsize
						* grid_Species[s][i].mature_biomass;

				if (UseDisturbances)
				{
					if ((sgerm || year < grid_Disturb[i].kill_yr
							|| grid_Disturb[i].kill_yr <= 0 || GT(biomass, 0.0))
					/*&& (year != grid_Disturb[i].kill_yr)*/)
					{
						//commented above one condition as it was causing a bug there, next year of killing year will make
						//allow_growth flag to false as 	year = Globals.currYear - 1 , so for example if killing year= 6 and Globals.currYear=7 then here
						// year variable will be 7-1 =6 that is equal to killing year 6, so this condition (year != grid_Disturb[i].kill_yr)
						//will fail and allow_growth will not become TRUE, then when Globals.currYear=8 this allow_growth= FALSE will carry forward and there will no call
						// to other functions like Species_Update_Newsize() so new size will not be updated and last year size will carry forward so in final output year 7 and year 8 will
						// have same output that is not correct.
						grid_Species[s][i].allow_growth = TRUE;
					}

				}
				else if (sgerm || GT(biomass, 0.0))
					grid_Species[s][i].allow_growth = TRUE;
				grid_Species[s][i].sd_sgerm = sgerm; //based upon whether we have received/produced seeds that germinated
				//if(grid_Species[s][i].allow_growth == TRUE &&  i == 52 && s == 0 && Globals.currIter == 1)
				//	printf("%s allow_growth:%d year:%d sgerm:%d iter:%d\n", grid_Species[s][i].name, grid_Species[s][i].allow_growth, year, sgerm, Globals.currIter);
			}
		}

	}

	// calculate whether or not seeds were received/produced this year, this data is used the next time the function is called
	ForEachSpecies(s)
	{
		if (!(Species[s]->use_me && Species[s]->use_dispersal))
			continue;

		IndivType* indiv;

		// figure out which species in each cell produced seeds...
		for (i = 0; i < grid_Cells; i++)
		{
			grid_SD[s][i].seeds_present = grid_SD[s][i].seeds_received =
					grid_Species[s][i].received_prob = 0;

			biomass = 0;	//getting the biggest individual in the species...
			ForEachIndiv(indiv, &grid_Species[s][i])
				if (indiv->relsize * grid_Species[s][i].mature_biomass
						> biomass)
					biomass = indiv->relsize
							* grid_Species[s][i].mature_biomass;

			if (GE(biomass,
					grid_Species[s][i].mature_biomass
							* grid_Species[s][i].sd_Param1))
			{
				randomN = RandUni(&grid_rng);

				LYPPT = grid_SD[s][i].lyppt;
				float PPTdry = grid_Species[s][i].sd_PPTdry, PPTwet =
						grid_Species[s][i].sd_PPTwet;
				float Pmin = grid_Species[s][i].sd_Pmin, Pmax =
						grid_Species[s][i].sd_Pmax;

				//p3 = Pmin, if LYPPT < PPTdry
				//p3 = 1 - (1-Pmin) * exp(-d * (LYPPT - PPTdry)) with d = - ln((1 - Pmax)/(1 - Pmin)) / (PPTwet - PPTdry), if PPTdry <= LYPPT <= PPTwet
				//p3 = Pmax, if LYPPT > PPTwet

				presentProb = 0.0;
				if (PPTdry <= LYPPT && LYPPT <= PPTwet)
				{
					float d = -log(((1 - Pmax) / (1 - Pmin)))
							/ (PPTwet - PPTdry); //log is the natural log in STD c's math.h
					presentProb = 1 - (1 - Pmin) * exp((-d * (LYPPT - PPTdry)));
				}
				else if (LYPPT < PPTdry)
					presentProb = Pmin;
				else if (LYPPT > PPTwet)
					presentProb = Pmax;

				if (LE(randomN, presentProb))
					grid_SD[s][i].seeds_present = 1;
			}
			//if(i == 0) printf("cell: %d lyppt: %f\n", i, grid_SD[i].lyppt);
		}

		// figure out which species in each cell received seeds...
		for (i = 0; i < grid_Cells; i++)
		{
			if (grid_SD[s][i].seeds_present)
				continue;
			receivedProb = 0;

			for (j = 0; j < grid_SD[s][i].size; j++)
				if (grid_SD[s][grid_SD[s][i].cells[j]].seeds_present)
					receivedProb += grid_SD[s][i].prob[j];

			randomN = RandUni(&grid_rng);
			if (LE(randomN, receivedProb) && !ZRO(receivedProb))
				grid_SD[s][i].seeds_received = 1;
			else
				grid_SD[s][i].seeds_received = 0;

			grid_Species[s][i].received_prob = receivedProb;
		}
	}
}

/***********************************************************/
static void _set_sd_lyppt(int row, int col)
{
	int cell = col + ((row - 1) * grid_Cols) - 1;
	SppIndex s;

	ForEachSpecies(s)
		if (Species[s]->use_me && Species[s]->use_dispersal)
			grid_SD[s][cell].lyppt = grid_Env[cell].ppt;
}


/*
 *
 */

static void _do_groups_and_species_extirpate(void)
{
	//printf("inside _do_groups_and_species_extirpate()\n");
	GrpIndex rg;
	ForEachGroup(rg)
	{
		rgroup_Extirpate(rg);
	}
}

/***********************************************************/
static void _kill_groups_and_species(void)
{
	/* (AKT /Kyle) 11/17/2016
	 *we may need to revisit this setting PR to 0 when we kill everything
	 *ForEachGroup(c)
	 *RGroup[c]->pr = 0.0; // reset the pr, so our output doesn't look weird
	 */

	//printf("inside _kill_groups_and_species()\n");
	GrpIndex rg;
	ForEachGroup(rg)
	{
		if (Globals.currYear < RGroup[rg]->startyr)
		{
			/* don't start trying to kill until RGroup[rg]->startyr year as nothing grow till now */
			continue;
		}
		Int i;

		ForEachEstSpp2( rg, i)
		{
			if (!Species[RGroup[rg]->est_spp[i]]->use_me)
			{
				continue;
			}
			else
			{
			//	printf("calling Species_Proportion_Kill() with rgroup name= %s , RGroup[%d]->proportion_killed =%f for Species[%d]->name= %s \n",RGroup[rg]->name,rg, RGroup[rg]->proportion_killed, i, Species[RGroup[rg]->est_spp[i]]->name);
				Species_Proportion_Kill(RGroup[rg]->est_spp[i], 6, RGroup[rg]->proportion_killed);
			}

		}

	}


}

/***********************************************************/
static int _do_grid_disturbances(int row, int col)
{
	// return 1 if a disturbance occurs, else return 0

	if(UseDisturbances)
	{
		int cell = col + ((row - 1) * grid_Cols) - 1;
//		printf( "inside _do_grid_disturbances Globals.currYear =%d, cell=%d, grid_Disturb[cell].kill_yr =%d \n",
//							Globals.currYear, cell, grid_Disturb[cell].kill_yr);
		if ((Globals.currYear >=grid_Disturb[cell].killfreq_startyr) && GT(grid_Disturb[cell].killfrq, 0.))
		{
			if (LT(grid_Disturb[cell].killfrq, 1.0))
			{
				if (RandUni(&grid_rng) <= grid_Disturb[cell].killfrq)
				{
					grid_Disturb[cell].kill_yr = Globals.currYear;
				}

			}
			else if (((Globals.currYear - grid_Disturb[cell].killfreq_startyr) % (IntU) grid_Disturb[cell].killfrq) == 0)
			{
				grid_Disturb[cell].kill_yr = Globals.currYear;
			}

		}

		if (Globals.currYear == grid_Disturb[cell].extirp)
		{
			_do_groups_and_species_extirpate();
			return 1;
		}
		else if (Globals.currYear == grid_Disturb[cell].kill_yr)
		{
//			printf( "current year matched with cell kill_year so calling  _kill_groups_and_species() Globals.currYear =%d, cell=%d, grid_Disturb[cell].kill_yr =%d \n",
//							Globals.currYear, cell, grid_Disturb[cell].kill_yr);
			_kill_groups_and_species();
			return 1;
		}


	}
	return 0;
}


static void _do_grid_proportion_Recovery(int row, int col)
{
	/*======================================================*/
	/* PURPOSE */
	/* Perform the sorts of proportion_Recovery one might expect at next year after the killing year
	 /* HISTORY */
	/* Nov 22 2016 -AKT -Added Species Proportion Recovery for Grid Version */
	/*======================================================*/
	if (UseDisturbances)
	{
		int cell = col + ((row - 1) * grid_Cols) - 1;
//		printf( "inside _do_grid_proportion_Recovery Globals.currYear =%d, cell=%d, grid_Disturb[cell].kill_yr =%d \n",
//							Globals.currYear, cell, grid_Disturb[cell].kill_yr);
		if ((Globals.currYear >= grid_Disturb[cell].killfreq_startyr) && GT(grid_Disturb[cell].killfrq, 0.))
		{
			if (LT(grid_Disturb[cell].killfrq, 1.0))
			{
				if (RandUni(&grid_rng) <= grid_Disturb[cell].killfrq)
				{
					grid_Disturb[cell].kill_yr = Globals.currYear;
				}

			}
			else if (((Globals.currYear - grid_Disturb[cell].killfreq_startyr) % (IntU) grid_Disturb[cell].killfrq) == 0)
			{
				grid_Disturb[cell].kill_yr = Globals.currYear;
			}

		}

		//rgroup proportion recovery
		if (Globals.currYear == grid_Disturb[cell].kill_yr)
		{
			GrpIndex rg;
			ForEachGroup(rg)
			{
				if (Globals.currYear < RGroup[rg]->startyr)
				{
					/* don't start trying to grow until RGroup[rg]->startyr year */
					continue;
				}

				Int i;

				ForEachEstSpp2( rg, i)
				{
					if (!Species[RGroup[rg]->est_spp[i]]->use_me)
					{
						continue;
					}
					else
					{
					//	printf( "calling Species_Proportion_Recovery() with rgroup name= %s , RGroup[%d]->proportion_recovered =%f for Species[%d]->name= %s \n", RGroup[rg]->name, rg, RGroup[rg]->proportion_recovered, i, Species[RGroup[rg]->est_spp[i]]->name);
						Species_Proportion_Recovery(RGroup[rg]->est_spp[i], 6,
								                    RGroup[rg]->proportion_recovered,
								                    RGroup[rg]->proportion_killed);
					}

				}

			}

		}

	}

}

static void _do_grid_grazing_EndOfYear(int row, int col)
{

	/*======================================================*/
<<<<<<< HEAD
	/* PURPOSE
	 * Perform the sorts of grazing one might expect at end of year, it is based on grazing frequency
	 * HISTORY
	 * Nov 22 2016 -AKT  -Added Species grazing EndOfYear for grid model  
	 */
=======
	/* PURPOSE */
	/* Perform the sorts of grazing one might expect at end of year, it is based on grazing frequency */
	/* HISTORY */
	/*  Nov 22 2016 -AKT  -Added Species grazing EndOfYear for grid model  */
>>>>>>> 3c9f151a
	/*======================================================*/

	if (UseDisturbances)
	{
		IntU grazingyr = 0;
		int cell = col + ((row - 1) * grid_Cols) - 1;

		if ((Globals.currYear >=grid_Disturb[cell].grazingfreq_startyr) && grid_Disturb[cell].grazing_frq > 0.)
		{
			if (grid_Disturb[cell].grazing_frq < 1.0)
			{
				if (RandUni(&grid_rng) <= grid_Disturb[cell].grazing_frq)
				{
					grazingyr = Globals.currYear;
				}

			}
			else if (((Globals.currYear - grid_Disturb[cell].grazingfreq_startyr) % (IntU) grid_Disturb[cell].grazing_frq) == 0)
			{
				grazingyr = Globals.currYear;
			}

		}

		//rgroup proportion grazing
		if (Globals.currYear == grazingyr)
		{
			GrpIndex rg;
			ForEachGroup(rg)
			{
				if (Globals.currYear < RGroup[rg]->startyr)
				{
					/* don't start trying to grow or do grazing until RGroup[rg]->startyr year */
					continue;
				}

				Int i;

				ForEachEstSpp2( rg, i)
				{
					if (!Species[RGroup[rg]->est_spp[i]]->use_me)
					{
						continue;
					}
					else
					{
						// printf( "year = %d, calling Species_Proportion_Grazing() with rgroup name= %s , RGroup[%d]->proportion_grazing =%f for Species[%d]->name= %s \n", Globals.currYear,RGroup[rg]->name, rg,RGroup[rg]->proportion_grazing, i, Species[RGroup[rg]->est_spp[i]]->name);
			     		Species_Proportion_Grazing(RGroup[rg]->est_spp[i], RGroup[rg]->proportion_grazing);
					}

				}

			}

		}

	}

}

/***********************************************************/
static void _read_init_species(void)
{
	// reads the grid init species input
	// the file should be something like: "cell,copy_cell,copy_which,use_SpinUp,(all the species names seperated by a comma)"
	// there should be no spaces in between, just commas separating the values (ie it should be a .csv file, but does not account for all of the possibilities that a .csv file could be)

	FILE *f;
	int i, j, num, cell, do_copy, copy_cell, use_SpinUp, seeds_Avail;
	char buf[4096];

	//open the file/do the reading
	f = OpenFile(grid_files[5], "r"); //grid_files[5] is the grid_initSpecies.csv file

	GetALine2(f, buf, 4096); // gets rid of the first line (since it just defines the columns)... it's only there for user readability
	for (i = 0; i < grid_Cells; i++)
	{
		if (!GetALine2(f, buf, 4096))
			break;

		num = sscanf(buf, "%d,%d,%d,%d", &cell, &do_copy, &copy_cell,
				&use_SpinUp);
		if (num != 4)
			LogError(logfp, LOGFATAL, "Invalid %s file", grid_files[5]);

		grid_initSpecies[i].use_SpinUp = use_SpinUp;

		int stringIndex = _get_value_index(buf, ',', 4); //gets us the index of the string that is right after what we just parsed in

		if (do_copy == 1 && copy_cell > -1 && copy_cell < grid_Cells
				&& cell != 0 && copy_cell < cell)
		{ //copy this cells values from a previous cell's
			for (j = 0; j < Globals.sppCount; j++)
				grid_initSpecies[i].species_seed_avail[j] =
						grid_initSpecies[copy_cell].species_seed_avail[j];
			grid_initSpecies[i].use_SpinUp =
					grid_initSpecies[copy_cell].use_SpinUp;
			continue;
		}
		else if (do_copy == 1)
			LogError(logfp, LOGFATAL,
					"Invalid %s file line %d invalid copy_cell attempt",
					grid_files[5], i + 2);

		//going through each species
		SppIndex s;
		ForEachSpecies(s)
		{
			num = sscanf(&buf[stringIndex], "%d,", &seeds_Avail);
			if (num != 1)
				LogError(logfp, LOGFATAL,
						"Invalid %s file line %d invalid species input",
						grid_files[5], i + 2);

			grid_initSpecies[i].species_seed_avail[s] = seeds_Avail;
			stringIndex += _get_value_index(&buf[stringIndex], ',', 1);
		}
	}

	if (i != grid_Cells)
		LogError(logfp, LOGFATAL, "Invalid %s file, not enough cells",
				grid_files[5]);

	CloseFile(&f);
}<|MERGE_RESOLUTION|>--- conflicted
+++ resolved
@@ -2969,18 +2969,11 @@
 {
 
 	/*======================================================*/
-<<<<<<< HEAD
 	/* PURPOSE
 	 * Perform the sorts of grazing one might expect at end of year, it is based on grazing frequency
 	 * HISTORY
 	 * Nov 22 2016 -AKT  -Added Species grazing EndOfYear for grid model  
 	 */
-=======
-	/* PURPOSE */
-	/* Perform the sorts of grazing one might expect at end of year, it is based on grazing frequency */
-	/* HISTORY */
-	/*  Nov 22 2016 -AKT  -Added Species grazing EndOfYear for grid model  */
->>>>>>> 3c9f151a
 	/*======================================================*/
 
 	if (UseDisturbances)
