--- conflicted
+++ resolved
@@ -3039,19 +3039,11 @@
 					cell->mySeedDispersal[s].seeds_present = 1;
 				}
 
-<<<<<<< HEAD
 				sgerm = (cell->mySeedDispersal[s].seeds_present
 						|| cell->mySeedDispersal[s].seeds_received) && germ; //refers to whether the species has seeds available from the previous year and conditions are correct for germination this year
 				Species[s]->allow_growth = FALSE;
 				biomass = Species[s]->relsize
 						* Species[s]->mature_biomass;
-=======
-				sgerm = (grid_SD[s][i].seeds_present
-						|| grid_SD[s][i].seeds_received) && germ; //refers to whether the species has seeds available from the previous year and conditions are correct for germination this year
-				grid_Species[s][i].allow_growth = FALSE;
-				biomass = getSpeciesRelsize(s)
-						* grid_Species[s][i].mature_biomass;
->>>>>>> 055e5c36
 
 				if (UseDisturbances)
 				{
@@ -3062,13 +3054,8 @@
 						//commented above one condition as it was causing a bug there, next year of killing year will make
 						//allow_growth flag to false as 	year = Globals->currYear - 1 , so for example if killing year= 6 and Globals->currYear=7 then here
 						// year variable will be 7-1 =6 that is equal to killing year 6, so this condition (year != grid_Disturb[i].kill_yr)
-<<<<<<< HEAD
-						//will fail and allow_growth will not become TRUE, then when Globals->currYear=8 this allow_growth= FALSE will carry forward and there will no call
-						// to other functions like Species_Update_Newsize() so new size will not be updated and last year size will carry forward so in final output year 7 and year 8 will
-=======
 						//will fail and allow_growth will not become TRUE, then when Globals.currYear=8 this allow_growth= FALSE will carry forward and there will no call
 						// to other functions. Last year size will carry forward so in final output year 7 and year 8 will
->>>>>>> 055e5c36
 						// have same output that is not correct.
 						Species[s]->allow_growth = TRUE;
 					}
