#if 0

/********************************************************/
//  Source file: ST_grid.c
//  Type: module
//  Application: STEPPE - plant community dynamics simulator
//  Purpose: This module handles the grid.
//  History:
//     (5/24/2013) -- INITIAL CODING - DLM
//
//	WARNING: This module deals with a LARGE amount of dynamic memory allocation/deallocation (there can be potentially hundreds of thousands of allocations/frees called by this code depending on settings ran).
//			 Be very wary when editing it as even small changes could possibly cause massive memory errors/leaks to occur.  In particular be careful when copy/freeing the linked list of individuals (I would suggest just using the code I wrote for this as it works and it's pretty easy to screw it up).
//			 Always keep in mind that for every time memory is allocated (every time alloc or calloc is called), a corresponding free is required.  I would recommend valgrind or a similar program to debug memory errors as doing it without some kind of tool would be crazy.
/********************************************************/
/*

 ----------------------------------------------------------------------------------------------------------------
 ----------------------------------------------------------------------------------------------------------------
 (DLM) : 7-16-2012 : General notes about this module and why it does certain things (put in the beginning so that they'd be seen)
 ----------------------------------------------------------------------------------------------------------------
 ----------------------------------------------------------------------------------------------------------------

 ----------------------------------------------------------------------------------------------------------------
 the general idea when copying over the dynamically allocated data is (ie. how to deep copy a structure):
 ----------------------------------------------------------------------------------------------------------------

 1.) Free the dynamically allocated memory (use the _free_head() function to free a linked list of individuals)
 2.) Shallow copy the data (ie. *Species[s] = grid_Species[s][cell])... this will correctly copy all of the data of the structure that isn't a pointer.  For the pointers it will simply copy the address (hence why it is a shallow copy).
 3.) Allocate the appropriate amount of memory for the pointers that are being copied to
 4.) Use memcpy to copy the data over to your newly allocated pointer (or use the _copy_head() function to copy the linked list of individuals)
 5.) Be careful at all stages of this process as it is easy to make a simple error that can be very aggravating to try and track down.

 ----------------------------------------------------------------------------------------------------------------
 explanation of why all this trouble is gone through when copying the memory (as it is not obvious by any means):
 ----------------------------------------------------------------------------------------------------------------

 First off, the sizes of all the dynamically allocated memory can be different for every grid cell.  To deal with this we free and reallocate memory every time we copy a grid cell.
 This also gets around the problem that doing a shallow copy via something like "*Species[s] = grid_Species[s][cell]" would overwrite the address of all the pointers contained within and cause a memory leak if they had already been allocated memory.
 The only other way to copy the data would be to individually copy each data member of each structure which would lead to both a much larger code size and code that would break every time a new member is added to any structure in the program while providing likely no performance difference.
 It is also important to know what the difference between a shallow copy and a deep copy is.  When we are copying over all of these variables, what we want is a deep copy (never to be confused with a shallow copy).
 A shallow copy of a structure is when all of the data members are copied over.  However, the pointers are treated specially.  Instead of copying the data contained within the pointers directly it simply copies the address.
 This leaves two pointers that point to the same thing (not what we want) and if the pointer that is copied over was pointing to any memory it would subsequently cause a memory leak.
 A deep copy of a structure will copy over all of the data members and copy the memory that the pointers are pointing to (not the addresses).  It would be great if C inherently knew how to do this, but it does not.
 C's copy constructor cannot know how to do this because it cannot know the length of the pointers.  Also, it would be potentially confusing as it would have to allocate memory which would be unexpected.
 We must code this behavior in so that we copy over the values held by the pointers into the copy's own separate memory.

 ----------------------------------------------------------------------------------------------------------------
 about performance concerns:
 ----------------------------------------------------------------------------------------------------------------

 This module (ST_grid.c) allocates/deallocates a very large amount of memory.  It does so because it must in order to successfully run as desired.
 The performance hit of all this memory management is surprisingly low in CPU execution time.  Luckily, modern day implementations of malloc/free/memcpy are very fast.
 After profiling the code the time spent allocating/deallocating/copying memory is completely negligible compared to the time spent doing calculations.
 Where the approach has it's downsides is that the program requires a TON of memory in order to do large simulations (ie. it took around 2.8 GB for a 10,000 cell grid when I tried it).
 This shouldn't be an issue in most cases.  It is unavoidable though that at some point the number of cells in a simulation will be bounded by the amount of memory available.
 Issues could possibly arise if you're trying to run a simulation that requires more memory then your system has available.  I don't know of a way to easily check for that condition, so just don't do it.

 ----------------------------------------------------------------------------------------------------------------
 If any of the concepts I have been discussing seem confusing (or your knowledge of pointers feels rusty) I would suggest brushing up on your pointers/memory management.
 Some things to go over would be correct free/alloc/memcpy usage (keep in mind that a free is needed for every corresponding alloc call, some people seem not to comprehend that a pointer of pointers (ie. int**) must be freed in multiple steps, otherwise you lose memory), pointer arithmetic, and the difference between arrays & pointers in C.
 ----------------------------------------------------------------------------------------------------------------
 (AKT) : 9-7-2015 : Added extra Grid Cell Avg Output file for biomass values
 */
/********************************************************/

/* =================================================== */
/*                INCLUDES / DEFINES                   */
/* --------------------------------------------------- */

#include <stdio.h>
#include <stdlib.h>
#include <string.h>
#include <math.h>
#include <ctype.h>
#include <errno.h>
#include <time.h>
#include "ST_steppe.h"
#include "generic.h"
#include "filefuncs.h"
#include "myMemory.h"
#include "ST_globals.h"
#include "ST_stats.h"
#include "rands.h"

#include "sxw_funcs.h"
#include "sxw.h"
#include "sxw_vars.h"

#include "SW_Site.h"
#include "SW_SoilWater.h"
#include "SW_VegProd.h"
#include "SW_Model.h"
#include "SW_Weather.h"
#include "sw_src/pcg/pcg_basic.h"

/***************** Structure Declarations ******************/
/***********************************************************/
// represents a single soil layer
struct _grid_soil_lyr_st
{ 
	// Data for this soil layer
	float data[11];
	// Vertical width of this layer
	int width;
}typedef Grid_Soil_Lyr;

//represents the input data for all the soil layers of a cell
struct Soil_st
{
	// Number of soil layers (size of lyr array)
	int num_layers;
	// Name of the roots file belonging to this cell
	char rootsFile[20];
	// Specific layer's information
	Grid_Soil_Lyr* lyr;
}typedef SoilType;


struct _grid_disturb_st
{
	int choices[3]; //used as boolean values (ie flags as to whether or not to use the specified disturbance)
	int kill_yr, /* kill the group in this year; if 0, don't kill, but see killfreq */
	    killfreq_startyr,/* start year for kill frequency*/
	    killfrq, /* kill group at this frequency: <1=prob, >1=# years */
	    extirp, /* year in which group is extirpated (0==ignore) */
	    veg_prod_type, /* type of VegProd.  1 for tree, 2 for shrub, 3 for grass, 4 for forb */
		grazingfreq_startyr,/* start year for grazing frequency*/
	    grazing_frq; /* grazing effect on group at this frequency: <1=prob, >1=# years */

	RealF xgrow; /* ephemeral growth = mm extra ppt * xgrow */

}typedef Grid_Disturb_St;

struct _grid_sd_struct
{ //for seed dispersal
	//the idea is that this structure contains all of the cells that the cell represented can possibly disperse seeds to and the probability of the happening for each cell
	int size, seeds_present, seeds_received, *cells; //seeds_present && seeds_received are treated as boolean values... cells & prob are to be the length of size
	float *prob, lyppt;
}typedef Grid_SD_St;

struct _grid_sxw_st
{ //holds pointers dynamically allocated by SXW->c
	RealD *roots_max, *rootsXphen, *roots_active, *roots_active_rel,
			*roots_active_sum, *phen, *prod_bmass, *prod_pctlive;
}typedef Grid_SXW_St;

struct _grid_init_species_st
{
	/* TRUE is this cell should use spinup */
	int use_SpinUp;
	/* Array of Boolean values. TRUE if given species
	   should be included in spinup */
	int *species_seed_avail;
}typedef Grid_Init_Species_St;

/* Struct to hold all plot-specific parameters */
struct grid_cell_st
{
	/* RGroup coresponding to this cell */
	GroupType *myGroup[MAX_RGROUPS];
	/* Species corresponding to this cell */
	SpeciesType *mySpecies[MAX_SPECIES];
	/* Succulents corresponding to this cell */
	SucculentType mySucculent;
	/* This cell's environment. We expect each cell to
	 * have slightly different weather each year */
	EnvType myEnvironment;
	/* Cell's plot data */
	PlotType myPlot;
	/* Global variables corresponding to this cell */ 
	ModelType myGlobals;
	/* If TRUE this cell should use seed dispersal */
	Bool useSeedDispersal;
	/* TRUE if this cell is in spinup mode */
	Bool duringSpinup;
	/* species spinup information */
	Grid_Init_Species_St mySpeciesInit;
	
	/* ---------------- accumulators -------------------- */
	StatType *_Dist, *_Ppt, *_Temp,
  		*_Grp, *_Gsize, *_Gpr, *_Gmort, *_Gestab,
  		*_Spp, *_Indv, *_Smort, *_Sestab, *_Sreceived;
	FireStatsType *_Gwf;
	Bool stats_init;
	/* -------------- end accumulators ------------------ */

	/* -------------------- SXW ------------------------- */
	transp_t myTranspWindow;
	SXW_t mySXW;
	SXW_resourceType mySXWResources;
	/* ------------------ End SXW ----------------------- */

	/* ------------------- Soils ------------------------ */
	// Soil layer information for this cell.
	SoilType mySoils;
	/* ------------------ End Soils --------------------- */
} typedef CellType;

/************ Module Variable Declarations ***************/
/***********************************************************/

#define N_GRID_FILES 11
#define N_GRID_DIRECTORIES 1

char *grid_files[N_GRID_FILES], *grid_directories[N_GRID_DIRECTORIES], sd_Sep;

int grid_Cols, grid_Rows, grid_Cells, sd_NYearsSeedsAvailable;
int UseDisturbances, UseSoils, sd_DoOutput, sd_MakeHeader, sd_Option1a,
		sd_Option1b, sd_Option2a, sd_Option2b; //these are treated like booleans

// these variables are for storing the globals in STEPPE... they are dynamically allocated/freed
SpeciesType *grid_Species[MAX_SPECIES], *spinup_Species[MAX_SPECIES];
GroupType *grid_RGroup[MAX_RGROUPS], *spinup_RGroup[MAX_RGROUPS];
SucculentType *grid_Succulent, *spinup_Succulent;
EnvType *grid_Env, *spinup_Env;
PlotType *grid_Plot, *spinup_Plot;
ModelType *grid_Globals, *spinup_Globals;

CellType** gridCells;

// these two variables are for storing SXW variables... also dynamically allocated/freed
SXW_t *grid_SXW, *spinup_SXW;
Grid_SXW_St *grid_SXW_ptrs, *spinup_SXW_ptrs;

// these are SOILWAT variables that we need...
extern SW_SOILWAT SW_Soilwat;
extern SW_SITE SW_Site;
extern SW_VEGPROD SW_VegProd;
extern SW_WEATHER SW_Weather;
extern pcg32_random_t grid_rng; //this file's unique random number generator

/* We need to seed these RNGs when using the gridded mode but do not use them in this file. */
extern pcg32_random_t environs_rng;
extern pcg32_random_t mortality_rng;
extern pcg32_random_t resgroups_rng;
extern pcg32_random_t species_rng;
extern pcg32_random_t markov_rng;

//This is Rgroup structure pointer that will read rgroup disturbance value, will be used in
// grid disturbance
//extern GroupType     *RGroup [MAX_RGROUPS]; // don't need to extern here, because this is done in ST_Globals->h

// these are grids to store the SOILWAT variables... also dynamically allocated/freed
SW_SOILWAT *grid_SW_Soilwat, *spinup_SW_Soilwat;
SW_SITE *grid_SW_Site, *spinup_SW_Site;
SW_VEGPROD *grid_SW_VegProd, *spinup_SW_VegProd;
SW_MODEL *grid_SW_Model, *spinup_SW_Model;

// these two variables are used to store the soil/distubance inputs for each grid cell... also dynamically allocated/freed
SoilType *grid_Soils;
Grid_Disturb_St *grid_Disturb;
Grid_Init_Species_St *grid_initSpecies;

Grid_SD_St *grid_SD[MAX_SPECIES]; //for seed dispersal

// these variables are used for the soil types in the spinup options
int nSoilTypes, *soilTypes_Array, *grid_SoilTypes;

extern Bool UseProgressBar;

/******** Modular External Function Declarations ***********/
/* -- truly global functions are declared in functions.h --*/
/***********************************************************/

// Declare functions defined elsewhere:
void runGrid(void); //to be called from ST_main.c
void _kill_annuals(void);
void _kill_extra_growth(void);
void rgroup_Extirpate(GrpIndex rg);

/************* External Function Declarations **************/
/***********************************************************/

//from ST_species.c
void proportion_Recovery(void);
void save_annual_species_relsize(void);


//from ST_resgroups.c
void rgroup_Grow(void);
void rgroup_Establish(void);
void rgroup_IncrAges(void);
void rgroup_PartResources(void);
//void rgroup_ResPartIndiv(void);

//from ST_mortality.c
void mort_Main(Bool *killed);
void mort_EndOfYear(void);
void grazing_EndOfYear(void);

//functions from ST_params.c
void parm_Initialize(void);
void parm_SetFirstName(char *s);
void parm_SetName(char *s, int which);
void parm_free_memory(void);

//from ST_main.c
void Plot_Initialize(void);

//functions from ST_stats.c
void stat_Collect(Int year);
void stat_Collect_GMort(void);
void stat_Collect_SMort(void);
void stat_Output_AllMorts(void);
void stat_Output_AllBmass(void);
//Adding functions for creating grid cells avg values output file
void stat_Output_AllBmassAvg(void);
void stat_Output_AllCellAvgBmass(const char * filename);
void stat_Output_Seed_Dispersal(const char * filename, const char sep,
		Bool makeHeader);
void stat_Load_Accumulators(int cell, int year);
void stat_Save_Accumulators(int cell, int year);
void stat_Free_Accumulators(void);
void stat_Init_Accumulators(void);
void stat_Copy_Accumulators(StatType* newDist, StatType* newPpt, StatType* newTemp, StatType* newGrp, StatType* newGsize, 
                            StatType* newGpr, StatType* newGmort, StatType* newGestab, StatType* newSpp, StatType* newIndv,
                            StatType* newSmort, StatType* newSestab, StatType* newSrecieved, FireStatsType* newGwf, Bool firstTime);

//functions from sxw.c
//void free_sxw_memory( void );
//void free_all_sxw_memory(void);
void load_sxw_memory(RealD * grid_roots_max, RealD* grid_rootsXphen,
		RealD* grid_roots_active, RealD* grid_roots_active_rel,
		RealD* grid_roots_active_sum, RealD* grid_phen, RealD* grid_prod_bmass,
		RealD* grid_prod_pctlive);
void save_sxw_memory(RealD * grid_roots_max, RealD* grid_rootsXphen,
		RealD* grid_roots_active, RealD* grid_roots_active_rel,
		RealD* grid_roots_active_sum, RealD* grid_phen, RealD* grid_prod_bmass,
		RealD* grid_prod_pctlive);
void _deallocate_memory(void);
//void SXW_init( Bool init_SW );

void copy_sxw_variables(SXW_t* newSXW, SXW_resourceType* newSXWResources, transp_t* newTransp_window);


/*********** Locally Used Function Declarations ************/
/***********************************************************/

static int _load_bar(char* prefix, clock_t start, int x, int n, int r, int w);
static double _time_remaining(clock_t start, char* timeChar, double percentDone);
static void _run_spinup(void);
static void _init_grid_files(void);
static void _init_grid_inputs(void);
static void _init_SXW_inputs(Bool init_SW, char *f_roots);
static void _init_stepwat_inputs(void);
static void _init_grid_globals(void);
static void _init_spinup_globals(void);
static void allocate_gridCells(int rows, int cols);
static void _load_grid_globals(void);
static void _load_spinup_globals(void);
static void _free_grid_memory(void);
static void _free_spinup_memory(void);
static void _free_grid_globals(void);
static void _free_spinup_globals(void);
static void _load_cell(int row, int col, int year, Bool useAccumulators);
static void load_cell(int row, int col);
static void _load_spinup_cell(int cell);
static void _save_cell(int row, int col, int year, Bool useAccumulators);
static void _save_spinup_cell(int cell);
static void _read_disturbances_in(void);
static void _read_soils_in(void);
static void _init_soil_layers(int cell, int isSpinup);
static float _read_a_float(FILE *f, char *buf, const char *filename,
		const char *descriptor);
static float _cell_dist(int row1, int row2, int col1, int col2, float cellLen);
static void _read_seed_dispersal_in(void);
static void _do_seed_dispersal(void);
static void _set_sd_lyppt(int row, int col);
static void _kill_groups_and_species(void);
static int _do_grid_disturbances(int row, int col);
static void _read_init_species(void);
static void _do_groups_and_species_extirpate(void);
static void _do_grid_proportion_Recovery(int row, int col);
static void _do_grid_grazing_EndOfYear(int row, int col);


//static void _copy_species(SpeciesType* to, SpeciesType* from, Bool deep);

static IndivType* _create_empty_indv(void); //these 5 functions are used for copying/freeing the linked list of individuals correctly...
static void _free_individuals(IndivType *head);
static void _free_head(IndivType *head);
static IndivType* _copy_individuals(IndivType *head);
static IndivType* _copy_head(IndivType *head);

/******************** Begin Model Code *********************/
/***********************************************************/

/***********************************************************/
double _time_remaining(clock_t start, char* timeChar, double percentDone)
{
	// for use in _load_bar() function... pretty much it returns the amount of time left and a character in timeChar representing the units
	// percent done must be from 0 to 1, with 0 representing no work done (0%) and 1 representing all of the work done (ie 100%)
	clock_t timeElapsed = clock() - start; //gets the time since we started (this is in CPU cycles).  We convert to seconds in the next part
	double result = (((double) timeElapsed) / CLOCKS_PER_SEC) / percentDone
			* (1.0 - percentDone); //gets estimated time left until the work is complete based upon timeElapsed and percentDone

	*timeChar = 's'; //get the biggest time units that we can use (ie no use displaying 120 seconds if we can display 2 minutes)
	if (result > 60)
	{
		result /= 60.0;
		*timeChar = 'm';
		if (result > 60)
		{
			result /= 60.0;
			*timeChar = 'h';
			if (result > 24)
			{
				result /= 24.0;
				*timeChar = 'd';
				if (result > 7)
				{
					result /= 7.0;
					*timeChar = 'w';
				}
			}
		}
	}

	return result;
}

/***********************************************************/
static int _load_bar(char* prefix, clock_t start, int x, int n, int r, int w)
{
	//loads a progress bar, x is how much progress has been made, n is how much progress to be done, r is how many times to update, and w is width of the progress bar
	//wouldn't suggest using this if your stdout is being redirected somewhere else (it doesn't work right in that case and gives unwanted output)
	//gotten from: http://www.rosshemsley.co.uk/2011/02/creating-a-progress-bar-in-c-or-any-other-console-app/

	//modified to include an estimate of the time remaining... start must be a clock started (using clock() function) right before beginning the work

	// Only update r times.
	if (x % (n / r) != 0)
		return (int) ((x / (float) n) * 100);

	int i;

	printf("\r"); //we output a carriage-return character to put us back at the beginning of the line
	if (prefix != NULL)
		printf("%s", prefix);

	// Calculuate the ratio of complete-to-incomplete.
	float ratio = x / (float) n;
	int c = ratio * w;
	int result = (int) (ratio * 100);

	if (result > 1)
	{ //we don't give an estimate if less than 2% of the work is complete because we don't have any data to go off of...
		char timeChar;
		double timeLeft = _time_remaining(start, &timeChar, (double) ratio);
		if (timeLeft < 10)
			printf("(est 0%.2f%c) ", timeLeft, timeChar);
		else
			printf("(est %.2f%c) ", timeLeft, timeChar);
	}

	// Show the percentage complete.
	printf("%3d%% [", (int) (ratio * 100));

	// Show the load bar.
	for (i = 0; i < c; i++)
		printf("=");

	for (i = c; i < w; i++)
		printf(" ");

	printf("]");
	fflush(stdout); //we do this to flush (ie. print) the output, since stdout typically waits for a newline character before flushing
	return result;
}

/* Runs the gridded version of the code */
void runGrid(void)
{
	int i, j;
	Bool killedany;
	IntS year, iter;
	double prog_Percent = 0.0, prog_Incr, prog_Acc = 0.0;
	char prog_Prefix[32];
	clock_t prog_Time;

	_init_grid_files();				// reads in files.in file
	_init_grid_inputs();			// reads the grid inputs in & initializes the global grid variables
	_init_stepwat_inputs();			// reads the stepwat inputs in
	//SWC hist file prefix needs to be cleared
	Mem_Free(SW_Soilwat.hist.file_prefix);
	SW_Soilwat.hist.file_prefix = NULL;

	if (sd_Option2a || sd_Option2b)
		_run_spinup();				// does the initial spinup

	// SOILWAT resets SW_Weather.name_prefix every iteration. This is not the behavior we want 
	// so the name is stored here.
	char SW_prefix_permanent[2048];
	sprintf(SW_prefix_permanent, "%s/%s", grid_directories[0], SW_Weather.name_prefix);

	for (iter = 1; iter <= Globals->runModelIterations; iter++)
	{ //for each iteration

		/*
		 * 06/15/2016 (akt) Added resetting correct historical weather file path,
		 * as it was resetting to original path value (that was not correct for grid version)from input file after every iteration
		 */
		sprintf(SW_Weather.name_prefix, "%s", SW_prefix_permanent); //updates the directory correctly for the weather files so soilwat can find them

		if (BmassFlags.yearly || MortFlags.yearly)
			parm_Initialize();

		// Initialize the plot for each grid cell
		for (i = 0; i < grid_Rows; i++){
			for (j = 0; j < grid_Cols; j++){
				load_cell(i, j);
				Plot_Initialize();
				Globals->currIter = iter;
			}
		}

		RandSeed(Globals->randseed, &environs_rng);
		RandSeed(Globals->randseed, &mortality_rng);
		RandSeed(Globals->randseed, &resgroups_rng);
		RandSeed(Globals->randseed, &species_rng);
		RandSeed(Globals->randseed, &grid_rng);
		RandSeed(Globals->randseed, &markov_rng);

		for (year = 1; year <= Globals->runModelYears; year++)
		{ //for each year
			for (i = 0; i < grid_Rows; i++){
				for (j = 0; j < grid_Cols; j++)
				{ //for each cell

					//fprintf(stderr, "year: %d", year);
					load_cell(i, j);

					Globals->currYear = year;

					if (year > 1 && UseSeedDispersal)
						_set_sd_lyppt(i, j);

					/* The following functions mimic ST_main.c. load_cell(i, j) ensures that all global variables reference the specific cell */

					rgroup_Establish(); 		// Establish individuals. Excludes annuals.

					Env_Generate();				// Generated the SOILWAT environment

					rgroup_PartResources();		// Distribute resources
					rgroup_Grow(); 				// Grow

					mort_Main(&killedany); 		// Mortality that occurs during the growing season

					rgroup_IncrAges(); 			// Increment ages of all plants

					grazing_EndOfYear(); 		// Livestock grazing
					
					save_annual_species_relsize(); // Save annuals before we kill them

					mort_EndOfYear(); 			// End of year mortality.

					stat_Collect(year); 		// Update the accumulators

				    _kill_annuals(); 			// Kill annuals
					proportion_Recovery(); 		// Recover from any disturbances
					_kill_extra_growth(); 		// Kill superfluous growth

				} /* end model run for this cell*/
			} /* end model run for this row */

			if (UseSeedDispersal)
				_do_seed_dispersal();
		}/* end model run for this year*/

		// collects the data appropriately for the mort output... (ie. fills the accumulators in ST_stats.c with the values that they need)
		if (MortFlags.summary)
			for (i = 1; i <= grid_Rows; i++)
				for (j = 1; j <= grid_Cols; j++)
				{
					_load_cell(i, j, Globals->runModelYears, TRUE);
					stat_Collect_GMort();
					stat_Collect_SMort();
					_save_cell(i, j, Globals->runModelYears, TRUE);
				}
		//reset soilwat to initial condition
		ChDir(grid_directories[0]);
		SXW_Reset();
		Mem_Free(SW_Soilwat.hist.file_prefix);
		SW_Soilwat.hist.file_prefix = NULL;
		ChDir("..");

	} /*end iterations */

	// outputs all of the mort and BMass files for each cell...
	for (i = 0; i < grid_Rows; i++)
		for (j = 0; j < grid_Cols; j++)
		{
			int cell = j + ((i - 1) * grid_Cols) - 1;
			load_cell(i, j);
			char fileMort[1024], fileBMass[1024], fileReceivedProb[1024];

			sprintf(fileReceivedProb, "%s%d.csv", grid_files[9], cell);
			sprintf(fileMort, "%s%d.csv", grid_files[8], cell);
			sprintf(fileBMass, "%s%d.csv", grid_files[7], cell);
			parm_SetName(fileMort, F_MortAvg);
			parm_SetName(fileBMass, F_BMassAvg);

			if (MortFlags.summary)
				stat_Output_AllMorts();
			if (BmassFlags.summary)
				stat_Output_AllBmassAvg();
			if (UseSeedDispersal && sd_DoOutput)
				stat_Output_Seed_Dispersal(fileReceivedProb, sd_Sep,
						sd_MakeHeader);

		}
	//Here creating grid cells avg values output file
	char fileBMassCellAvg[1024];
	sprintf(fileBMassCellAvg, "%s.csv", grid_files[10]);
	if (BmassFlags.summary)
		stat_Output_AllCellAvgBmass(fileBMassCellAvg);

	_free_grid_memory(); // free our allocated memory since we do not need it anymore
	_deallocate_memory(); // sxw memory.
}

/***********************************************************/
static void _run_spinup(void)
{
	StatType *dummy_Dist, *dummy_Ppt, *dummy_Temp,
  		*dummy_Grp, *dummy_Gsize, *dummy_Gpr, *dummy_Gmort, *dummy_Gestab,
  		*dummy_Spp, *dummy_Indv, *dummy_Smort, *dummy_Sestab, *dummy_Sreceived;
	FireStatsType *dummy_Gwf;
	//does the spinup, it's pretty much like running the grid, except some differences like no seed dispersal and no need to deal with output accumulators
	int i, j;
	Bool killedany;
	IntS year, iter;

	DuringSpinup = TRUE;

	if (!UseSoils)
	{ // if we're not using inputting soils then there is simply one soil type as all the soils are the same
		nSoilTypes = 1;
		soilTypes_Array[0] = 0;
		for (i = 0; i < grid_Cells; i++)
			grid_SoilTypes[i] = 0;
	}

	for (iter = 1; iter <= 1; iter++)
	{ //for each iteration... only 1 iteration allowed for now

		/* Since this is technically an iteration so we need to seed the RNGs. */
		RandSeed(Globals->randseed, &environs_rng);
		RandSeed(Globals->randseed, &mortality_rng);
		RandSeed(Globals->randseed, &resgroups_rng);
		RandSeed(Globals->randseed, &species_rng);
		RandSeed(Globals->randseed, &grid_rng);
		RandSeed(Globals->randseed, &markov_rng);

		if (BmassFlags.yearly || MortFlags.yearly)
			parm_Initialize();

		Plot_Initialize();

		Globals->currIter = iter;
		//_load_grid_globals(); //allocates/initializes grid variables (specifically the ones that are going to change every iter)

		for (year = 1; year <= Globals->runModelYears; year++)
		{ //for each year
			for (i = 0; i < grid_Rows; ++i)
			{ // for each row
				for(j = 0; j < grid_Cols; ++j)
				{ // for each column
					// If we should run spinup on this cell
					if(gridCells[i][j].mySpeciesInit.use_SpinUp){
						// Load up a cell
						load_cell(i, j);
					} else {
						continue; // No spinup requested. Move on to next cell.
					}

					/* This step is important. load_cell loaded in the actual accumulators, but we do not want
					   to accumulate stats while in spinup. We need to load in dummy accumulators to ensure
					   we ignore everything that happens in spinup. */
					stat_Copy_Accumulators(dummy_Dist, dummy_Ppt, dummy_Temp, dummy_Grp, dummy_Gsize, dummy_Gpr, dummy_Gmort, dummy_Gestab,
										   dummy_Spp, dummy_Indv, dummy_Smort, dummy_Sestab, dummy_Sreceived, dummy_Gwf, TRUE);

					Globals->currYear = year;

					rgroup_Establish(); 		// Establish individuals. Excludes annuals.

					Env_Generate();				// Generated the SOILWAT environment

					rgroup_PartResources();		// Distribute resources
					rgroup_Grow(); 				// Grow

					mort_Main(&killedany); 		// Mortality that occurs during the growing season

					rgroup_IncrAges(); 			// Increment ages of all plants

					grazing_EndOfYear(); 		// Livestock grazing
					
					//save_annual_species_relsize(); // See stat_Collect below for why this is commented out.

					mort_EndOfYear(); 			// End of year mortality.

					/* stat_Collect was called in spinup, but I have no idea why. We definitely
					   do not want to use the accumulator values, so why collect them? -Chandler */
					//stat_Collect(year);

				    _kill_annuals(); 			// Kill annuals
					proportion_Recovery(); 		// Recover from any disturbances
					_kill_extra_growth(); 		// Kill superfluous growth			
				} /* end column */
			} /* end row */
		} /* end model run for this year*/

		ChDir(grid_directories[0]);
		SXW_Reset();
		//TODO: This is a shortcut. swc history is not used and shouldn't be until this is fixed.
		Mem_Free(SW_Soilwat.hist.file_prefix);
		SW_Soilwat.hist.file_prefix = NULL;
		ChDir("..");
		//_free_grid_globals(); //free's the grid variables that change every iter
	} /*end iterations */

	DuringSpinup = FALSE;
}

/***********************************************************/
static void _init_grid_files(void)
{
	// reads the files.in file

	FILE *f;
	char buf[1024];
	int i;

	f = OpenFile(Parm_name(F_First), "r");

	for (i = 0; i < N_GRID_DIRECTORIES; i++)
	{ //0 is stepwat directory
		if (!GetALine(f, buf))
			break;
		grid_directories[i] = Str_Dup(Str_TrimLeftQ(buf));
	}
	if (i != N_GRID_DIRECTORIES)
		LogError(stderr, LOGFATAL, "Invalid files.in");

	for (i = 0; i < N_GRID_FILES; i++)
	{
		if (!GetALine(f, buf))
			break;
		grid_files[i] = Str_Dup(Str_TrimLeftQ(buf));
	}
	if (i != N_GRID_FILES)
		LogError(stderr, LOGFATAL, "Invalid files.in");

	// opens the log file...
	if (!strcmp("stdout", grid_files[0]))
		logfp = stdout;
	else
		logfp = OpenFile(grid_files[0], "w"); //grid_files[0] is the logfile to use

	/*printf("stepwat dir: %s\n", grid_directories[0]);
	 for(i = 0; i < N_GRID_FILES; i++)
	 printf("%d : %s\n", i, grid_files[i]);*/

	CloseFile(&f);
}

/***********************************************************/
static void _init_grid_inputs(void)
{
	// reads in the grid input file

	FILE *f;
	char buf[1024];
	int i, j;

	f = OpenFile(grid_files[1], "r"); //grid_files[1] is the grid inputs file

	GetALine(f, buf);
	i = sscanf(buf, "%d %d", &grid_Rows, &grid_Cols);
	if (i != 2)
		LogError(logfp, LOGFATAL,
				"Invalid grid setup file (rows/cols line wrong)");

	grid_Cells = grid_Cols * grid_Rows;

	if (grid_Cells > MAX_CELLS)
		LogError(logfp, LOGFATAL,
				"Number of cells in grid exceeds MAX_CELLS defined in ST_defines.h");

	/* Allocate the 2d array of cells now that we know how many we need */
	allocate_gridCells(grid_Rows, grid_Cols);

	GetALine(f, buf);
	i = sscanf(buf, "%d", &UseDisturbances);
	if (i != 1)
		LogError(logfp, LOGFATAL,
				"Invalid grid setup file (disturbances line wrong)");

	GetALine(f, buf);
	i = sscanf(buf, "%d", &UseSoils);
	if (i != 1)
		LogError(logfp, LOGFATAL, "Invalid grid setup file (soils line wrong)");

	GetALine(f, buf);
	i = sscanf(buf, "%d", &j);
	if (i != 1)
		LogError(logfp, LOGFATAL,
				"Invalid grid setup file (seed dispersal line wrong)");
	UseSeedDispersal = itob(j);

	CloseFile(&f);

	_init_grid_globals(); // initializes the global grid variables
	if (UseDisturbances)
		_read_disturbances_in();
	if (UseSeedDispersal)
	{
		_read_seed_dispersal_in();
		_read_init_species();
	}
	if (UseSoils)
		_read_soils_in();

	DuringSpinup = FALSE;
}

/***********************************************************/
static void _init_SXW_inputs(Bool init_SW, char *f_roots)
{
	SXW_Init(init_SW, f_roots);	// initializes soilwat
	if (init_SW == TRUE)
	{
		char aString[2048];
		sprintf(aString, "%s/%s", grid_directories[0], SW_Weather.name_prefix);
		sprintf(SW_Weather.name_prefix, "%s", aString); //updates the directory correctly for the weather files so soilwat can find them
	}
}

/* Read in the STEPWAT2 files and populate the grid. This only needs to be called once. 
   DEPENDENCYS: allocate_gridCells() must be called first. */
static void _init_stepwat_inputs(void)
{
	int i, j; 							// Used as indices in gridCells

<<<<<<< HEAD
	ChDir(grid_directories[0]);			// Change to folder with STEPWAT files
	parm_SetFirstName(grid_files[6]);	// Set the name of the STEPWAT "files.in" file
=======
	parm_SetFirstName(grid_files[6]);// correctly sets the name of the stepwat files.in file
	parm_Initialize();				// loads stepwat input files
>>>>>>> a17a89ef

	/* Loop through all gridCells. */
	for(i = 0; i < grid_Rows; ++i){
		for(j = 0; j < grid_Cols; ++j){
			load_cell(i, j); 				// Load this cell into the global variables
			parm_Initialize(0);				// Initialize the STEPWAT variables
			_init_SXW_inputs(TRUE, NULL);	// Initialize the SXW and SOILWAT variables
		} /* End for each column */
	} /* End for each row */

	ChDir("..");						// go back to the folder we started in
}

/* Allocates memory for the grid cells. This only needs to be called once. */
static void allocate_gridCells(int rows, int cols){
	int i, j;
	gridCells = (CellType**) Mem_Calloc(rows, sizeof(CellType*), "allocate_gridCells: rows");
	for(i = 0; i < rows; ++i){
		gridCells[i] = (CellType*) Mem_Calloc(cols, sizeof(CellType), "allocate_gridCells: columns");
	}

	/* Allocate all fields specific to gridded mode. This is not necessary for fields like mySpecies 
	   since they are allocated elsewhere in the code.*/
	for(i = 0; i < grid_Rows; ++i){
		for(j = 0; j < grid_Cols; ++j){
			// lyr is a dynamically allocated array
			gridCells[i][j].mySoils.lyr = (Grid_Soil_Lyr*) 
				Mem_Calloc(MAX_LAYERS, sizeof(Grid_Soil_Lyr), "allocate_gridCells: mySoils");
			
			// species_seed_avail is a dynamically allocated array
			gridCells[i][j].mySpeciesInit.species_seed_avail = (int*)
				Mem_Calloc(MAX_SPECIES, sizeof(int), "allocate_gridCells: mySpeciesInit");
		}
	}
}

/***********************************************************/
static IndivType* _create_empty_indv(void)
{
	//simply allocates memory for an individual and returns the pointer to it

	return Mem_Calloc(1, sizeof(IndivType), "_create_empty_indv()");

}

/***********************************************************/
static void _free_individuals(IndivType *head)
{
	//frees the memory allocated in the linked list of individuals pointed to by head
	if (head->Next != NULL)
		_free_individuals(head->Next); //recursively call itself in order to free the next obj in the list (Mem_Free() will end up getting called on the objects in the list from last to first)
	Mem_Free(head);
}

/***********************************************************/
static void _free_head(IndivType * head)
{
	if (head == NULL)
		return; //if head == NULL then there is no memory to free, so just return
	_free_individuals(head);
}

/***********************************************************/
static IndivType* _copy_individuals(IndivType *head)
{
	//performs a deep copy (not to be confused with a shallow copy) since that's what we want
	IndivType *n = _create_empty_indv(); //allocate space for the individual to be copied to

	*n = *head;

	if (head->Next != NULL)
	{
		n->Next = _copy_individuals(head->Next); //recursively call itself in order to copy the next obj in the list
		n->Next->Prev = n;
	}
	else
		n->Next = NULL;

	return n;
}

/***********************************************************/
static IndivType* _copy_head(IndivType *head)
{
	if (head == NULL)
		return NULL; //if head == NULL then there is nothing to copy...
	return _copy_individuals(head);
}

/**********************************************************/
/*
 static void _copy_species(SpeciesType* to, SpeciesType* from, Bool deep) {
 if(deep) {
 Mem_Free(to->kills);
 Mem_Free(to->seedprod);
 _free_head(to->IndvHead); //free_head() frees the memory allocated by the head and the memory allocated by each part of the linked list
 }

 *to = *from;
 to->est_count = from->est_count;
 to->estabs = from->estabs;
 to->relsize = from->relsize;
 to->extragrowth = from->extragrowth;
 to->allow_growth = from->allow_growth;

 if(deep) {
 to->kills = Mem_Calloc(from->max_age, sizeof(IntUS), "_load_cell(Species[s]->kills)");
 to->seedprod = Mem_Calloc(from->viable_yrs, sizeof(RealF), "_load_cell(Species[s]->seedprod)");

 memcpy(to->kills, from->kills, from->max_age * sizeof(IntUS));
 memcpy(to->seedprod, from->seedprod, from->viable_yrs * sizeof(RealF));
 to->IndvHead = _copy_head(from->IndvHead); //copy_head() deep copies the linked list structure (allocating memory when needed)... it will even allocate memory for the head of the list
 }
 }
 */
/***********************************************************/
static void _init_grid_globals(void)
{
	//initializes grid variables, allocating the memory necessary for them (this step is only needed to be done once)

	GrpIndex c;
	SppIndex s;
	int i;

	grid_Succulent = Mem_Calloc(grid_Cells, sizeof(SucculentType),
			"_init_grid_globals()");
	grid_Env = Mem_Calloc(grid_Cells, sizeof(EnvType), "_init_grid_globals()");
	grid_Plot = Mem_Calloc(grid_Cells, sizeof(PlotType),
			"_init_grid_globals()");
	grid_Globals = Mem_Calloc(grid_Cells, sizeof(ModelType),
			"_init_grid_globals()");

	ForEachSpecies(s)
		if (Species[s]->use_me)
			grid_Species[s] = Mem_Calloc(grid_Cells, sizeof(SpeciesType),
					"_init_grid_globals()");
	ForEachGroup(c)
		if (RGroup[c]->use_me)
			grid_RGroup[c] = Mem_Calloc(grid_Cells, sizeof(GroupType),
					"_init_grid_globals()");

	grid_SXW = Mem_Calloc(grid_Cells, sizeof(SXW_t),
			"_init_grid_globals()");
	grid_SW_Soilwat = Mem_Calloc(grid_Cells, sizeof(SW_SOILWAT),
			"_init_grid_globals()");
	grid_SW_Site = Mem_Calloc(grid_Cells, sizeof(SW_SITE),
			"_init_grid_globals()");
	grid_SW_VegProd = Mem_Calloc(grid_Cells, sizeof(SW_VEGPROD),
			"_init_grid_globals()");
	if (UseSoils)
	{
		grid_Soils = Mem_Calloc(grid_Cells, sizeof(SoilType),
				"_init_grid_globals()");
		for (i = 0; i < grid_Cells; i++)
			grid_Soils[i].num_layers = 0;
		grid_SXW_ptrs = Mem_Calloc(grid_Cells, sizeof(Grid_SXW_St),
			"_init_grid_globals()");
	}

	if (UseDisturbances)
		grid_Disturb = Mem_Calloc(grid_Cells, sizeof(Grid_Disturb_St),
				"_init_grid_globals()");
	if (UseSeedDispersal)
	{
		ForEachSpecies(s)
			if (Species[s]->use_me && Species[s]->use_dispersal)
				grid_SD[s] = Mem_Calloc(grid_Cells, sizeof(Grid_SD_St),
						"_init_grid_globals()");

		grid_initSpecies = Mem_Calloc(grid_Cells, sizeof(Grid_Init_Species_St),
				"_init_grid_globals()");
		for (i = 0; i < grid_Cells; i++)
			grid_initSpecies[i].species_seed_avail = Mem_Calloc(
					Globals->sppCount, sizeof(int), "_init_grid_globals()");
	}

	//if(sd_Option2a || sd_Option2b) {
	soilTypes_Array = Mem_Calloc(grid_Cells, sizeof(int*),
			"_init_grid_globals()");
	grid_SoilTypes = Mem_Calloc(grid_Cells, sizeof(int*),
			"_init_grid_globals()");
	//}

	stat_Init_Accumulators();
}

/***********************************************************/
static void _init_spinup_globals(void)
{
	//initializes spinup variables, allocating the memory necessary for them (this step is only needed to be done once)

	GrpIndex c;
	SppIndex s;

	spinup_Succulent = Mem_Calloc(nSoilTypes, sizeof(SucculentType),
			"_init_spinup_globals()");
	spinup_Env = Mem_Calloc(nSoilTypes, sizeof(EnvType),
			"_init_spinup_globals()");
	spinup_Plot = Mem_Calloc(nSoilTypes, sizeof(PlotType),
			"_init_spinup_globals()");
	spinup_Globals = Mem_Calloc(nSoilTypes, sizeof(ModelType),
			"_init_spinup_globals()");

	ForEachSpecies(s)
		if (Species[s]->use_me)
			spinup_Species[s] = Mem_Calloc(nSoilTypes, sizeof(SpeciesType),
					"_init_spinup_globals()");
	ForEachGroup(c)
		if (RGroup[c]->use_me)
			spinup_RGroup[c] = Mem_Calloc(nSoilTypes, sizeof(GroupType),
					"_init_spinup_globals()");

	spinup_SXW = Mem_Calloc(nSoilTypes, sizeof(SXW_t),
			"_init_spinup_globals()");
	spinup_SW_Soilwat = Mem_Calloc(nSoilTypes, sizeof(SW_SOILWAT),
			"_init_spinup_globals()");
	spinup_SW_Site = Mem_Calloc(nSoilTypes, sizeof(SW_SITE),
			"_init_spinup_globals()");
	spinup_SW_VegProd = Mem_Calloc(nSoilTypes, sizeof(SW_VEGPROD),
			"_init_spinup_globals()");
	if (UseSoils)
	{
		spinup_SXW_ptrs = Mem_Calloc(nSoilTypes, sizeof(Grid_SXW_St),
				"_init_spinup_globals()");
	}
}

/***********************************************************/
static void _load_grid_globals(void)
{
	//this initializes/allocates memory needed... this step is needed to be done for every iteration

	int i, j, k;
	GrpIndex c;
	SppIndex s;

	if (UseSoils)
		ChDir(grid_directories[0]); //change the directory for _init_soil_layers()
	for (i = 0; i < grid_Cells; i++)
	{

		ForEachSpecies(s)
		{ //macros defined in ST_defines.h
			if (!Species[s]->use_me)
				continue;
			grid_Species[s][i] = *Species[s];

			grid_Species[s][i].kills = Mem_Calloc(Species[s]->max_age,
					sizeof(IntUS), "_init_grid_globals()");
			grid_Species[s][i].seedprod = Mem_Calloc(Species[s]->viable_yrs,
					sizeof(RealF), "_init_grid_globals()");

			memcpy(grid_Species[s][i].kills, Species[s]->kills,
					Species[s]->max_age * sizeof(IntUS));
			memcpy(grid_Species[s][i].seedprod, Species[s]->seedprod,
					Species[s]->viable_yrs * sizeof(RealF));

			grid_Species[s][i].IndvHead = _copy_head(Species[s]->IndvHead); //copy_head() deep copies the structure (allocating memory when needed)... it will even allocate memory for the head of the list
		}

		ForEachGroup(c)
		{
			if (!RGroup[c]->use_me)
				continue;
			grid_RGroup[c][i] = *RGroup[c];
			grid_RGroup[c][i].kills = Mem_Calloc(RGroup[c]->max_age,
					sizeof(IntUS), "_init_grid_globals()");

			memcpy(grid_RGroup[c][i].kills, RGroup[c]->kills,
					RGroup[c]->max_age * sizeof(IntUS));
			if (UseDisturbances)
			{
				grid_RGroup[c][i].killyr = grid_Disturb[i].kill_yr;
				grid_RGroup[c][i].killfreq = grid_Disturb[i].killfrq;
				grid_RGroup[c][i].extirp = grid_Disturb[i].extirp;
			}
		}

		grid_Succulent[i] = *Succulent;
		grid_Env[i] = *Env;
		grid_Plot[i] = *Plot;
		grid_Globals[i] = *Globals;

		if (UseDisturbances)
		{
			grid_Globals[i].pat.use = grid_Disturb[i].choices[0];
			grid_Globals[i].mound.use = grid_Disturb[i].choices[1];
			grid_Globals[i].burrow.use = grid_Disturb[i].choices[2];
		}
		if (UseSoils)
			_init_soil_layers(i, 0);

		grid_SXW[i] = *SXW;

		grid_SXW[i].f_roots = Str_Dup(SXW->f_roots);
		grid_SXW[i].f_phen = Str_Dup(SXW->f_phen);
		grid_SXW[i].f_bvt = Str_Dup(SXW->f_bvt);
		grid_SXW[i].f_prod = Str_Dup(SXW->f_prod);
		grid_SXW[i].f_watin = Str_Dup(SXW->f_watin);

		grid_SXW[i].transpTotal = Mem_Calloc(SXW->NPds * SXW->NSoLyrs,
				sizeof(RealD), "_init_grid_globals()");
		ForEachVegType(k) {
			grid_SXW[i].transpVeg[k] = Mem_Calloc(SXW->NPds * SXW->NSoLyrs,
					sizeof(RealD), "_init_grid_globals()");
		}
		grid_SXW[i].swc = Mem_Calloc(SXW->NPds * SXW->NSoLyrs, sizeof(RealF),
				"_init_grid_globals()");

		memcpy(grid_SXW[i].transpTotal, SXW->transpTotal,
				SXW->NPds * SXW->NSoLyrs * sizeof(RealD));
		ForEachVegType(k) {
			memcpy(grid_SXW[i].transpVeg[k], SXW->transpVeg[k],
					SXW->NPds * SXW->NSoLyrs * sizeof(RealD));
		}
		memcpy(grid_SXW[i].swc, SXW->swc,
				SXW->NPds * SXW->NSoLyrs * sizeof(RealF));

		grid_SW_Soilwat[i] = SW_Soilwat;
		grid_SW_Site[i] = SW_Site;
		grid_SW_VegProd[i] = SW_VegProd;

		grid_SW_Site[i].lyr = Mem_Calloc(
				SW_Site.n_layers + SW_Site.deepdrain,
				sizeof(SW_LAYER_INFO *), "_init_grid_globals()");
		for (j = 0; j < SW_Site.n_layers + SW_Site.deepdrain; j++)
		{
			grid_SW_Site[i].lyr[j] = Mem_Calloc(1, sizeof(SW_LAYER_INFO),
					"_init_grid_globals()");
			memcpy(grid_SW_Site[i].lyr[j], SW_Site.lyr[j],
					sizeof(SW_LAYER_INFO));
		}
	}
	if (UseSoils)
		ChDir(".."); //get back to our previous directory

}

/***********************************************************/
static void _load_spinup_globals(void)
{
	//this initializes/allocates memory needed... this step is needed to be done for every iteration

	int i, j, k;
	GrpIndex c;
	SppIndex s;

	if (UseSoils)
		ChDir(grid_directories[0]); //change the directory for _init_soil_layers()
	for (i = 0; i < nSoilTypes; i++)
	{

		int cell = soilTypes_Array[i]; //this is the cell number of the first cell representing this soil type

		ForEachSpecies(s)
		{ //macros defined in ST_defines.h
			if (!Species[s]->use_me)
				continue;
			spinup_Species[s][i] = *Species[s];

			spinup_Species[s][i].kills = Mem_Calloc(Species[s]->max_age,
					sizeof(IntUS), "_init_spinup_globals()");
			spinup_Species[s][i].seedprod = Mem_Calloc(Species[s]->viable_yrs,
					sizeof(RealF), "_init_spinup_globals()");

			memcpy(spinup_Species[s][i].kills, Species[s]->kills,
					Species[s]->max_age * sizeof(IntUS));
			memcpy(spinup_Species[s][i].seedprod, Species[s]->seedprod,
					Species[s]->viable_yrs * sizeof(RealF));

			spinup_Species[s][i].IndvHead = _copy_head(Species[s]->IndvHead); //copy_head() deep copies the structure (allocating memory when needed)... it will even allocate memory for the head of the list
		}

		ForEachGroup(c)
		{
			if (!RGroup[c]->use_me)
				continue;
			spinup_RGroup[c][i] = *RGroup[c];
			spinup_RGroup[c][i].kills = Mem_Calloc(RGroup[c]->max_age,
					sizeof(IntUS), "_init_spinup_globals()");

			memcpy(spinup_RGroup[c][i].kills, RGroup[c]->kills,
					RGroup[c]->max_age * sizeof(IntUS));
			if (UseDisturbances)
			{
				spinup_RGroup[c][i].killyr = grid_Disturb[cell].kill_yr;
				spinup_RGroup[c][i].killfreq = grid_Disturb[cell].killfrq;
				spinup_RGroup[c][i].extirp = grid_Disturb[cell].extirp;
			}
		}

		spinup_Succulent[i] = *Succulent;
		spinup_Env[i] = *Env;
		spinup_Plot[i] = *Plot;
		spinup_Globals[i] = *Globals;

		if (UseDisturbances)
		{
			spinup_Globals[i].pat.use = grid_Disturb[cell].choices[0];
			spinup_Globals[i].mound.use = grid_Disturb[cell].choices[1];
			spinup_Globals[i].burrow.use = grid_Disturb[cell].choices[2];
		}
		if (UseSoils) //TODO: DM should i be cell value after lookup from soilTypes_Array
			_init_soil_layers(i, 1);

		spinup_SXW[i] = *SXW;

		spinup_SXW[i].f_roots = Str_Dup(SXW->f_roots);
		spinup_SXW[i].f_phen = Str_Dup(SXW->f_phen);
		spinup_SXW[i].f_bvt = Str_Dup(SXW->f_bvt);
		spinup_SXW[i].f_prod = Str_Dup(SXW->f_prod);
		spinup_SXW[i].f_watin = Str_Dup(SXW->f_watin);

		spinup_SXW[i].transpTotal = Mem_Calloc(SXW->NPds * SXW->NSoLyrs,
				sizeof(RealD), "_init_spinup_globals()");
		ForEachVegType(k) {
			spinup_SXW[i].transpVeg[k] = Mem_Calloc(SXW->NPds * SXW->NSoLyrs,
					sizeof(RealD), "_init_grid_globals()");
		}
		spinup_SXW[i].swc = Mem_Calloc(SXW->NPds * SXW->NSoLyrs,
				sizeof(RealF), "_init_grid_globals()");

		memcpy(spinup_SXW[i].transpTotal, SXW->transpTotal,
				SXW->NPds * SXW->NSoLyrs * sizeof(RealD));
		ForEachVegType(k) {
			memcpy(spinup_SXW[i].transpVeg[k], SXW->transpVeg[k],
					SXW->NPds * SXW->NSoLyrs * sizeof(RealD));
		}
		memcpy(spinup_SXW[i].swc, SXW->swc,
				SXW->NPds * SXW->NSoLyrs * sizeof(RealF));

		spinup_SW_Soilwat[i] = SW_Soilwat;
		spinup_SW_Site[i] = SW_Site;
		spinup_SW_VegProd[i] = SW_VegProd;

		spinup_SW_Site[i].lyr = Mem_Calloc(
				SW_Site.n_layers + SW_Site.deepdrain,
				sizeof(SW_LAYER_INFO *), "_init_grid_globals()");
		for (j = 0; j < SW_Site.n_layers + SW_Site.deepdrain; j++)
		{
			spinup_SW_Site[i].lyr[j] = Mem_Calloc(1, sizeof(SW_LAYER_INFO),
					"_init_grid_globals()");
			memcpy(spinup_SW_Site[i].lyr[j], SW_Site.lyr[j],
					sizeof(SW_LAYER_INFO));
		}
	}
	if (UseSoils)
		ChDir(".."); //get back to our previous directory

}

/***********************************************************/
static void _free_grid_globals(void)
{
	//frees memory allocated in _load_grid_globals() function.
	int i, j, k;
	GrpIndex c;
	SppIndex s;

	for (i = 0; i < grid_Cells; i++)
	{

		ForEachSpecies(s)
		{
			if (!Species[s]->use_me)
				continue;
			Mem_Free(grid_Species[s][i].kills);
			Mem_Free(grid_Species[s][i].seedprod);
			_free_head(grid_Species[s][i].IndvHead);
		}

		ForEachGroup(c)
			if (RGroup[c]->use_me)
				Mem_Free(grid_RGroup[c][i].kills);

		Mem_Free(grid_SXW[i].f_roots);
		Mem_Free(grid_SXW[i].f_phen);
		Mem_Free(grid_SXW[i].f_bvt);
		Mem_Free(grid_SXW[i].f_prod);
		Mem_Free(grid_SXW[i].f_watin);
		Mem_Free(grid_SXW[i].transpTotal);
		ForEachVegType(k) {
			Mem_Free(grid_SXW[i].transpVeg[k]);
		}
		Mem_Free(grid_SXW[i].swc);
		if (UseSoils)
		{
			Mem_Free(grid_SXW_ptrs[i].roots_max);
			Mem_Free(grid_SXW_ptrs[i].rootsXphen);
			Mem_Free(grid_SXW_ptrs[i].roots_active);
			Mem_Free(grid_SXW_ptrs[i].roots_active_rel);
			Mem_Free(grid_SXW_ptrs[i].roots_active_sum);
			Mem_Free(grid_SXW_ptrs[i].phen);
			Mem_Free(grid_SXW_ptrs[i].prod_bmass);
			Mem_Free(grid_SXW_ptrs[i].prod_pctlive);
		}

		for (j = 0;
				j < grid_SW_Site[i].n_layers + grid_SW_Site[i].deepdrain;
				j++)
			Mem_Free(grid_SW_Site[i].lyr[j]);
		Mem_Free(grid_SW_Site[i].lyr);

	}

}

/***********************************************************/
static void _free_spinup_globals(void)
{
	//frees memory allocated in _load_spinup_globals() function.
	int i, j, k;
	GrpIndex c;
	SppIndex s;

	for (i = 0; i < nSoilTypes; i++)
	{

		ForEachSpecies(s)
		{
			if (!Species[s]->use_me)
				continue;
			Mem_Free(spinup_Species[s][i].kills);
			Mem_Free(spinup_Species[s][i].seedprod);
			_free_head(spinup_Species[s][i].IndvHead);
		}

		ForEachGroup(c)
			if (RGroup[c]->use_me)
				Mem_Free(spinup_RGroup[c][i].kills);

		Mem_Free(spinup_SXW[i].f_roots);
		Mem_Free(spinup_SXW[i].f_phen);
		Mem_Free(spinup_SXW[i].f_bvt);
		Mem_Free(spinup_SXW[i].f_prod);
		Mem_Free(spinup_SXW[i].f_watin);
		Mem_Free(spinup_SXW[i].transpTotal);
		ForEachVegType(k) {
			Mem_Free(spinup_SXW[i].transpVeg[k]);
		}
		Mem_Free(spinup_SXW[i].swc);
		if (UseSoils)
		{
			Mem_Free(spinup_SXW_ptrs[i].roots_max);
			Mem_Free(spinup_SXW_ptrs[i].rootsXphen);
			Mem_Free(spinup_SXW_ptrs[i].roots_active);
			Mem_Free(spinup_SXW_ptrs[i].roots_active_rel);
			Mem_Free(spinup_SXW_ptrs[i].roots_active_sum);
			Mem_Free(spinup_SXW_ptrs[i].phen);
			Mem_Free(spinup_SXW_ptrs[i].prod_bmass);
			Mem_Free(spinup_SXW_ptrs[i].prod_pctlive);
		}

		for (j = 0;
				j < spinup_SW_Site[i].n_layers + spinup_SW_Site[i].deepdrain;
				j++)
			Mem_Free(spinup_SW_Site[i].lyr[j]);
		Mem_Free(spinup_SW_Site[i].lyr);
	}

}

/***********************************************************/
static void _free_grid_memory(void)
{
	//frees all the memory allocated in this file ST_Grid.c (most of it is dynamically allocated in _init_grid_globals() & _load_grid_globals() functions)

	int i;
	GrpIndex c;
	SppIndex s;

	_free_grid_globals();
	if (sd_Option2a || sd_Option2b)
		_free_spinup_memory();

	ForEachSpecies(s)
		if (Species[s]->use_me)
			Mem_Free(grid_Species[s]);
	ForEachGroup(c)
		if (RGroup[c]->use_me)
			Mem_Free(grid_RGroup[c]);

	Mem_Free(grid_Succulent);
	Mem_Free(grid_Env);
	Mem_Free(grid_Plot);
	Mem_Free(grid_Globals);

	Mem_Free(grid_SXW);
	Mem_Free(grid_SW_Soilwat);
	Mem_Free(grid_SW_Site);
	Mem_Free(grid_SW_VegProd);

	if (UseSoils)
	{
		free_all_sxw_memory();
		Mem_Free(grid_SXW_ptrs);
		for (i = 0; i < grid_Cells; i++)
			Mem_Free(grid_Soils[i].lyr);
		Mem_Free(grid_Soils);
	}
	if (UseDisturbances)
		Mem_Free(grid_Disturb);
	if (UseSeedDispersal)
	{
		ForEachSpecies(s)
			if (Species[s]->use_me && Species[s]->use_dispersal)
			{
				for (i = 0; i < grid_Cells; i++)
				{
					Mem_Free(grid_SD[s][i].cells);
					Mem_Free(grid_SD[s][i].prob);
					grid_SD[s][i].size = 0;
				}
				Mem_Free(grid_SD[s]);
			}

		for (i = 0; i < grid_Cells; i++)
			Mem_Free(grid_initSpecies[i].species_seed_avail);
		Mem_Free(grid_initSpecies);
	}

	stat_Free_Accumulators(); //free our memory we allocated for all the accumulators now that they're unnecessary to have

	for (i = 0; i < N_GRID_DIRECTORIES; i++) //frees the strings allocated in _init_grid_files()
		Mem_Free(grid_directories[i]);
	for (i = 0; i < N_GRID_FILES; i++)
		Mem_Free(grid_files[i]);

	// freeing random memory that other parts of steppe/soilwat allocate... this isn't quite everything but it's a good start
	parm_free_memory(); //frees memory allocated in ST_params.c

	ForEachSpecies(s)
	{
		if (!Species[s]->use_me)
			continue;
		_free_head(Species[s]->IndvHead);
		Mem_Free(Species[s]->kills);
		Mem_Free(Species[s]->seedprod);
	}

	ForEachGroup(c)
		if (RGroup[c]->use_me)
			Mem_Free(RGroup[c]->kills);

	for (i = 0; i < SW_Site.n_layers + SW_Site.deepdrain; i++)
		Mem_Free(SW_Site.lyr[i]);
	Mem_Free(SW_Site.lyr);

}

/***********************************************************/
static void _free_spinup_memory(void)
{
	// frees spinup memory

	GrpIndex c;
	SppIndex s;

	_free_spinup_globals();

	ForEachSpecies(s)
		if (Species[s]->use_me)
			Mem_Free(spinup_Species[s]);
	ForEachGroup(c)
		if (RGroup[c]->use_me)
			Mem_Free(spinup_RGroup[c]);

	Mem_Free(spinup_Succulent);
	Mem_Free(spinup_Env);
	Mem_Free(spinup_Plot);
	Mem_Free(spinup_Globals);

	Mem_Free(spinup_SXW);
	Mem_Free(spinup_SW_Soilwat);
	Mem_Free(spinup_SW_Site);
	Mem_Free(spinup_SW_VegProd);

	if (UseSoils)
	{
		Mem_Free(spinup_SXW_ptrs);
	}

	//if(sd_Option2a || sd_Option2b) {
	Mem_Free(soilTypes_Array);
	Mem_Free(grid_SoilTypes);
	//}
}

/***********************************************************/
static void _load_cell(int row, int col, int year, Bool useAccumulators)
{
	// loads the specified cell into the global variables

	int cell = col + ((row - 1) * grid_Cols) - 1; // converts the row/col into an array index
	int j, k;
	GrpIndex c;
	SppIndex s;
	//fprintf(stderr, " loading cell: %d; ", cell);
	if (useAccumulators)
		stat_Load_Accumulators(cell, year);

	ForEachSpecies(s)
	{
		if (!Species[s]->use_me)
			continue;

		Mem_Free(Species[s]->kills);
		Mem_Free(Species[s]->seedprod);
		_free_head(Species[s]->IndvHead); //free_head() frees the memory allocated by the head and the memory allocated by each part of the linked list

		*Species[s] = grid_Species[s][cell];

		Species[s]->kills = Mem_Calloc(grid_Species[s][cell].max_age,
				sizeof(IntUS), "_load_cell(Species[s]->kills)");
		Species[s]->seedprod = Mem_Calloc(grid_Species[s][cell].viable_yrs,
				sizeof(RealF), "_load_cell(Species[s]->seedprod)");

		memcpy(Species[s]->kills, grid_Species[s][cell].kills,
				grid_Species[s][cell].max_age * sizeof(IntUS));
		memcpy(Species[s]->seedprod, grid_Species[s][cell].seedprod,
				grid_Species[s][cell].viable_yrs * sizeof(RealF));
		Species[s]->IndvHead = _copy_head(grid_Species[s][cell].IndvHead); //copy_head() deep copies the linked list structure (allocating memory when needed)... it will even allocate memory for the head of the list

	}

	ForEachGroup(c)
	{
		if (!RGroup[c]->use_me)
			continue;
		Mem_Free(RGroup[c]->kills); //kills is the only pointer in the resourcegroup_st struct (which is what RGroup is defined as)... we need to free it then reallocate it then memcpy it to get the deep copy we want

		*RGroup[c] = grid_RGroup[c][cell]; //does a shallow copy, we have to do the freeing/malloc/memcpy to deep copy (ie copy the values in the pointers instead of the addresses) the pointers.  A shallow copy will copy over the values for every non-pointer (C itself does not inherently know how to deep copy, so we must code this behaviour).

		RGroup[c]->kills = Mem_Calloc(grid_RGroup[c][cell].max_age,
				sizeof(IntUS), "_load_cell(RGroup[c]->kills");
		memcpy(RGroup[c]->kills, grid_RGroup[c][cell].kills,
				grid_RGroup[c][cell].max_age * sizeof(IntUS));
	}

	*Succulent = grid_Succulent[cell];
	*Env = grid_Env[cell];
	*Plot = grid_Plot[cell];
	*Globals = grid_Globals[cell];

	Mem_Free(SXW->f_roots);
	Mem_Free(SXW->f_phen);
	Mem_Free(SXW->f_bvt);
	Mem_Free(SXW->f_prod);
	Mem_Free(SXW->f_watin);
	Mem_Free(SXW->transpTotal);
	ForEachVegType(k) {
		Mem_Free(SXW->transpVeg[k]);
	}

	if (SXW->swc != NULL)
		Mem_Free(SXW->swc);
	for (j = 0; j < SW_Site.n_layers + SW_Site.deepdrain; j++)
		Mem_Free(SW_Site.lyr[j]);
	Mem_Free(SW_Site.lyr);

	*SXW = grid_SXW[cell];
	SW_Site = grid_SW_Site[cell];
	SW_Soilwat = grid_SW_Soilwat[cell];
	SW_VegProd = grid_SW_VegProd[cell];

	SXW->transpTotal = Mem_Calloc(SXW->NPds * SXW->NSoLyrs, sizeof(RealD),
			"_load_cell(SXW->transp)");
	ForEachVegType(k) {
		SXW->transpVeg[k] = Mem_Calloc(SXW->NPds * SXW->NSoLyrs, sizeof(RealD),
				"_load_cell(SXW->transp)");
	}
	SXW->swc = Mem_Calloc(SXW->NPds * SXW->NSoLyrs, sizeof(RealF),
			"_load_cell(SXW->swc)");

	SXW->f_roots = Str_Dup(grid_SXW[cell].f_roots);
	SXW->f_phen = Str_Dup(grid_SXW[cell].f_phen);
	SXW->f_bvt = Str_Dup(grid_SXW[cell].f_bvt);
	SXW->f_prod = Str_Dup(grid_SXW[cell].f_prod);
	SXW->f_watin = Str_Dup(grid_SXW[cell].f_watin);
	memcpy(SXW->transpTotal, grid_SXW[cell].transpTotal,
			SXW->NPds * SXW->NSoLyrs * sizeof(RealD));
	ForEachVegType(k) {
		memcpy(SXW->transpVeg[k], grid_SXW[cell].transpVeg[k],
				SXW->NPds * SXW->NSoLyrs * sizeof(RealD));
	}
	memcpy(SXW->swc, grid_SXW[cell].swc,
			SXW->NPds * SXW->NSoLyrs * sizeof(RealF));

	SW_Site.lyr = Mem_Calloc(
			grid_SW_Site[cell].n_layers + grid_SW_Site[cell].deepdrain,
			sizeof(SW_LAYER_INFO *), "_load_cell(SW_Site.lyr)");
	for (j = 0;
			j < grid_SW_Site[cell].n_layers + grid_SW_Site[cell].deepdrain;
			j++)
	{
		SW_Site.lyr[j] = Mem_Calloc(1, sizeof(SW_LAYER_INFO),
				"_load_cell(SW_Site.lyr[j])");
		memcpy(SW_Site.lyr[j], grid_SW_Site[cell].lyr[j],
				sizeof(SW_LAYER_INFO));
	}

	if (UseSoils)
		load_sxw_memory(grid_SXW_ptrs[cell].roots_max,
				grid_SXW_ptrs[cell].rootsXphen,
				grid_SXW_ptrs[cell].roots_active,
				grid_SXW_ptrs[cell].roots_active_rel,
				grid_SXW_ptrs[cell].roots_active_sum,
				grid_SXW_ptrs[cell].phen, grid_SXW_ptrs[cell].prod_bmass,
				grid_SXW_ptrs[cell].prod_pctlive);
}

/* load gridCells[row][col] into the globals variables */
static void load_cell(int row, int col){
	/* Commenting this out until clean_code_lowpriority is merged into this branch
	RGroup = &gridCells[row][col].myGroup;
	Species = &gridCells[row][col].mySpecies;
	*/

	/* Succulents corresponding to this cell */
	Succulent = &gridCells[row][col].mySucculent;

	/* This cell's environment. We expect each cell to
	 * have slightly different weather each year */
	Env = &gridCells[row][col].myEnvironment;

	/* Cell's plot data */
	Plot = &gridCells[row][col].myPlot;

	/* Global variables corresponding to this cell */ 
	Globals = &gridCells[row][col].myGlobals;

	/* If TRUE this cell should use seed dispersal */
	UseSeedDispersal = gridCells[row][col].useSeedDispersal;

	/* TRUE if this cell is in spinup mode */
	DuringSpinup = gridCells[row][col].duringSpinup;

	/* Copy this cell's accumulators into the local accumulators in ST_stats.c */
	stat_Copy_Accumulators(gridCells[row][col]._Dist, gridCells[row][col]._Ppt, gridCells[row][col]._Temp,
	                       gridCells[row][col]._Grp, gridCells[row][col]._Gsize, gridCells[row][col]._Gpr,
						   gridCells[row][col]._Gmort, gridCells[row][col]._Gestab, gridCells[row][col]._Spp,
						   gridCells[row][col]._Indv, gridCells[row][col]._Smort, gridCells[row][col]._Sestab,
						   gridCells[row][col]._Sreceived, gridCells[row][col]._Gwf, gridCells[row][col].stats_init);

	/* Copy this cell's SXW variables into the loacl variables in sxw.c */
	copy_sxw_variables(&gridCells[row][col].mySXW, &gridCells[row][col].mySXWResources, &gridCells[row][col].myTranspWindow);
}

/***********************************************************/
static void _load_spinup_cell(int cell)
{
	// loads the specified cell into the global variables (from the spinup)

	int j, k;
	GrpIndex c;
	SppIndex s;

	ForEachSpecies(s)
	{
		if (!Species[s]->use_me)
			continue;

		Mem_Free(Species[s]->kills);
		Mem_Free(Species[s]->seedprod);
		_free_head(Species[s]->IndvHead); //free_head() frees the memory allocated by the head and the memory allocated by each part of the linked list

		*Species[s] = spinup_Species[s][cell];

		Species[s]->kills = Mem_Calloc(spinup_Species[s][cell].max_age,
				sizeof(IntUS), "_load_spinup_cell(Species[s]->kills)");
		Species[s]->seedprod = Mem_Calloc(spinup_Species[s][cell].viable_yrs,
				sizeof(RealF), "_load_spinup_cell(Species[s]->seedprod)");

		memcpy(Species[s]->kills, spinup_Species[s][cell].kills,
				spinup_Species[s][cell].max_age * sizeof(IntUS));
		memcpy(Species[s]->seedprod, spinup_Species[s][cell].seedprod,
				spinup_Species[s][cell].viable_yrs * sizeof(RealF));
		Species[s]->IndvHead = _copy_head(spinup_Species[s][cell].IndvHead); //copy_head() deep copies the linked list structure (allocating memory when needed)... it will even allocate memory for the head of the list

	}

	ForEachGroup(c)
	{
		if (!RGroup[c]->use_me)
			continue;
		Mem_Free(RGroup[c]->kills); //kills is the only pointer in the resourcegroup_st struct (which is what RGroup is defined as)... we need to free it then reallocate it then memcpy it to get the deep copy we want

		*RGroup[c] = spinup_RGroup[c][cell]; //does a shallow copy, we have to do the freeing/malloc/memcpy to deep copy (ie copy the values in the pointers instead of the addresses) the pointers.  A shallow copy will copy over the values for every non-pointer (C itself does not inherently know how to deep copy, so we must code this behaviour).

		RGroup[c]->kills = Mem_Calloc(spinup_RGroup[c][cell].max_age,
				sizeof(IntUS), "_load_spinup_cell(RGroup[c]->kills");
		memcpy(RGroup[c]->kills, spinup_RGroup[c][cell].kills,
				spinup_RGroup[c][cell].max_age * sizeof(IntUS));
	}

	*Succulent = spinup_Succulent[cell];
	*Env = spinup_Env[cell];
	*Plot = spinup_Plot[cell];
	*Globals = spinup_Globals[cell];

	Mem_Free(SXW->f_roots);
	Mem_Free(SXW->f_phen);
	Mem_Free(SXW->f_bvt);
	Mem_Free(SXW->f_prod);
	Mem_Free(SXW->f_watin);
	Mem_Free(SXW->transpTotal);
	ForEachVegType(k) {
		Mem_Free(SXW->transpVeg[k]);
	}
	if (SXW->swc != NULL)
		Mem_Free(SXW->swc);
	for (j = 0; j < SW_Site.n_layers + SW_Site.deepdrain; j++)
		Mem_Free(SW_Site.lyr[j]);
	Mem_Free(SW_Site.lyr);

	*SXW = spinup_SXW[cell];
	SW_Site = spinup_SW_Site[cell];
	SW_Soilwat = spinup_SW_Soilwat[cell];
	SW_VegProd = spinup_SW_VegProd[cell];

	SXW->transpTotal = Mem_Calloc(SXW->NPds * SXW->NSoLyrs, sizeof(RealD),
			"_load_spinup_cell(SXW->transpTotal)");
	ForEachVegType(k) {
		SXW->transpVeg[k] = Mem_Calloc(SXW->NPds * SXW->NSoLyrs, sizeof(RealD),
				"_load_spinup_cell(SXW->transpVeg)");
	}
	SXW->swc = Mem_Calloc(SXW->NPds * SXW->NSoLyrs, sizeof(RealF),
			"_load_spinup_cell(SXW->swc)");

	SXW->f_roots = Str_Dup(spinup_SXW[cell].f_roots);
	SXW->f_phen = Str_Dup(spinup_SXW[cell].f_phen);
	SXW->f_bvt = Str_Dup(spinup_SXW[cell].f_bvt);
	SXW->f_prod = Str_Dup(spinup_SXW[cell].f_prod);
	SXW->f_watin = Str_Dup(spinup_SXW[cell].f_watin);
	memcpy(SXW->transpTotal, spinup_SXW[cell].transpTotal,
			SXW->NPds * SXW->NSoLyrs * sizeof(RealD));
	ForEachVegType(k) {
		memcpy(SXW->transpVeg[k], spinup_SXW[cell].transpVeg[k],
				SXW->NPds * SXW->NSoLyrs * sizeof(RealD));
	}
	memcpy(SXW->swc, spinup_SXW[cell].swc,
			SXW->NPds * SXW->NSoLyrs * sizeof(RealF));

	SW_Site.lyr = Mem_Calloc(
			spinup_SW_Site[cell].n_layers + spinup_SW_Site[cell].deepdrain,
			sizeof(SW_LAYER_INFO *), "_load_spinup_cell(SW_Site.lyr)");
	for (j = 0;
			j < spinup_SW_Site[cell].n_layers
							+ spinup_SW_Site[cell].deepdrain; j++)
	{
		SW_Site.lyr[j] = Mem_Calloc(1, sizeof(SW_LAYER_INFO),
				"_load_spinup_cell(SW_Site.lyr[j])");
		memcpy(SW_Site.lyr[j], spinup_SW_Site[cell].lyr[j],
				sizeof(SW_LAYER_INFO));
	}

	if (UseSoils)
		load_sxw_memory(spinup_SXW_ptrs[cell].roots_max,
				spinup_SXW_ptrs[cell].rootsXphen,
				spinup_SXW_ptrs[cell].roots_active,
				spinup_SXW_ptrs[cell].roots_active_rel,
				spinup_SXW_ptrs[cell].roots_active_sum,
				spinup_SXW_ptrs[cell].phen,
				spinup_SXW_ptrs[cell].prod_bmass,
				spinup_SXW_ptrs[cell].prod_pctlive);
}

/***********************************************************/
static void _save_cell(int row, int col, int year, Bool useAccumulators)
{
	// saves the specified cell into the grid variables

	int cell = col + ((row - 1) * grid_Cols) - 1; // converts the row/col into an array index
	int j, k;
	GrpIndex c;
	SppIndex s;
	//fprintf(stderr, "saving cell: %d\n", cell);

	if (useAccumulators)
		stat_Save_Accumulators(cell, year);

	ForEachSpecies(s)
	{
		if (!Species[s]->use_me)
			continue;

		Mem_Free(grid_Species[s][cell].kills);
		Mem_Free(grid_Species[s][cell].seedprod);
		_free_head(grid_Species[s][cell].IndvHead);

		grid_Species[s][cell] = *Species[s];

		grid_Species[s][cell].kills = Mem_Calloc(Species[s]->max_age,
				sizeof(IntUS), "_save_cell(grid_Species[cell][s].kills)");
		grid_Species[s][cell].seedprod = Mem_Calloc(Species[s]->viable_yrs,
				sizeof(RealF), "_save_cell(grid_Species[cell][s].seedprod)");

		memcpy(grid_Species[s][cell].kills, Species[s]->kills,
				Species[s]->max_age * sizeof(IntUS));
		memcpy(grid_Species[s][cell].seedprod, Species[s]->seedprod,
				Species[s]->viable_yrs * sizeof(RealF));
		grid_Species[s][cell].IndvHead = _copy_head(Species[s]->IndvHead);
	}

	ForEachGroup(c)
	{
		if (!RGroup[c]->use_me)
			continue;
		Mem_Free(grid_RGroup[c][cell].kills); //kills is the only pointer in the resourcegroup_st struct (which is what RGroup is defined as)

		grid_RGroup[c][cell] = *RGroup[c]; //does a shallow copy, we have to do the freeing/malloc/memcpy to deep copy (i.e. copy the values in the pointers instead of the addresses) the pointers

		grid_RGroup[c][cell].kills = Mem_Calloc(RGroup[c]->max_age,
				sizeof(IntUS), "_save_cell(grid_RGroup[cell][c].kills)");
		memcpy(grid_RGroup[c][cell].kills, RGroup[c]->kills,
				RGroup[c]->max_age * sizeof(IntUS));
	}

	grid_Succulent[cell] = *Succulent;
	grid_Env[cell] = *Env;
	grid_Plot[cell] = *Plot;
	grid_Globals[cell] = *Globals;

	Mem_Free(grid_SXW[cell].f_roots);
	Mem_Free(grid_SXW[cell].f_phen);
	Mem_Free(grid_SXW[cell].f_bvt);
	Mem_Free(grid_SXW[cell].f_prod);
	Mem_Free(grid_SXW[cell].f_watin);
	Mem_Free(grid_SXW[cell].transpTotal);
	ForEachVegType(k) {
		Mem_Free(grid_SXW[cell].transpVeg[k]);
	}
	Mem_Free(grid_SXW[cell].swc);
	for (j = 0;
			j < grid_SW_Site[cell].n_layers + grid_SW_Site[cell].deepdrain;
			j++)
		Mem_Free(grid_SW_Site[cell].lyr[j]);
	Mem_Free(grid_SW_Site[cell].lyr);

	grid_SXW[cell] = *SXW;
	grid_SW_Site[cell] = SW_Site;
	grid_SW_Soilwat[cell] = SW_Soilwat;
	grid_SW_VegProd[cell] = SW_VegProd;

	grid_SXW[cell].transpTotal = Mem_Calloc(SXW->NPds * SXW->NSoLyrs,
			sizeof(RealD), "_save_cell(grid_SXW[cell].transp)");
	ForEachVegType(k) {
		grid_SXW[cell].transpVeg[k] = Mem_Calloc(SXW->NPds * SXW->NSoLyrs,
				sizeof(RealD), "_save_cell(grid_SXW[cell].transp)");
	}
	grid_SXW[cell].swc = Mem_Calloc(SXW->NPds * SXW->NSoLyrs, sizeof(RealF),
			"_save_cell(grid_SXW[cell].swc)");

	grid_SXW[cell].f_roots = Str_Dup(SXW->f_roots);
	grid_SXW[cell].f_phen = Str_Dup(SXW->f_phen);
	grid_SXW[cell].f_bvt = Str_Dup(SXW->f_bvt);
	grid_SXW[cell].f_prod = Str_Dup(SXW->f_prod);
	grid_SXW[cell].f_watin = Str_Dup(SXW->f_watin);
	memcpy(grid_SXW[cell].transpTotal, SXW->transpTotal,
			SXW->NPds * SXW->NSoLyrs * sizeof(RealD));
	ForEachVegType(k) {
		memcpy(grid_SXW[cell].transpVeg[k], SXW->transpVeg[k],
				SXW->NPds * SXW->NSoLyrs * sizeof(RealD));
	}
	memcpy(grid_SXW[cell].swc, SXW->swc,
			SXW->NPds * SXW->NSoLyrs * sizeof(RealF));

	grid_SW_Site[cell].lyr = Mem_Calloc(
			SW_Site.n_layers + SW_Site.deepdrain, sizeof(SW_LAYER_INFO *),
			"_save_cell(grid_SW_Site[cell].lyr[j])");
	for (j = 0; j < SW_Site.n_layers + SW_Site.deepdrain; j++)
	{
		grid_SW_Site[cell].lyr[j] = Mem_Calloc(1, sizeof(SW_LAYER_INFO),
				"_save_cell(grid_SW_Site[cell].lyr[j])");
		memcpy(grid_SW_Site[cell].lyr[j], SW_Site.lyr[j],
				sizeof(SW_LAYER_INFO));
	}

	if (UseSoils)
		save_sxw_memory(grid_SXW_ptrs[cell].roots_max,
				grid_SXW_ptrs[cell].rootsXphen,
				grid_SXW_ptrs[cell].roots_active,
				grid_SXW_ptrs[cell].roots_active_rel,
				grid_SXW_ptrs[cell].roots_active_sum,
				grid_SXW_ptrs[cell].phen, grid_SXW_ptrs[cell].prod_bmass,
				grid_SXW_ptrs[cell].prod_pctlive);
}

/***********************************************************/
static void _save_spinup_cell(int cell)
{
	// saves the specified cell into the grid variables (from the spinup)

	int j, k;
	GrpIndex c;
	SppIndex s;

	ForEachSpecies(s)
	{
		if (!Species[s]->use_me)
			continue;

		Mem_Free(spinup_Species[s][cell].kills);
		Mem_Free(spinup_Species[s][cell].seedprod);
		_free_head(spinup_Species[s][cell].IndvHead);

		spinup_Species[s][cell] = *Species[s];

		spinup_Species[s][cell].kills = Mem_Calloc(Species[s]->max_age,
				sizeof(IntUS), "_save_cell(grid_Species[cell][s].kills)");
		spinup_Species[s][cell].seedprod = Mem_Calloc(Species[s]->viable_yrs,
				sizeof(RealF), "_save_cell(grid_Species[cell][s].seedprod)");

		memcpy(spinup_Species[s][cell].kills, Species[s]->kills,
				Species[s]->max_age * sizeof(IntUS));
		memcpy(spinup_Species[s][cell].seedprod, Species[s]->seedprod,
				Species[s]->viable_yrs * sizeof(RealF));
		spinup_Species[s][cell].IndvHead = _copy_head(Species[s]->IndvHead);
	}

	ForEachGroup(c)
	{
		if (!RGroup[c]->use_me)
			continue;
		Mem_Free(spinup_RGroup[c][cell].kills); //kills is the only pointer in the resourcegroup_st struct (which is what RGroup is defined as)

		spinup_RGroup[c][cell] = *RGroup[c]; //does a shallow copy, we have to do the freeing/malloc/memcpy to deep copy (i.e. copy the values in the pointers instead of the addresses) the pointers

		spinup_RGroup[c][cell].kills = Mem_Calloc(RGroup[c]->max_age,
				sizeof(IntUS), "_save_cell(grid_RGroup[cell][c].kills)");
		memcpy(spinup_RGroup[c][cell].kills, RGroup[c]->kills,
				RGroup[c]->max_age * sizeof(IntUS));
	}

	spinup_Succulent[cell] = *Succulent;
	spinup_Env[cell] = *Env;
	spinup_Plot[cell] = *Plot;
	spinup_Globals[cell] = *Globals;

	Mem_Free(spinup_SXW[cell].f_roots);
	Mem_Free(spinup_SXW[cell].f_phen);
	Mem_Free(spinup_SXW[cell].f_bvt);
	Mem_Free(spinup_SXW[cell].f_prod);
	Mem_Free(spinup_SXW[cell].f_watin);
	Mem_Free(spinup_SXW[cell].transpTotal);
	ForEachVegType(k) {
		Mem_Free(spinup_SXW[cell].transpVeg[k]);
	}
	Mem_Free(spinup_SXW[cell].swc);
	for (j = 0;
			j
					< spinup_SW_Site[cell].n_layers
							+ spinup_SW_Site[cell].deepdrain; j++)
		Mem_Free(spinup_SW_Site[cell].lyr[j]);
	Mem_Free(spinup_SW_Site[cell].lyr);

	spinup_SXW[cell] = *SXW;
	spinup_SW_Site[cell] = SW_Site;
	spinup_SW_Soilwat[cell] = SW_Soilwat;
	spinup_SW_VegProd[cell] = SW_VegProd;

	spinup_SXW[cell].transpTotal = Mem_Calloc(SXW->NPds * SXW->NSoLyrs,
			sizeof(RealD), "_save_cell(grid_SXW[cell].transp)");
	ForEachVegType(k) {
		spinup_SXW[cell].transpVeg[k] = Mem_Calloc(SXW->NPds * SXW->NSoLyrs,
				sizeof(RealD), "_save_cell(grid_SXW[cell].transp)");
	}
	spinup_SXW[cell].swc = Mem_Calloc(SXW->NPds * SXW->NSoLyrs, sizeof(RealF),
			"_save_cell(grid_SXW[cell].swc)");

	spinup_SXW[cell].f_roots = Str_Dup(SXW->f_roots);
	spinup_SXW[cell].f_phen = Str_Dup(SXW->f_phen);
	spinup_SXW[cell].f_bvt = Str_Dup(SXW->f_bvt);
	spinup_SXW[cell].f_prod = Str_Dup(SXW->f_prod);
	spinup_SXW[cell].f_watin = Str_Dup(SXW->f_watin);
	memcpy(spinup_SXW[cell].transpTotal, SXW->transpTotal,
			SXW->NPds * SXW->NSoLyrs * sizeof(RealD));
	ForEachVegType(k) {
		memcpy(spinup_SXW[cell].transpVeg[k], SXW->transpVeg[k],
				SXW->NPds * SXW->NSoLyrs * sizeof(RealD));
	}
	memcpy(spinup_SXW[cell].swc, SXW->swc,
			SXW->NPds * SXW->NSoLyrs * sizeof(RealF));

	spinup_SW_Site[cell].lyr = Mem_Calloc(
			SW_Site.n_layers + SW_Site.deepdrain, sizeof(SW_LAYER_INFO *),
			"_save_cell(grid_SW_Site[cell].lyr[j])");
	for (j = 0; j < SW_Site.n_layers + SW_Site.deepdrain; j++)
	{
		spinup_SW_Site[cell].lyr[j] = Mem_Calloc(1, sizeof(SW_LAYER_INFO),
				"_save_cell(grid_SW_Site[cell].lyr[j])");
		memcpy(spinup_SW_Site[cell].lyr[j], SW_Site.lyr[j],
				sizeof(SW_LAYER_INFO));
	}

	if (UseSoils)
		save_sxw_memory(spinup_SXW_ptrs[cell].roots_max,
				spinup_SXW_ptrs[cell].rootsXphen,
				spinup_SXW_ptrs[cell].roots_active,
				spinup_SXW_ptrs[cell].roots_active_rel,
				spinup_SXW_ptrs[cell].roots_active_sum,
				spinup_SXW_ptrs[cell].phen,
				spinup_SXW_ptrs[cell].prod_bmass,
				spinup_SXW_ptrs[cell].prod_pctlive);
}

/**************************************************************/
static Bool GetALine2(FILE *f, char buf[], int limit)
{
	//this is similar to the getaline function in filefuncs.c, except this one checks for carriage return characters and doesn't deal with whitespace/... (since excel writes them into .csv files for some aggravating reason)... this one is probably less efficient overall though.
	//this is treating '\r', '\n', and '\r\n' all like they are valid line feed characters... in reality '\r' by itself should never be, but it's not like I can stop excel from outputting .csv files however the heck it feels like...
	//only read limit characters
	int i = 0, aChar;
	aChar = getc(f);
	if (aChar == EOF)
		return FALSE;
	while ((i < (limit - 1)) && aChar != EOF && aChar != '\r' && aChar != '\n')
	{
		buf[i++] = (char) aChar;
		aChar = getc(f);
	}
	if (aChar == '\r') //this part handles the '\r\n' case
		if (getc(f) != '\n')
			fseek(f, -1, SEEK_CUR); //back up one character in the file because we didn't find a new-line character

	buf[i] = '\0';
	return TRUE;
}

/***********************************************************/
static void _read_disturbances_in(void)
{
	// reads the grid disturbances input file
	// the file should be something like: "cell,use_fecal_pats,use_ant_mounds,use_animal_burrows,kill_yr"
	// there should be no spaces in between, just commas separating the values
	// kill_yr will overwrite the kill year for each RGroup in the cell (0 means don't use, a # > 0 means kill everything at this year)

	/*
	//printf("inside _read_disturbances_in ()\n");

	GrpIndex rg;
	GroupType *g;

	ForEachGroup(rg)
	{
		g = RGroup[rg];
	//	printf(" rgroup name= %s , killYear:%d, proportion_killed=%f,proportion_recovered=%f ,proportion_grazing=%f \n",
	//			g->name, g->killyr, g->proportion_killed, g->proportion_recovered, g->proportion_grazing);
	}
	*/

	FILE *f;
	char buf[1024];
	int i, cell, num;

	f = OpenFile(grid_files[2], "r");

	GetALine2(f, buf, 1024); // gets rid of the first line (since it just defines the columns)
	for (i = 0; i < grid_Cells; i++)
	{
		if (!GetALine2(f, buf, 1024))
			break;

		num = sscanf(buf, "%d,%d,%d,%d,%d,%d,%d,%d,%f,%d,%d,%d", &cell,
				&grid_Disturb[i].choices[0], &grid_Disturb[i].choices[1],
				&grid_Disturb[i].choices[2], &grid_Disturb[i].kill_yr,
				&grid_Disturb[i].killfrq, &grid_Disturb[i].extirp,
				&grid_Disturb[i].killfreq_startyr,&grid_Disturb[i].xgrow,&grid_Disturb[i].veg_prod_type,
				&grid_Disturb[i].grazing_frq,&grid_Disturb[i].grazingfreq_startyr);

//		printf("values :  cell=%d ,choices[0]=%d ,choices[1]=%d ,choices[2]=%d ,kill_yr=%d ,killfrq=%d ,extirp=%d ,killfreq_startyr=%d ,xgrow=%f ,veg_prod_type=%d ,grazing_frq=%d ,grazingfrd_start_year=%d \n", cell,
//						grid_Disturb[i].choices[0], grid_Disturb[i].choices[1],
//						grid_Disturb[i].choices[2], grid_Disturb[i].kill_yr,
//						grid_Disturb[i].killfrq, grid_Disturb[i].extirp,
//						grid_Disturb[i].killfreq_startyr,grid_Disturb[i].xgrow,grid_Disturb[i].veg_prod_type,
//						grid_Disturb[i].grazing_frq,grid_Disturb[i].grazingfreq_startyr);


		if (num != 12)
			LogError(logfp, LOGFATAL, "Invalid %s file line %d wrong",
					grid_files[2], i + 2);
	}
	if (i != grid_Cells)
		LogError(logfp, LOGFATAL, "Invalid %s file wrong number of cells",
				grid_files[2]);

	CloseFile(&f);
}

/***********************************************************/
static int _get_value_index(char* s, char seperator, int nSeperators)
{
	//pretty much this function goes through s until it find nSeperators worth of seperators and then returns the index of the next character
	//this is used to do most of the parsing in the _read_soils_in() function
	int i = 0, sep = 0;
	while (*s)
	{
		i++;
		if (*s++ == seperator) //checks if the current char equals the seperator... and then increments the char pointer
			if (++sep == nSeperators) //needs ++sep, not sep++
				break;
	}
	return i;
}

static int _get_value_index2(char* s, int nSeperators)
{
	//pretty much this function goes through s until it find nSeperators worth of seperators and then returns the index of the next character
	//this is used to do most of the parsing in the _read_soils_in() function
	int i = 0, sep = 0;
	while (1)
	{
		i++;
		if (*s++ == '\0') //checks if the current char equals the seperator... and then increments the char pointer
			if (++sep == nSeperators) //needs ++sep, not sep++
				break;
	}
	return i;
}

/***********************************************************/
static void _read_soils_in(void)
{
	// reads the grid soils input
	// the file should be something like: "cell,copy_cell,copy_which,num_layers,..."
	// there should be no spaces in between, just commas separating the values
	// this function reads in pretty much a .csv file, but it will not account for all of the possibilities that a .csv file could be written as (as accounting for all these possibilities would take a while to code and be unproductive) so keep that in mind

	FILE *f;
	char buf[4096];
	char rootsin[20];
	char seps[] = ",";
	char *token;
	int i, j, k, cell, num, do_copy, copy_cell, num_layers, depth, depthMin,
			stringIndex;
	float d[11];

	if (sd_Option2a || sd_Option2b)
		nSoilTypes = 0; //initialize our soil types counter

	f = OpenFile(grid_files[3], "r");

	GetALine2(f, buf, 4096); // gets rid of the first line (since it just defines the columns)... it's only there for user readability
	for (i = 0; i < grid_Cells; i++)
	{
		if (!GetALine2(f, buf, 4096))
			break;

		grid_Soils[i].rootsFile[0] = '\0';
		rootsin[0] = '\0';

		num = 0;
		token = strtok(buf, seps);
		while (token != NULL && num < 5)
		{
			switch (num)
			{
			case 0:
				cell = atoi(token);
				break;
			case 1:
				do_copy = atoi(token);
				break;
			case 2:
				copy_cell = atoi(token);
				break;
			case 3:
				num_layers = atoi(token);
				break;
			case 4:
				strcpy(rootsin, token);
				break;
			}
			num++;
			if (num != 5)
				token = strtok(NULL, seps);
		}

		if (num < 5)
			if (!do_copy)
				LogError(logfp, LOGFATAL, "Invalid %s file", grid_files[3]);
		if (!do_copy)
			stringIndex = _get_value_index2(buf, 5); //gets us the index of the string that is right after what we just parsed in

		if (num_layers > MAX_LAYERS)
			LogError(logfp, LOGFATAL,
					"Invalid %s file line %d num_layers (%d) exceeds MAX_LAYERS (%d)",
					grid_files[3], i + 2, num_layers, MAX_LAYERS);

		if (do_copy == 1 && copy_cell > -1 && copy_cell < grid_Cells
				&& cell != 0 && copy_cell < cell)
		{ //copy this cells values from a previous cell's
			grid_Soils[i].lyr = Mem_Calloc(grid_Soils[copy_cell].num_layers,
					sizeof(Grid_Soil_Lyr), "_read_soils_in()");
			for (j = 0; j < grid_Soils[copy_cell].num_layers; j++)
				grid_Soils[i].lyr[j] = grid_Soils[copy_cell].lyr[j];
			grid_Soils[i].num_layers = grid_Soils[copy_cell].num_layers;

			if (sd_Option2a || sd_Option2b)
				grid_SoilTypes[cell] = grid_SoilTypes[copy_cell];

			strcpy(grid_Soils[i].rootsFile, grid_Soils[copy_cell].rootsFile);

			continue;
		}
		else if (do_copy == 1)
			LogError(logfp, LOGFATAL,
					"Invalid %s file line %d invalid copy_cell attempt",
					grid_files[3], i + 2);

		if (sd_Option2a || sd_Option2b)
		{
			grid_SoilTypes[cell] = nSoilTypes;
			soilTypes_Array[nSoilTypes] = cell;
			nSoilTypes++;
		}

		depthMin = 0;
		grid_Soils[i].num_layers = num_layers;
		strcpy(grid_Soils[i].rootsFile, rootsin);
		grid_Soils[i].lyr = Mem_Calloc(num_layers, sizeof(Grid_Soil_Lyr),
				"_read_soils_in()");
		for (j = 0; j < num_layers; j++)
		{
			//the idea behind using &buf[stringIndex] is that we start scanning at the point in the string that is right after what we just parsed... the & is there because we have to send sscanf the pointer that points to that location
			num = sscanf(&buf[stringIndex],
					"%d,%f,%f,%f,%f,%f,%f,%f,%f,%f,%f,%f", &depth, &d[0], &d[1],
					&d[2], &d[3], &d[4], &d[5], &d[6], &d[7], &d[8], &d[9],
					&d[10]);
			if (num != 12)
				LogError(logfp, LOGFATAL,
						"Invalid '%s' file line %d invalid soil layer input",
						grid_files[3], i + 2);

			k = stringIndex;
			stringIndex += _get_value_index(&buf[stringIndex], ',', 12); //updates the index of the string that we are at
			if (k == stringIndex)
				LogError(logfp, LOGFATAL,
						"Invalid %s file line %d not enough soil layers",
						grid_files[3], i + 2);

			for (k = 0; k < 11; k++)
				grid_Soils[i].lyr[j].data[k] = d[k];
			grid_Soils[i].lyr[j].width = depth - depthMin;
			depthMin = depth;
		}
	}

	if (i != grid_Cells)
		LogError(logfp, LOGFATAL, "Invalid %s file, not enough cells",
				grid_files[3]);

	/*for(i = 0; i < grid_Cells; i++) {
	 printf("cell %d:\n", i);
	 for(j = 0; j < grid_Soils[i].num_layers; j++) {
	 printf("layer %d : %d", j, grid_Soils[i].lyr[j].width);
	 for(k = 0; k < 11; k++) printf(" %f", grid_Soils[i].lyr[j].data[k]);
	 printf("\n");
	 }
	 }*/

	CloseFile(&f);
}

/***********************************************************/
static void _init_soil_layers(int cell, int isSpinup)
{
	// initializes the soilwat soil layers for the cell correctly based upon the input gathered from our grid_soils input file
	// pretty much takes the data from grid_Soils (read in in _read_soils_in()) and converts it to what SW_Site needs...
	// this function does generally the same things that the _read_layers() function in SW_Site.c does, except that it does it in a way that lets us use it in the grid...
	int i, j;
	i = cell;
	char* errtype;
	Bool evap_ok = TRUE, transp_ok_forb = TRUE, transp_ok_tree = TRUE,
			transp_ok_shrub = TRUE, transp_ok_grass = TRUE; /* mitigate gaps in layers */
	Bool fail = FALSE;
	RealF fval = 0;

	if (SW_Site.deepdrain)
		SW_Site.n_layers++;
	for (j = 0; j < SW_Site.n_layers; j++)
		Mem_Free(SW_Site.lyr[j]);
	Mem_Free(SW_Site.lyr);

	SW_Site.n_layers = grid_Soils[i].num_layers;
	SW_Site.n_evap_lyrs = SW_Site.n_transp_lyrs[SW_FORBS] =
			SW_Site.n_transp_lyrs[SW_TREES] = SW_Site.n_transp_lyrs[SW_SHRUB] =
					SW_Site.n_transp_lyrs[SW_GRASS] = 0;

	SW_Site.lyr = Mem_Calloc(SW_Site.n_layers + SW_Site.deepdrain,
			sizeof(SW_LAYER_INFO *), "_init_grid_globals()");
	for (j = 0; j < SW_Site.n_layers; j++)
	{
		if (LT(grid_Soils[i].lyr[j].data[0], 0.))
		{
			fail = TRUE;
			fval = grid_Soils[i].lyr[j].data[0];
			errtype = Str_Dup("bulk density");
		}
		else if (LT(grid_Soils[i].lyr[j].data[1],
				0.) || GT(grid_Soils[i].lyr[j].data[1], 1.0))
		{
			fail = TRUE;
			fval = grid_Soils[i].lyr[j].data[1];
			errtype = Str_Dup("gravel content");
		}
		else if (LE(grid_Soils[i].lyr[j].data[7], 0.))
		{
			fail = TRUE;
			fval = grid_Soils[i].lyr[j].data[7];
			errtype = Str_Dup("sand proportion");
		}
		else if (LE(grid_Soils[i].lyr[j].data[8], 0.))
		{
			fail = TRUE;
			fval = grid_Soils[i].lyr[j].data[8];
			errtype = Str_Dup("clay proportion");
		}
		else if (LT(grid_Soils[i].lyr[j].data[9], 0.))
		{
			fail = TRUE;
			fval = grid_Soils[i].lyr[j].data[9];
			errtype = Str_Dup("impermeability");
		}
		if (fail)
		{
			LogError(logfp, LOGFATAL, "Invalid %s (%5.4f) in layer %d.\n",
					errtype, fval, j + 1);
		}

		SW_Site.lyr[j] = Mem_Calloc(1, sizeof(SW_LAYER_INFO),
				"_init_grid_globals()");

		//indexes (for grid_Soils[i].lyr[j].data):
		//0		   1				2		3	  		4			5			6			7	   8		9		10
		//matricd	gravel_content  evco  	trco_grass  trco_shrub  trco_tree  	trco_forb	%sand  %clay imperm soiltemp
		SW_Site.lyr[j]->width = grid_Soils[i].lyr[j].width;
		SW_Site.lyr[j]->soilMatric_density = grid_Soils[i].lyr[j].data[0];
		SW_Site.lyr[j]->fractionVolBulk_gravel = grid_Soils[i].lyr[j].data[1];
		SW_Site.lyr[j]->evap_coeff = grid_Soils[i].lyr[j].data[2];
		SW_Site.lyr[j]->transp_coeff[3] = grid_Soils[i].lyr[j].data[3];
		SW_Site.lyr[j]->transp_coeff[1] = grid_Soils[i].lyr[j].data[4];
		SW_Site.lyr[j]->transp_coeff[0] = grid_Soils[i].lyr[j].data[5];
		SW_Site.lyr[j]->transp_coeff[2] = grid_Soils[i].lyr[j].data[6];
		SW_Site.lyr[j]->fractionWeightMatric_sand =
				grid_Soils[i].lyr[j].data[7];
		SW_Site.lyr[j]->fractionWeightMatric_clay =
				grid_Soils[i].lyr[j].data[8];
		SW_Site.lyr[j]->impermeability = grid_Soils[i].lyr[j].data[9];
		SW_Site.lyr[j]->my_transp_rgn[0] = 0;
		SW_Site.lyr[j]->my_transp_rgn[2] = 0;
		SW_Site.lyr[j]->my_transp_rgn[1] = 0;
		SW_Site.lyr[j]->my_transp_rgn[3] = 0;
		SW_Site.lyr[j]->sTemp = grid_Soils[i].lyr[j].data[10];

		if (evap_ok)
		{
			if (GT(SW_Site.lyr[j]->evap_coeff, 0.0))
				SW_Site.n_evap_lyrs++;
			else
				evap_ok = FALSE;
		}
		if (transp_ok_tree)
		{
			if (GT(SW_Site.lyr[j]->transp_coeff[0], 0.0))
				SW_Site.n_transp_lyrs[SW_TREES]++;
			else
				transp_ok_tree = FALSE;
		}
		if (transp_ok_shrub)
		{
			if (GT(SW_Site.lyr[j]->transp_coeff[1], 0.0))
				SW_Site.n_transp_lyrs[SW_SHRUB]++;
			else
				transp_ok_shrub = FALSE;
		}
		if (transp_ok_grass)
		{
			if (GT(SW_Site.lyr[j]->transp_coeff[3], 0.0))
				SW_Site.n_transp_lyrs[SW_GRASS]++;
			else
				transp_ok_grass = FALSE;
		}
		if (transp_ok_forb)
		{
			if (GT(SW_Site.lyr[j]->transp_coeff[2], 0.0))
				SW_Site.n_transp_lyrs[SW_FORBS]++;
			else
				transp_ok_forb = FALSE;
		}
		water_eqn(SW_Site.lyr[j]->fractionVolBulk_gravel,
				SW_Site.lyr[j]->fractionWeightMatric_sand,
				SW_Site.lyr[j]->fractionWeightMatric_clay, j); //in SW_Site.c, called to initialize some layer data...
		SW_Site.lyr[j]->swcBulk_fieldcap = SW_SWPmatric2VWCBulk(
				SW_Site.lyr[j]->fractionVolBulk_gravel, 0.333, j)
				* SW_Site.lyr[j]->width;
		SW_Site.lyr[j]->swcBulk_wiltpt = SW_SWPmatric2VWCBulk(
				SW_Site.lyr[j]->fractionVolBulk_gravel, 15, j)
				* SW_Site.lyr[j]->width;
		//From calculate_soilBulkDensity in SW_Site.c
		SW_Site.lyr[j]->soilBulk_density = SW_Site.lyr[j]->soilMatric_density
				* (1 - SW_Site.lyr[j]->fractionVolBulk_gravel)
				+ (SW_Site.lyr[j]->fractionVolBulk_gravel * 2.65);
		//already checked for max_layers condition
	}
	if (SW_Site.deepdrain)
	{
		SW_Site.n_layers++;
		SW_Site.lyr[j] = Mem_Calloc(1, sizeof(SW_LAYER_INFO),
				"_init_grid_globals()");
		SW_Site.lyr[j]->width = 1.0;
	}

	init_site_info(); //in SW_Site.c, called to initialize layer data...

	_init_SXW_inputs(FALSE, grid_Soils[i].rootsFile); //we call this so that SXW can set the correct sizes/values up for the memory dynamically allocated in sxw.c

	if (!isSpinup)
	{

		grid_SXW_ptrs[i].roots_max = Mem_Calloc(SXW->NGrps * SXW->NTrLyrs,
				sizeof(RealD), "_init_soil_layers()");
		grid_SXW_ptrs[i].rootsXphen = Mem_Calloc(
				SXW->NGrps * SXW->NPds * SXW->NTrLyrs, sizeof(RealD),
				"_init_soil_layers()");
		grid_SXW_ptrs[i].roots_active = Mem_Calloc(
				SXW->NGrps * SXW->NPds * SXW->NTrLyrs, sizeof(RealD),
				"_init_soil_layers()");
		grid_SXW_ptrs[i].roots_active_rel = Mem_Calloc(
				SXW->NGrps * SXW->NPds * SXW->NTrLyrs, sizeof(RealD),
				"_init_soil_layers()");
		grid_SXW_ptrs[i].roots_active_sum = Mem_Calloc(
				4 * SXW->NPds * SXW->NTrLyrs, sizeof(RealD),
				"_init_soil_layers()");
		grid_SXW_ptrs[i].phen = Mem_Calloc(SXW->NGrps * MAX_MONTHS,
				sizeof(RealD), "_init_soil_layers()");
		grid_SXW_ptrs[i].prod_bmass = Mem_Calloc(SXW->NGrps * MAX_MONTHS,
				sizeof(RealD), "_init_soil_layers()");
		grid_SXW_ptrs[i].prod_pctlive = Mem_Calloc(SXW->NGrps * MAX_MONTHS,
				sizeof(RealD), "_init_soil_layers()");

		save_sxw_memory(grid_SXW_ptrs[i].roots_max, grid_SXW_ptrs[i].rootsXphen,
				grid_SXW_ptrs[i].roots_active,
				grid_SXW_ptrs[i].roots_active_rel,
				grid_SXW_ptrs[i].roots_active_sum, grid_SXW_ptrs[i].phen,
				grid_SXW_ptrs[i].prod_bmass, grid_SXW_ptrs[i].prod_pctlive);
	}
	else
	{

		spinup_SXW_ptrs[i].roots_max = Mem_Calloc(SXW->NGrps * SXW->NTrLyrs,
				sizeof(RealD), "_init_soil_layers()");
		spinup_SXW_ptrs[i].rootsXphen = Mem_Calloc(
				SXW->NGrps * SXW->NPds * SXW->NTrLyrs, sizeof(RealD),
				"_init_soil_layers()");
		spinup_SXW_ptrs[i].roots_active = Mem_Calloc(
				SXW->NGrps * SXW->NPds * SXW->NTrLyrs, sizeof(RealD),
				"_init_soil_layers()");
		spinup_SXW_ptrs[i].roots_active_rel = Mem_Calloc(
				SXW->NGrps * SXW->NPds * SXW->NTrLyrs, sizeof(RealD),
				"_init_soil_layers()");
		spinup_SXW_ptrs[i].roots_active_sum = Mem_Calloc(
				4 * SXW->NPds * SXW->NTrLyrs, sizeof(RealD),
				"_init_soil_layers()");
		spinup_SXW_ptrs[i].phen = Mem_Calloc(SXW->NGrps * MAX_MONTHS,
				sizeof(RealD), "_init_soil_layers()");
		spinup_SXW_ptrs[i].prod_bmass = Mem_Calloc(SXW->NGrps * MAX_MONTHS,
				sizeof(RealD), "_init_soil_layers()");
		spinup_SXW_ptrs[i].prod_pctlive = Mem_Calloc(SXW->NGrps * MAX_MONTHS,
				sizeof(RealD), "_init_soil_layers()");

		save_sxw_memory(spinup_SXW_ptrs[i].roots_max,
				spinup_SXW_ptrs[i].rootsXphen, spinup_SXW_ptrs[i].roots_active,
				spinup_SXW_ptrs[i].roots_active_rel,
				spinup_SXW_ptrs[i].roots_active_sum, spinup_SXW_ptrs[i].phen,
				spinup_SXW_ptrs[i].prod_bmass, spinup_SXW_ptrs[i].prod_pctlive);
	}
}

/***********************************************************/
static float _read_a_float(FILE *f, char *buf, const char *filename,
		const char *descriptor)
{
	//small function to reduce code duplication in the _read_seed_dispersal_in() function...
	//f should be already open, and all of the character arrays should be pre-allocated before calling the function...
	float result;

	if (!GetALine(f, buf))
		LogError(logfp, LOGFATAL, "Invalid %s file: %s", filename, descriptor);
	if (sscanf(buf, "%f", &result) != 1)
		LogError(logfp, LOGFATAL, "Invalid %s file: %s", filename, descriptor);

	return result;
}

/***********************************************************/
static float _cell_dist(int row1, int row2, int col1, int col2, float cellLen)
{
	//returns the distance between the two grid cells
	if (row1 == row2)
	{
		return (abs(col1-col2) * cellLen);
	}
	else if (col1 == col2)
	{
		return (abs(row1-row2) * cellLen);
	}
	else
	{ // row1 != row2 && col1 != col2
		//the problem can be thought of in terms of a right triangle...
		//using the pythagorean theorem: c = sqrt(a^2 + b^2)... c (the hypotenuse) represents the distance that we need.  a is the distance between columns and b is the distance between rows.
		return sqrt(
				pow(abs(col1-col2)*cellLen, 2.0) + pow(abs(row1-row2)*cellLen, 2.0));
	}
}

/***********************************************************/
static void _read_seed_dispersal_in(void)
{
	// reads the grid seed dispersal input file and sets up grid_SD with the correct values and probabilities

	FILE *f;
	char buf[1024];
	float sd_Rate, H, VW, VT, MAXD, plotLength, d, pd;
	int maxCells, i, j, k, MAXDP, row, col, cell;
	SppIndex s;

	// read in the seed dispersal input file to get the constants that we need
	f = OpenFile(grid_files[4], "r");

	VW = _read_a_float(f, buf, grid_files[4], "VW line");

	GetALine(f, buf);
	if (sscanf(buf, "%d", &sd_DoOutput) != 1)
		LogError(logfp, LOGFATAL,
				"Invalid %s file: seed dispersal output line\n", grid_files[4]);

	GetALine(f, buf);
	if (sscanf(buf, "%d", &sd_MakeHeader) != 1)
		LogError(logfp, LOGFATAL,
				"Invalid %s file: seed dispersal make header line\n",
				grid_files[4]);

	GetALine(f, buf);
	if (sscanf(buf, "%c", &sd_Sep) != 1)
		LogError(logfp, LOGFATAL,
				"Invalid %s file: seed dispersal seperator line\n",
				grid_files[4]);

	if (sd_Sep == 't') //dealing with tab and space special cases...
		sd_Sep = '\t';
	else if (sd_Sep == 's')
		sd_Sep = ' ';

	GetALine(f, buf);
	if (sscanf(buf, "%d", &sd_NYearsSeedsAvailable) != 1)
		LogError(logfp, LOGFATAL, "Invalid %s file: option 1 line\n",
				grid_files[4]);

	GetALine(f, buf);
	if (sscanf(buf, "%d", &sd_Option1a) != 1)
		LogError(logfp, LOGFATAL, "Invalid %s file: option 1a line\n",
				grid_files[4]);

	GetALine(f, buf);
	if (sscanf(buf, "%d", &sd_Option1b) != 1)
		LogError(logfp, LOGFATAL, "Invalid %s file: option 1b line\n",
				grid_files[4]);

	GetALine(f, buf);
	if (sscanf(buf, "%d", &sd_Option2a) != 1)
		LogError(logfp, LOGFATAL, "Invalid %s file: option 2a line\n",
				grid_files[4]);

	GetALine(f, buf);
	if (sscanf(buf, "%d", &sd_Option2b) != 1)
		LogError(logfp, LOGFATAL, "Invalid %s file: option 2b line\n",
				grid_files[4]);

	if ((sd_Option1a && (sd_Option1b || sd_Option2a || sd_Option2b))
			|| (sd_Option2a && (sd_Option1a || sd_Option1b || sd_Option2b)))
		LogError(logfp, LOGFATAL,
				"Invalid %s file: conflicting options chosen\n", grid_files[4]);

	CloseFile(&f);

	ForEachSpecies(s)
	{
		// set up grid_SD with the seed dispersal probabilities needed later on...
		H = Species[s]->sd_H;
		VT = Species[s]->sd_VT;
		MAXD = ((H * VW) / VT) / 100.0; // divide by 100.0 because we want it in meters, not centimeters
		sd_Rate = -(log(0.05) / MAXD); //sd_Rate is the seed dispersal rate... 0.05 = exp(-RATE*MAXD) => RATE = -(ln(0.05)/MAXD) See Coffin et al. 1993

		plotLength = sqrt(Globals->plotsize);
		MAXDP = (int) ceil(MAXD / plotLength); //MAXD in terms of plots... rounds up to the nearest integer
		maxCells = (int) pow((MAXDP * 2) + 1.0, 2.0); //gets the maximum number of cells that a grid cell can possibly disperse seeds to... it ends up being more then the maximum actually...
		if (grid_Cells < maxCells)
			maxCells = grid_Cells;
		if (!(Species[s]->use_me && Species[s]->use_dispersal))
			continue;

		for (i = 0; i < grid_Cells; i++)
		{
			grid_SD[s][i].cells = Mem_Calloc(maxCells, sizeof(int),
					"_read_seed_dispersal_in()"); //the cell number
			grid_SD[s][i].prob = Mem_Calloc(maxCells, sizeof(float),
					"_read_seed_dispersal_in()"); //the probability that the cell will disperse seeds to this distance
			grid_SD[s][i].size = 0; //refers to the number of cells reachable...
		}

		for (row = 1; row <= grid_Rows; row++)
			for (col = 1; col <= grid_Cols; col++)
			{

				cell = col + ((row - 1) * grid_Cols) - 1;
				k = 0;

				for (i = 1; i <= grid_Rows; i++)
					for (j = 1; j <= grid_Cols; j++)
					{
						if (i == row && j == col)
							continue;

						d = _cell_dist(i, row, j, col, plotLength); //distance
						pd = (d > MAXD) ? (0.0) : (exp(-sd_Rate * d)); //dispersal probability

						if (!ZRO(pd))
						{
							grid_SD[s][cell].cells[k] = i
									+ ((j - 1) * grid_Cols) - 1;
							grid_SD[s][cell].prob[k] = pd;
							grid_SD[s][cell].size++;
							k++;
							//fprintf(stderr, "cell: %d; i: %d; j: %d; dist: %f; pd: %f %d %d\n", i + ( (j-1) * grid_Cols) - 1, i, j, d, pd, row, col);
						}
					}
				//fprintf(stderr, "size %d index %d maxsize %d\n", grid_SD[cell].size, cell, maxCells);
			}

		for (i = 0; i < grid_Cells; i++)
			if (grid_SD[s][i].size > 0)
			{
				grid_SD[s][i].cells = Mem_ReAlloc(grid_SD[s][i].cells,
						grid_SD[s][i].size * sizeof(int));
				grid_SD[s][i].prob = Mem_ReAlloc(grid_SD[s][i].prob,
						grid_SD[s][i].size * sizeof(float));
			}
	}
}

/***********************************************************/
static void _do_seed_dispersal(void)
{
	float biomass, randomN, LYPPT, presentProb, receivedProb;
	int i, j, germ, sgerm, year;
	SppIndex s;

	if (Globals->currYear == 1 && !sd_Option1a && !sd_Option1b)
	{ //since we have no previous data to go off of, use the current years...
		for (i = 0; i < grid_Cells; i++)
			ForEachSpecies(s)
			{
				if (!(Species[s]->use_me && Species[s]->use_dispersal))
					continue;
				grid_Species[s][i].allow_growth = grid_Species[s][i].sd_sgerm =
						1;// since it's the first year, we have to allow growth...
				if (UseDisturbances)
					if (1 == grid_Disturb[i].kill_yr)
						grid_Species[s][i].allow_growth = 0;
				grid_SD[s][i].lyppt = grid_Env[i].ppt;
			}
	}
	else
	{
		// figure out whether or not to allow growth for the current year... based upon whether the species already has plants or germination allowed this year and seeds received last year...
		ForEachSpecies(s)
		{

			if (!(Species[s]->use_me && Species[s]->use_dispersal))
				continue;

			// germination probability
			randomN = RandUni(&grid_rng);
			germ = LE(randomN, Species[s]->seedling_estab_prob);

			year = Globals->currYear - 1;

			for (i = 0; i < grid_Cells; i++)
			{

				if (sd_Option1a && Globals->currYear <= sd_NYearsSeedsAvailable)
				{
					grid_SD[s][i].seeds_present = 1;
				}
				else if (sd_Option1b
						&& Globals->currYear <= sd_NYearsSeedsAvailable
						&& grid_initSpecies[i].species_seed_avail[s])
				{
					grid_SD[s][i].seeds_present = 1;
				}

				sgerm = (grid_SD[s][i].seeds_present
						|| grid_SD[s][i].seeds_received) && germ; //refers to whether the species has seeds available from the previous year and conditions are correct for germination this year
				grid_Species[s][i].allow_growth = FALSE;
				biomass = grid_Species[s][i].relsize
						* grid_Species[s][i].mature_biomass;

				if (UseDisturbances)
				{
					if ((sgerm || year < grid_Disturb[i].kill_yr
							|| grid_Disturb[i].kill_yr <= 0 || GT(biomass, 0.0))
					/*&& (year != grid_Disturb[i].kill_yr)*/)
					{
						//commented above one condition as it was causing a bug there, next year of killing year will make
						//allow_growth flag to false as 	year = Globals->currYear - 1 , so for example if killing year= 6 and Globals->currYear=7 then here
						// year variable will be 7-1 =6 that is equal to killing year 6, so this condition (year != grid_Disturb[i].kill_yr)
						//will fail and allow_growth will not become TRUE, then when Globals->currYear=8 this allow_growth= FALSE will carry forward and there will no call
						// to other functions like Species_Update_Newsize() so new size will not be updated and last year size will carry forward so in final output year 7 and year 8 will
						// have same output that is not correct.
						grid_Species[s][i].allow_growth = TRUE;
					}

				}
				else if (sgerm || GT(biomass, 0.0))
					grid_Species[s][i].allow_growth = TRUE;
				grid_Species[s][i].sd_sgerm = sgerm; //based upon whether we have received/produced seeds that germinated
				//if(grid_Species[s][i].allow_growth == TRUE &&  i == 52 && s == 0 && Globals->currIter == 1)
				//	printf("%s allow_growth:%d year:%d sgerm:%d iter:%d\n", grid_Species[s][i].name, grid_Species[s][i].allow_growth, year, sgerm, Globals->currIter);
			}
		}

	}

	// calculate whether or not seeds were received/produced this year, this data is used the next time the function is called
	ForEachSpecies(s)
	{
		if (!(Species[s]->use_me && Species[s]->use_dispersal))
			continue;

		IndivType* indiv;

		// figure out which species in each cell produced seeds...
		for (i = 0; i < grid_Cells; i++)
		{
			grid_SD[s][i].seeds_present = grid_SD[s][i].seeds_received =
					grid_Species[s][i].received_prob = 0;

			biomass = 0;	//getting the biggest individual in the species...
			ForEachIndiv(indiv, &grid_Species[s][i])
				if (indiv->relsize * grid_Species[s][i].mature_biomass
						> biomass)
					biomass = indiv->relsize
							* grid_Species[s][i].mature_biomass;

			if (GE(biomass,
					grid_Species[s][i].mature_biomass
							* grid_Species[s][i].sd_Param1))
			{
				randomN = RandUni(&grid_rng);

				LYPPT = grid_SD[s][i].lyppt;
				float PPTdry = grid_Species[s][i].sd_PPTdry, PPTwet =
						grid_Species[s][i].sd_PPTwet;
				float Pmin = grid_Species[s][i].sd_Pmin, Pmax =
						grid_Species[s][i].sd_Pmax;

				//p3 = Pmin, if LYPPT < PPTdry
				//p3 = 1 - (1-Pmin) * exp(-d * (LYPPT - PPTdry)) with d = - ln((1 - Pmax)/(1 - Pmin)) / (PPTwet - PPTdry), if PPTdry <= LYPPT <= PPTwet
				//p3 = Pmax, if LYPPT > PPTwet

				presentProb = 0.0;
				if (PPTdry <= LYPPT && LYPPT <= PPTwet)
				{
					float d = -log(((1 - Pmax) / (1 - Pmin)))
							/ (PPTwet - PPTdry); //log is the natural log in STD c's math.h
					presentProb = 1 - (1 - Pmin) * exp((-d * (LYPPT - PPTdry)));
				}
				else if (LYPPT < PPTdry)
					presentProb = Pmin;
				else if (LYPPT > PPTwet)
					presentProb = Pmax;

				if (LE(randomN, presentProb))
					grid_SD[s][i].seeds_present = 1;
			}
			//if(i == 0) printf("cell: %d lyppt: %f\n", i, grid_SD[i].lyppt);
		}

		// figure out which species in each cell received seeds...
		for (i = 0; i < grid_Cells; i++)
		{
			if (grid_SD[s][i].seeds_present)
				continue;
			receivedProb = 0;

			for (j = 0; j < grid_SD[s][i].size; j++)
				if (grid_SD[s][grid_SD[s][i].cells[j]].seeds_present)
					receivedProb += grid_SD[s][i].prob[j];

			randomN = RandUni(&grid_rng);
			if (LE(randomN, receivedProb) && !ZRO(receivedProb))
				grid_SD[s][i].seeds_received = 1;
			else
				grid_SD[s][i].seeds_received = 0;

			grid_Species[s][i].received_prob = receivedProb;
		}
	}
}

/***********************************************************/
static void _set_sd_lyppt(int row, int col)
{
	int cell = col + ((row - 1) * grid_Cols) - 1;
	SppIndex s;

	ForEachSpecies(s)
		if (Species[s]->use_me && Species[s]->use_dispersal)
			grid_SD[s][cell].lyppt = grid_Env[cell].ppt;
}


/*
 *
 */

static void _do_groups_and_species_extirpate(void)
{
	//printf("inside _do_groups_and_species_extirpate()\n");
	GrpIndex rg;
	ForEachGroup(rg)
	{
		rgroup_Extirpate(rg);
	}
}

/***********************************************************/
static void _kill_groups_and_species(void)
{
	/* (AKT /Kyle) 11/17/2016
	 *we may need to revisit this setting PR to 0 when we kill everything
	 *ForEachGroup(c)
	 *RGroup[c]->pr = 0.0; // reset the pr, so our output doesn't look weird
	 */

	//printf("inside _kill_groups_and_species()\n");
	GrpIndex rg;
	ForEachGroup(rg)
	{
		if (Globals->currYear < RGroup[rg]->startyr)
		{
			/* don't start trying to kill until RGroup[rg]->startyr year as nothing grow till now */
			continue;
		}
		Int i;

		ForEachEstSpp2( rg, i)
		{
			if (!Species[RGroup[rg]->est_spp[i]]->use_me)
			{
				continue;
			}
			else
			{
			//	printf("calling Species_Proportion_Kill() with rgroup name= %s , RGroup[%d]->proportion_killed =%f for Species[%d]->name= %s \n",RGroup[rg]->name,rg, RGroup[rg]->proportion_killed, i, Species[RGroup[rg]->est_spp[i]]->name);
				Species_Proportion_Kill(RGroup[rg]->est_spp[i], 6, RGroup[rg]->proportion_killed);
			}

		}

	}


}

/***********************************************************/
static int _do_grid_disturbances(int row, int col)
{
	// return 1 if a disturbance occurs, else return 0

	if(UseDisturbances)
	{
		int cell = col + ((row - 1) * grid_Cols) - 1;
//		printf( "inside _do_grid_disturbances Globals->currYear =%d, cell=%d, grid_Disturb[cell].kill_yr =%d \n",
//							Globals->currYear, cell, grid_Disturb[cell].kill_yr);
		if ((Globals->currYear >=grid_Disturb[cell].killfreq_startyr) && GT((float)grid_Disturb[cell].killfrq, 0.))
		{
			if (LT((float)grid_Disturb[cell].killfrq, 1.0))
			{
				if (RandUni(&grid_rng) <= grid_Disturb[cell].killfrq)
				{
					grid_Disturb[cell].kill_yr = Globals->currYear;
				}

			}
			else if (((Globals->currYear - grid_Disturb[cell].killfreq_startyr) % (IntU) grid_Disturb[cell].killfrq) == 0)
			{
				grid_Disturb[cell].kill_yr = Globals->currYear;
			}

		}

		if (Globals->currYear == grid_Disturb[cell].extirp)
		{
			_do_groups_and_species_extirpate();
			return 1;
		}
		else if (Globals->currYear == grid_Disturb[cell].kill_yr)
		{
//			printf( "current year matched with cell kill_year so calling  _kill_groups_and_species() Globals->currYear =%d, cell=%d, grid_Disturb[cell].kill_yr =%d \n",
//							Globals->currYear, cell, grid_Disturb[cell].kill_yr);
			_kill_groups_and_species();
			return 1;
		}


	}
	return 0;
}


static void _do_grid_proportion_Recovery(int row, int col)
{
	/*======================================================*/
	/* PURPOSE
       Perform the sorts of proportion_Recovery one might expect at next year after the killing year
	   HISTORY
	   Nov 22 2016 -AKT -Added Species Proportion Recovery for Grid Version */
	/*======================================================*/
	if (UseDisturbances)
	{
		int cell = col + ((row - 1) * grid_Cols) - 1;
//		printf( "inside _do_grid_proportion_Recovery Globals->currYear =%d, cell=%d, grid_Disturb[cell].kill_yr =%d \n",
//							Globals->currYear, cell, grid_Disturb[cell].kill_yr);
		if ((Globals->currYear >= grid_Disturb[cell].killfreq_startyr) && GT((float)grid_Disturb[cell].killfrq, 0.))
		{
			if (LT((float)grid_Disturb[cell].killfrq, 1.0))
			{
				if (RandUni(&grid_rng) <= grid_Disturb[cell].killfrq)
				{
					grid_Disturb[cell].kill_yr = Globals->currYear;
				}

			}
			else if (((Globals->currYear - grid_Disturb[cell].killfreq_startyr) % (IntU) grid_Disturb[cell].killfrq) == 0)
			{
				grid_Disturb[cell].kill_yr = Globals->currYear;
			}

		}

		//rgroup proportion recovery
		if (Globals->currYear == grid_Disturb[cell].kill_yr)
		{
			GrpIndex rg;
			ForEachGroup(rg)
			{
				if (Globals->currYear < RGroup[rg]->startyr)
				{
					/* don't start trying to grow until RGroup[rg]->startyr year */
					continue;
				}

				Int i;

				ForEachEstSpp2( rg, i)
				{
					if (!Species[RGroup[rg]->est_spp[i]]->use_me)
					{
						continue;
					}
					else
					{
					//	printf( "calling Species_Proportion_Recovery() with rgroup name= %s , RGroup[%d]->proportion_recovered =%f for Species[%d]->name= %s \n", RGroup[rg]->name, rg, RGroup[rg]->proportion_recovered, i, Species[RGroup[rg]->est_spp[i]]->name);
						Species_Proportion_Recovery(RGroup[rg]->est_spp[i], 6,
								                    RGroup[rg]->proportion_recovered,
								                    RGroup[rg]->proportion_killed);
					}

				}

			}

		}

	}

}

static void _do_grid_grazing_EndOfYear(int row, int col)
{

	/*======================================================*/
	/* PURPOSE
	 * Perform the sorts of grazing one might expect at end of year, it is based on grazing frequency
	 * HISTORY
	 * Nov 22 2016 -AKT  -Added Species grazing EndOfYear for grid model  
	 */
	/*======================================================*/

	if (UseDisturbances)
	{
		IntU grazingyr = 0;
		int cell = col + ((row - 1) * grid_Cols) - 1;

		if ((Globals->currYear >=grid_Disturb[cell].grazingfreq_startyr) && grid_Disturb[cell].grazing_frq > 0.)
		{
			if (grid_Disturb[cell].grazing_frq < 1.0)
			{
				if (RandUni(&grid_rng) <= grid_Disturb[cell].grazing_frq)
				{
					grazingyr = Globals->currYear;
				}

			}
			else if (((Globals->currYear - grid_Disturb[cell].grazingfreq_startyr) % (IntU) grid_Disturb[cell].grazing_frq) == 0)
			{
				grazingyr = Globals->currYear;
			}

		}

		//rgroup proportion grazing
		if (Globals->currYear == grazingyr)
		{
			GrpIndex rg;
			ForEachGroup(rg)
			{
				if (Globals->currYear < RGroup[rg]->startyr)
				{
					/* don't start trying to grow or do grazing until RGroup[rg]->startyr year */
					continue;
				}

				Int i;

				ForEachEstSpp2( rg, i)
				{
					if (!Species[RGroup[rg]->est_spp[i]]->use_me)
					{
						continue;
					}
					else
					{
						// printf( "year = %d, calling Species_Proportion_Grazing() with rgroup name= %s , RGroup[%d]->proportion_grazing =%f for Species[%d]->name= %s \n", Globals->currYear,RGroup[rg]->name, rg,RGroup[rg]->proportion_grazing, i, Species[RGroup[rg]->est_spp[i]]->name);
			     		Species_Proportion_Grazing(RGroup[rg]->est_spp[i], RGroup[rg]->proportion_grazing);
					}

				}

			}

		}

	}

}

/***********************************************************/
static void _read_init_species(void)
{
	// reads the grid init species input
	// the file should be something like: "cell,copy_cell,copy_which,use_SpinUp,(all the species names seperated by a comma)"
	// there should be no spaces in between, just commas separating the values (ie it should be a .csv file, but does not account for all of the possibilities that a .csv file could be)

	FILE *f;
	int i, j, num, cell, do_copy, copy_cell, use_SpinUp, seeds_Avail;
	char buf[4096];

	//open the file/do the reading
	f = OpenFile(grid_files[5], "r"); //grid_files[5] is the grid_initSpecies.csv file

	GetALine2(f, buf, 4096); // gets rid of the first line (since it just defines the columns)... it's only there for user readability
	for (i = 0; i < grid_Cells; i++)
	{
		if (!GetALine2(f, buf, 4096))
			break;

		num = sscanf(buf, "%d,%d,%d,%d", &cell, &do_copy, &copy_cell,
				&use_SpinUp);
		if (num != 4)
			LogError(logfp, LOGFATAL, "Invalid %s file", grid_files[5]);

		grid_initSpecies[i].use_SpinUp = use_SpinUp;

		int stringIndex = _get_value_index(buf, ',', 4); //gets us the index of the string that is right after what we just parsed in

		if (do_copy == 1 && copy_cell > -1 && copy_cell < grid_Cells
				&& cell != 0 && copy_cell < cell)
		{ //copy this cells values from a previous cell's
			for (j = 0; j < Globals->sppCount; j++)
				grid_initSpecies[i].species_seed_avail[j] =
						grid_initSpecies[copy_cell].species_seed_avail[j];
			grid_initSpecies[i].use_SpinUp =
					grid_initSpecies[copy_cell].use_SpinUp;
			continue;
		}
		else if (do_copy == 1)
			LogError(logfp, LOGFATAL,
					"Invalid %s file line %d invalid copy_cell attempt",
					grid_files[5], i + 2);

		//going through each species
		SppIndex s;
		ForEachSpecies(s)
		{
			num = sscanf(&buf[stringIndex], "%d,", &seeds_Avail);
			if (num != 1)
				LogError(logfp, LOGFATAL,
						"Invalid %s file line %d invalid species input",
						grid_files[5], i + 2);

			grid_initSpecies[i].species_seed_avail[s] = seeds_Avail;
			stringIndex += _get_value_index(&buf[stringIndex], ',', 1);
		}
	}

	if (i != grid_Cells)
		LogError(logfp, LOGFATAL, "Invalid %s file, not enough cells",
				grid_files[5]);

	CloseFile(&f);
}

#endif<|MERGE_RESOLUTION|>--- conflicted
+++ resolved
@@ -842,13 +842,8 @@
 {
 	int i, j; 							// Used as indices in gridCells
 
-<<<<<<< HEAD
 	ChDir(grid_directories[0]);			// Change to folder with STEPWAT files
 	parm_SetFirstName(grid_files[6]);	// Set the name of the STEPWAT "files.in" file
-=======
-	parm_SetFirstName(grid_files[6]);// correctly sets the name of the stepwat files.in file
-	parm_Initialize();				// loads stepwat input files
->>>>>>> a17a89ef
 
 	/* Loop through all gridCells. */
 	for(i = 0; i < grid_Rows; ++i){
