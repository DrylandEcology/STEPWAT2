/**
 * \file ST_grid.c
 * \brief Function definitions for the gridded mode.
 *
 * This module handles the gridded mode of STEPWAT2. To accomplish this we use
 * a grid of cells represented by the CellType struct. The entire grid of
 * cells can be referenced by the gridCells variable which is a 2d array of
 * CellTypes. To allow this module to use the same functions as non-gridded
 * mode the CellType structs must be loaded into the global variables using
 * the load_cell function. As long as a cell is loaded in you can be sure that
 * all functions will work as expected.
 *
 * In addition to all of the functionality of non-gridded mode, gridded mode
 * has three additional features: [spinup](\ref SPINUP),
 * [seed dispersal](\ref SEED_DISPERSAL) and [colonization](\ref COLONIZATION).
 * Spinup allows vegetation to establish before the simulation
 * experiments begin. Seed dispersal allows each cell to disperse seeds to
 * nearby cells.
 *
 * See issue #262 and pull request #375 on GitHub for a discussion of the
 * overhaul of this module.
 *
 * \author DLM (initial programming)
 * \author Fredrick Pierson
 * \author Chandler Haukap
 * \date March through July 2019
 * \ingroup GRID_PRIVATE
 */

/*******************************************************/
/* -------------- INCLUDES / DEFINES ----------------- */
/*******************************************************/
#include <string.h>
#include <ctype.h>
#include <dirent.h>
#include "sw_src/include/generic.h"
#include "sw_src/include/filefuncs.h"
#include "sw_src/include/myMemory.h"
#include "sw_src/include/rands.h"
#include "sw_src/include/SW_SoilWater.h"
#include "sw_src/include/SW_Weather.h"
#include "sw_src/include/SW_Markov.h"
#include "ST_grid.h"
#include "ST_steppe.h"
#include "ST_globals.h" // externs `UseProgressBar`
#include "ST_functions.h" // externs `environs_rng`, `resgroups_rng`, `species_rng`
#include "ST_stats.h"
#include "sxw_funcs.h"
#include "ST_spinup.h"
#include "ST_progressBar.h"
#include "ST_colonization.h"
#include "ST_seedDispersal.h" // externs `UseSeedDispersal`
#include "ST_mortality.h" // externs `mortality_rng`, `*_SomeKillage`, `UseCheatgrassWildfire`
#include "sw_src/include/SW_Output.h"
#include "sw_src/include/SW_Output_outtext.h"
#include "sw_src/include/SW_Output_outarray.h"

#include "sw_src/include/SW_Flow.h" // for `SW_FLW_init_run()`
#include "sw_src/include/SW_Flow_lib.h" // for `SW_ST_init_run()`



/* =================================================== */
/*                  Global Variables                   */
/* --------------------------------------------------- */

char sd_Sep;

int grid_Cells = 0;
Bool UseDisturbances = 0, UseSoils = 0, sd_DoOutput = 0; //these are treated like booleans

pcg32_random_t grid_rng;         // Gridded mode's unique RNG.

/**
 * \brief The main struct of the gridded mode module.
 *
 * gridCells[i][j] denotes the cell at position (i,j)
 *
 * \author Chandler Haukap
 * \ingroup GRID
 */
CellType** gridCells;

/**
 * \brief Rows in the [grid](\ref gridCells).
 * \ingroup GRID
 */
int grid_Rows = 0;

/**
 * \brief Columns in the [grid](\ref gridCells).
 * \ingroup GRID
 */
int grid_Cols = 0;

/**
 * \brief Array of file names. Use the \ref File_Indices enum to pick the
 *         correct index.
 * \ingroup GRID
 */
char *grid_files[N_GRID_FILES];

/** \brief Array of directory names. Use the \ref Directory_Indices enum to
 *         pick the correct index.
 * \ingroup GRID
 */
char *grid_directories[N_GRID_DIRECTORIES];

/**
 * \brief TRUE if every cell should write its own output file.
 * \ingroup GRID
 */
Bool writeIndividualFiles = 0;

/**
 * \brief Set to TRUE to tell the gridded mode to output SOILWAT2 files.
 * \ingroup GRID
 */
Bool writeSOILWAT2Output = 0;



/******** Modular External Function Declarations ***********/
/* -- truly global functions are declared in functions.h --*/
/***********************************************************/
//from ST_species.c
void save_annual_species_relsize(void);
void copy_species(const SpeciesType* src, SpeciesType* dest);

//from ST_resgroups.c
void rgroup_Grow(void);
void rgroup_Establish(void);
void rgroup_IncrAges(void);
void rgroup_PartResources(void);
void copy_rgroup(const GroupType* src, GroupType* dest);

//functions from ST_params.c
void parm_Initialize(void);
void parm_SetFirstName(char *s);
void parm_SetName(char *s, int which);
void parm_free_memory(void);
void files_init(void);
void maxrgroupspecies_init(void);

//from ST_main.c
void Plot_Initialize(void);
void deallocate_Globals(Bool isGriddedMode);

/* Functions from sxw.c */
SXW_t* getSXW(void);
SXW_resourceType* getSXWResources(void);
transp_t* getTranspWindow(void);
void copy_sxw_variables(SXW_t* newSXW, SXW_resourceType* newSXWResources, transp_t* newTransp_window);


/***********************************************************/
/* --------- Locally Used Function Declarations ---------- */
/***********************************************************/
void _copy_soils(SoilType* src, SoilType* dest);
static void printGeneralInfo(void);
static void _init_grid_files(void);
static void _init_SXW_inputs(Bool init_SW, char *f_roots);
static void _allocate_gridCells(int rows, int cols);
static void _Output_AllCellAvgBmass(const char* filename);
static void _Output_AllCellAvgMort(const char* filename);
static void _allocate_accumulators(void);
static void _read_disturbances_in(void);
static void _read_soils_in(void);
static int _read_soil_line(char* buf, SoilType* destination, int layer);
static void _read_spinup_species(void);
static void _read_maxrgroupspecies(void);
static void _read_grid_setup(void);
static void _read_files(void);
static void _init_soilwat_outputs(char* fileName);
static void _init_stepwat_inputs(void);
static void _init_grid_inputs(void);
static void _separateSOILWAT2Output(void);
static void _separateSOILWAT2DailyOutput(char* fileName, int* cellNumbers);
static void _separateSOILWAT2MonthlyOutput(char* fileName, int* cellNumbers);
static void _separateSOILWAT2YearlyOutput(char* fileName, int* cellNumbers);
static int _getNumberSOILWAT2OutputCells(void);
static int* _getSOILWAT2OutputCells(void);

/******************** Begin Model Code *********************/
/***********************************************************/

/**
 * \brief Print information about the simulation to stdout.
 *
 * \author Chandler Haukap
 * \date August 2019
 * \ingroup GRID
 */
static void printGeneralInfo(void){
	/* ------------------- Print some general information to stdout ----------------------- */
    printf("Number of iterations: %d\n", SuperGlobals.runModelIterations);
    printf("Number of years: %d\n", SuperGlobals.runModelYears);
	printf("Number of cells: %d\n\n", grid_Cells);
	if(UseDisturbances) printf("Using grid disturbances file\n");
	if(UseSoils) printf("Using grid soils file\n");
	if(shouldSpinup){
		printf("Number of spinup years: %d\n", SuperGlobals.runSpinupYears);
	}
	if(UseSeedDispersal){
		printf("Dispersing seeds between cells\n");
	}
	printf("\n");
	/* --------------------------- END printing general info -------------------------------- */
}

/**
 * \brief Run gridded mode.
 *
 * This function is responsible for initializing the [cells](\ref CellType),
 * running the simulation on all of them, then printing output.
 *
 * \sideeffect
 *     In theory this function will have no side effects, but memory leaks are
 *     possible due to the massive amount of allocations associated with
 *     gridded mode.
 *
 * \author Chandler Haukap
 * \date August 2019
 * \ingroup GRID
 */
void runGrid(void)
{
	int i, j;
	Bool killedany;
	IntS year, iter;

  if(SoilWatAll.GenOutput.storeAllIterations) {
    printf("WARNING: SOILWAT2 iteration output unavailable for gridded mode.\n");
    SoilWatAll.GenOutput.storeAllIterations = FALSE;
  }

	_init_grid_files();				// reads in files.in file
	_read_maxrgroupspecies();       // reads in maxrgroupspecies.in file
	_read_grid_setup();             // reads in grid_setup.in file
    _read_files();                  // reads in Stepwat_Inputs/files.in file
    _init_stepwat_inputs();			// reads the stepwat inputs in
	_init_grid_inputs();			// reads the grid inputs in & initializes the global grid variables
	initColonization(grid_files[GRID_FILE_COLONIZATION]);
	//SWC hist file prefix needs to be cleared
	Mem_Free(SoilWatAll.SoilWat.hist.file_prefix);
	SoilWatAll.SoilWat.hist.file_prefix = NULL;

	printGeneralInfo();

	if(shouldSpinup){
		runSpinup();
	} else {
		/* SXW expects to be run from the testing.sagebrush.master/Stepwat_Inputs directory.
        However, we are running from the testing.sagebrush.master directory. To find the
        location of the SOILWAT input files we need to manually set SXW->f_watin. */
		ChDir(grid_directories[GRID_DIRECTORY_STEPWAT_INPUTS]);
		SXW_Reset(gridCells[0][0].mySXW->f_watin);
		ChDir("..");
	}

	// SOILWAT resets SoilWatAll.Weather.name_prefix every iteration. This is not the behavior we want
	// so the name is stored here.
	char SW_prefix_permanent[MAX_FILENAMESIZE - 5]; // see `SW_WEATHER`: subtract 4-digit 'year' file type extension
	sprintf(SW_prefix_permanent, "%s/%s", 
			grid_directories[GRID_DIRECTORY_STEPWAT_INPUTS],
			SoilWatAll.Weather.name_prefix);


  _init_soilwat_outputs(grid_files[GRID_FILE_SOILWAT2_OUTPUT]);
    SW_OUT_set_ncol(SoilWatAll.Site.n_layers, SoilWatAll.Site.n_evap_lyrs,
                    SoilWatAll.VegEstab.count, SoilWatAll.GenOutput.ncol_OUT); // set number of output columns
	SW_OUT_set_colnames(SoilWatAll.Site.n_layers, SoilWatAll.VegEstab.parms,
 						SoilWatAll.GenOutput.ncol_OUT,
 						SoilWatAll.GenOutput.colnames_OUT, &LogInfo); // set column names for output files
   if (_getNumberSOILWAT2OutputCells() > 0) {
 		SW_OUT_create_summary_files(&SoilWatAll.FileStatus, SoilWatAll.Output,
 									&SoilWatAll.GenOutput, PathInfo.InFiles,
 									SoilWatAll.Site.n_layers, &LogInfo);
		// allocate `p_OUT` and `p_OUTsd` arrays to aggregate SOILWAT2 output across iterations
		setGlobalSTEPWAT2_OutputVariables(SoilWatAll.Output, &SoilWatAll.GenOutput, &LogInfo);
    }

	for (iter = 1; iter <= SuperGlobals.runModelIterations; iter++)
	{ //for each iteration
		/*
		 * 06/15/2016 (akt) Added resetting correct historical weather file path,
		 * as it was resetting to original path value (that was not correct for grid version)from input file after every iteration
		 */
		sprintf(SoilWatAll.Weather.name_prefix, "%s", SW_prefix_permanent); //updates the directory of the weather files so SOILWAT2 can find them

		// Initialize the plot for each grid cell
		for (i = 0; i < grid_Rows; i++){
			for (j = 0; j < grid_Cols; j++){
				load_cell(i, j);
				Plot_Initialize();
				Globals->currIter = SoilWatAll.GenOutput.currIter = iter;

                if (_getNumberSOILWAT2OutputCells() > 0) {
			        SoilWatAll.GenOutput.print_IterationSummary = 
						(Bool) (Globals->currIter == SuperGlobals.runModelIterations);
                }
			}
		}
		unload_cell(); // Reset the global variables

		// If we used spinup we need to reset to the state of the program right after spinup.
		if (shouldSpinup){
			loadSpinupConditions();
		}

		for (year = 1; year <= SuperGlobals.runModelYears; year++)
		{ //for each year
			if(UseProgressBar){
				logProgress(iter, year, SIMULATION);
			}

            if (UseSeedDispersal){
				disperseSeeds(year);
            }

			// Allow the colonization module to run. This function MUST be
			// Called after disperseSeeds() because it modifies the
			// seedsPresent variable of each Species.
			colonize(year);

			for (i = 0; i < grid_Rows; i++){
				for (j = 0; j < grid_Cols; j++)
				{ //for each cell

                    /* Ensure that all global variables reference the specific cell */
					load_cell(i, j);

					//printf("------------------------Repetition/year = %d / %d\n", iter, year);

					set_all_rngs(SuperGlobals.randseed, iter, year, j * grid_Rows + i);



					Globals->currYear = year;

					/* The following functions mimic ST_main.c. */

					rgroup_Establish(); 		// Establish individuals.

					Env_Generate();				// Run SOILWAT2 to generate resources.

					rgroup_PartResources();		// Distribute resources
					rgroup_Grow(); 				// Implement plant growth

					mort_Main(&killedany); 		// Mortality that occurs during the growing season

					rgroup_IncrAges(); 			// Increment ages of all plants

					grazing_EndOfYear(); 		// Livestock grazing

					save_annual_species_relsize(); // Save annuals before we kill them

					mort_EndOfYear(); 			// End of year mortality.

					stat_Collect(year); 		// Update the accumulators

				    killAnnuals(); 			// Kill annuals
				    killMaxage();             // Kill plants that reach max age
					proportion_Recovery(); 		// Recover from any disturbances
					killExtraGrowth(); 		// Kill superfluous growth

				} /* end model run for this cell*/
			} /* end model run for this row */

			unload_cell(); // Reset the global variables
		}/* end model run for this year*/

		// collects the data for the mort output,
        // i.e. fills the accumulators in ST_stats.c.
		if (MortFlags.summary){
			for (i = 0; i < grid_Rows; i++){
				for (j = 0; j < grid_Cols; j++)
				{
					load_cell(i, j);
					stat_Collect_GMort();
					stat_Collect_SMort();
				}
			}
		}
		unload_cell();
		//reset soilwat to initial condition
		ChDir(grid_directories[GRID_DIRECTORY_STEPWAT_INPUTS]);
		for(i = 0; i < grid_Rows; ++i){
			for(j = 0; j < grid_Cols; ++j){
				load_cell(i, j);
                int realYears = SuperGlobals.runModelYears;
                SuperGlobals.runModelYears *= _getNumberSOILWAT2OutputCells();
				SXW_Reset(gridCells[i][j].mySXW->f_watin);
				unload_cell();
                SuperGlobals.runModelYears = realYears;
			}
		}
		Mem_Free(SoilWatAll.SoilWat.hist.file_prefix);
		SoilWatAll.SoilWat.hist.file_prefix = NULL;
		ChDir("..");

	} /* end iterations */

	if(UseProgressBar){
		logProgress(0, 0, OUTPUT);
	}

	// Output all of the mort and BMass files for each cell.
	for (i = 0; i < grid_Rows; i++){
		for (j = 0; j < grid_Cols; j++)
		{
			int cell = j + (i * grid_Cols);
			load_cell(i, j);
			char fileMort[1024], fileBMass[1024];

			sprintf(fileMort, "%s%d.csv", grid_files[GRID_FILE_PREFIX_MORTAVG], cell);
			sprintf(fileBMass, "%s%d.csv", grid_files[GRID_FILE_PREFIX_BMASSAVG], cell);
			parm_SetName(fileMort, F_MortAvg);
			parm_SetName(fileBMass, F_BMassAvg);

			if (MortFlags.summary && writeIndividualFiles){
				stat_Output_AllMorts();
			}
			if (BmassFlags.summary && writeIndividualFiles){
				stat_Output_AllBmass();
			}
		}
	}
	unload_cell(); // Reset the global variables

    if (recordDispersalEvents){
        outputDispersalEvents(grid_files[GRID_FILE_PREFIX_DISPERSALEVENTS]);
    }

	// Output the Bmass and Mort average statistics (if requested).
	char fileBMassCellAvg[1024], fileMortCellAvg[1024];
	if (BmassFlags.summary){
        sprintf(fileBMassCellAvg, "%s.csv", grid_files[GRID_FILE_PREFIX_BMASSCELLAVG]);
		_Output_AllCellAvgBmass(fileBMassCellAvg);
	}
    if (MortFlags.summary){
        sprintf(fileMortCellAvg, "%s.csv", grid_files[GRID_FILE_PREFIX_MORTCELLAVG]);
        _Output_AllCellAvgMort(fileMortCellAvg);
    }

  // If the user requested SOILWAT2 output this function will separate the
  // output into cell-specific files. If they didn't request SOILWAT2 output
  // this function will do nothing.
  _separateSOILWAT2Output();

	free_grid_memory();	// Free our allocated memory since we do not need it anymore
	parm_free_memory();		// Free memory allocated to the _files array in ST_params.c
	freeColonizationMemory(); // Free memory allocated to the Colonization module.
    freeDispersalMemory(); // Free memory allocated to the Seed Dispersal module.
	if(shouldSpinup) {
		freeSpinupMemory();
	}
	logProgress(0, 0, DONE);
}

/**
 * \brief Read the files.in file.
 *
 * The files.in file specifies the locations of the other input files.
 *
 * \sideeffect
 *     This function saves the file names it reads to \ref grid_files and
 *     \ref grid_directories.
 *
 * \ingroup GRID_PRIVATE
 */
static void _init_grid_files(void)
{
	// reads the files.in file
	FILE *f;
	char buf[1024];
	int i;

	f = OpenFile(Parm_name(F_First), "r", &LogInfo);

	for (i = 0; i < N_GRID_DIRECTORIES; i++)
	{ //0 is stepwat directory
		if (!GetALine(f, buf))
			break;
		grid_directories[i] = Str_Dup(Str_TrimLeftQ(buf), &LogInfo);
	}
	if (i != N_GRID_DIRECTORIES)
		LogError(&LogInfo, LOGFATAL, "Invalid files.in");

	for (i = 0; i < N_GRID_FILES; i++)
	{
		if (!GetALine(f, buf))
			break;
		grid_files[i] = Str_Dup(Str_TrimLeftQ(buf), &LogInfo);
	}
	if (i != N_GRID_FILES)
		LogError(&LogInfo, LOGFATAL, "Invalid files.in");

	// opens the log file...
	if (!strcmp("stdout", grid_files[GRID_FILE_LOGFILE])){
        LogInfo.logfp = stdout;
    }
	else {
        LogInfo.logfp = OpenFile(grid_files[GRID_FILE_LOGFILE], "w", &LogInfo);
    }

	CloseFile(&f, &LogInfo);
}

/**
 * \brief Read all gridded mode files excluding grid_setup.in.
 *
 * All associated fields will be populated with the values read.
 *
 * \sideeffect
 *     This function overrides values in the \ref RGroup and \ref Species
 *     arrays so make sure you have read the non-gridded mode files before
 *     calling this function.
 *
 * \ingroup GRID_PRIVATE
 */
static void _init_grid_inputs(void)
{
    int i, j;

	if (UseDisturbances){
		_read_disturbances_in();
	}
	if(shouldSpinup){
		_read_spinup_species();
	}
	if (UseSoils) {
		_read_soils_in();
	}

    for(i = 0; i < grid_Rows; ++i) {
        for(j = 0; j < grid_Cols; ++j) {
            gridCells[i][j].DuringSpinup = FALSE;
        }
    }
}

/**
 * \brief Read \ref SXW input files
 *
 * \ingroup GRID
 */
static void _init_SXW_inputs(Bool init_SW, char *f_roots)
{
    int realYears = SuperGlobals.runModelYears;
    SuperGlobals.runModelYears *= (grid_Cols * grid_Rows);
	SXW_Init(init_SW, f_roots);	// initializes soilwat
    SuperGlobals.runModelYears = realYears;
	if (init_SW)
	{
		char aString[2048];
		sprintf(aString, "%s/%s", grid_directories[GRID_DIRECTORY_STEPWAT_INPUTS], SoilWatAll.Weather.name_prefix);
		sprintf(SoilWatAll.Weather.name_prefix, "%s", aString); //updates the directory correctly for the weather files so soilwat can find them
	}
}

static void _init_soilwat_outputs(char* fileName) {
  if(!writeSOILWAT2Output) {
    return;
  }

  char buffer[2048];
  int cell;
  FILE* inFile = fopen(fileName, "r");
  if(!inFile) {
    LogError(&LogInfo, LOGFATAL, "Could not open SOILWAT2 output cells file."
             "\n\tFile named \"%s\"", fileName);
  }

  if(!GetALine(inFile, buffer)) {
    fclose(inFile);
    return;
  }

  while(sscanf(buffer, "%d,%s", &cell, buffer) == 2) {
    if(cell < 0 || cell > (grid_Cols * grid_Rows)) {
      LogError(&LogInfo, LOGWARN, "Invalid cell (%d) specified in file \"%s\"",
               cell, fileName);
    }
    gridCells[cell / grid_Cols][cell % grid_Cols].generateSWOutput = TRUE;
  }

  if(sscanf(buffer, "%d", &cell) == 1) {
    if(cell < 0 || cell > (grid_Cols * grid_Rows)) {
      LogError(&LogInfo, LOGWARN, "Invalid cell (%d) specified in file \"%s\"",
               cell, fileName);
    }
    gridCells[cell / grid_Cols][cell % grid_Cols].generateSWOutput = TRUE;
  }

  fclose(inFile);
}

/**
 * \brief Read in the STEPWAT2 files and populate the grid. This only needs to be called once.
 *
 * Note that \ref gridCells must be allocated first.
 *
 * \sideeffect
 *     Many fields in the \ref gridCells array will be assigned values.
 *
 * \ingroup GRID_PRIVATE
 */
static void _init_stepwat_inputs(void)
{
	int i, j; 							// Used as indices in gridCells

	ChDir(grid_directories[GRID_DIRECTORY_STEPWAT_INPUTS]);			// Change to folder with STEPWAT files
	parm_SetFirstName(grid_files[GRID_FILE_FILES]);	// Set the name of the STEPWAT "files.in" file

	/* Loop through all gridCells. */
	for(i = 0; i < grid_Rows; ++i){
		for(j = 0; j < grid_Cols; ++j){
			load_cell(i, j); 				     // Load this cell into the global variables
			parm_Initialize();				     // Initialize the STEPWAT variables
			gridCells[i][j].myGroup = RGroup;    // This is necessary because load_cell only points RGroup to our cell-specific
			                                     // resource group array, not to the variable that points to that array.
			gridCells[i][j].mySpecies = Species; // This is necessary because load_cell only points Species to our cell-specific
			                                     // species array, not to the variable that points to that array.
			_init_SXW_inputs(TRUE, NULL);	     // Initialize the SXW and SOILWAT variables

			// Set mySXW to the location of the newly allocated SXW
			gridCells[i][j].mySXW = getSXW();
			// Set myTranspWindow to the location of the newly allocated transp window
			gridCells[i][j].myTranspWindow = getTranspWindow();
			// Set mySXWResources to the location of the newly allocated SXW resources
			gridCells[i][j].mySXWResources = getSXWResources();
		} /* End for each column */
	} /* End for each row */
	unload_cell(); // Reset the global variables

	/* Since the accumulators used in ST_stats.c are local, we need to allocate our accumulators in ST_grid.
	   The other option is to create get functions for every accumulator, which is what we do for SXW variables.
	   The reason we do not do this for accumulators is the sheer number of accumulators, which would require
	   14 get functions (as of 4/5/19). */
	_allocate_accumulators();

	ChDir("..");						// go back to the folder we started in
}

/**
 * \brief Reread input files.
 *
 * This is useful when transitioning from [spinup](\ref SPINUP)
 * to the regular simulation. It is a quick way to reset everything
 *
 * Be careful because this function reallocates [the grid](\ref gridCells).
 * Make sure you call \ref free_grid_memory before calling this function.
 *
 * \sideeffect
 *     The grid will be reallocated and all fields will be assigned the values
 *     from inputs.
 *
 * \ingroup GRID
 */
void rereadInputs(void){
    _read_grid_setup();
    _read_files();
    _init_stepwat_inputs();
    _init_grid_inputs();
}

/**
 * \brief Allocates memory for the grid cells.
 *
 * This function only needs to be called once.
 *
 * \sideeffect
 *     \ref grid_Rows * \ref grid_Cols worth of [cells](\ref CellType)
 *     will be allocated.
 *
 * \ingroup GRID_PRIVATE
 */
static void _allocate_gridCells(int rows, int cols){
	int i, j;
	gridCells = (CellType**) Mem_Calloc(rows, sizeof(CellType*), 
				"_allocate_gridCells: rows", &LogInfo);
	for(i = 0; i < rows; ++i){
		gridCells[i] = (CellType*) Mem_Calloc(cols, sizeof(CellType), 
						"_allocate_gridCells: columns", &LogInfo);
	}

	/* Allocate all fields specific to gridded mode. This is not necessary for fields like mySpecies
	   since they are allocated elsewhere in the code.*/
	for(i = 0; i < grid_Rows; ++i){
		for(j = 0; j < grid_Cols; ++j){
			// shouldBeInitialized is a dynamically allocated array
			gridCells[i][j].mySpeciesInit.shouldSpinup = (int*)
				Mem_Calloc(MAX_SPECIES, sizeof(int), 
				          "_allocate_gridCells: mySpeciesInit", &LogInfo);

			gridCells[i][j].someKillage = (Bool*) Mem_Calloc(1, sizeof(Bool), 
										  "_allocate_gridCells: someKillage", &LogInfo);

			// Allocate the cheatgrassPrecip variable for the Mortality module
			setCheatgrassPrecip(0);
			initCheatgrassPrecip();
			gridCells[i][j].myCheatgrassPrecip = getCheatgrassPrecip();
		}
	}
}

/**
 * \brief Initialize each gridCell's accumulators.
 *
 * Must be called after STEPWAT inputs have been read so the program knows
 * which accumulators are necessary.
 *
 * \sideeffect
 *     Multiple [accumulators](\ref StatType) will be allocated to each
 *     [cell](\ref CellType). Of course, this means \ref gridCells must be
 *     allocated first.
 *
 * \ingroup GRID_PRIVATE
 */
static void _allocate_accumulators(void){
	int i, j;
	SppIndex sp;
	GrpIndex rg;

	/* Iterate across all cells */
	for(i = 0; i < grid_Rows; ++i){
		for(j = 0; j < grid_Cols; ++j){
			/* load_cell is not necessary for the actual accumulators, but it is necessary for
			   the ForEach loops. We still have to refer to the accumulators as
			   gridCells[i][j].<accumulator> because the ST_stats accumulators are local. */
			load_cell(i,j);

			if (BmassFlags.graz) {
				gridCells[i][j]._Grazed = (StatType*)Mem_Calloc(SuperGlobals.max_rgroups, sizeof(StatType),
					"allocate_accumulators(Grazed)");
				ForEachGroup(rg) {
					gridCells[i][j]._Grazed[rg].s = (struct accumulators_st*)Mem_Calloc(SuperGlobals.runModelYears,
						sizeof(struct accumulators_st), "_allocate_accumulators(Grazed)");
				}
			}

  			if (BmassFlags.dist) {
    			gridCells[i][j]._Dist = (StatType*) Mem_Calloc(1, sizeof(StatType), "_allocate_accumulators(Dist)", &LogInfo);
		    	gridCells[i][j]._Dist->s = (struct accumulators_st *)
		               		Mem_Calloc( SuperGlobals.runModelYears,
		                           		sizeof(struct accumulators_st),
 		                         		"_allocate_accumulators(Dist)", &LogInfo);
		  	}
 		 	if (BmassFlags.ppt) {
		    	gridCells[i][j]._Ppt = (StatType*) Mem_Calloc(1, sizeof(StatType), "_allocate_accumulators(PPT", &LogInfo);
		    	gridCells[i][j]._Ppt->s  = (struct accumulators_st *)
		               		Mem_Calloc( SuperGlobals.runModelYears,
		                           		sizeof(struct accumulators_st),
		                          		"_allocate_accumulators(PPT)", &LogInfo);
 		 	}
		  	if (BmassFlags.tmp) {
		    	gridCells[i][j]._Temp = (StatType*) Mem_Calloc(1, sizeof(StatType), "_allocate_accumulators(Temp)", &LogInfo);
		    	gridCells[i][j]._Temp->s = (struct accumulators_st *)
		               		Mem_Calloc( SuperGlobals.runModelYears,
 		                          		sizeof(struct accumulators_st),
 		                         		"_allocate_accumulators(Temp)", &LogInfo);
		  	}
		  	if (BmassFlags.grpb) {
 			   	gridCells[i][j]._Grp = (struct stat_st *)
           				Mem_Calloc( Globals->grpCount,
                		       sizeof(struct stat_st),
                		      "_allocate_accumulators(Grp)", &LogInfo);
    			ForEachGroup(rg){
      				gridCells[i][j]._Grp[rg].s = (struct accumulators_st *)
             			Mem_Calloc( SuperGlobals.runModelYears,
                         			sizeof(struct accumulators_st),
                        			"_allocate_accumulators(Grp[rg].s)", &LogInfo);
				}

    			if (BmassFlags.size) {
      				gridCells[i][j]._Gsize = (struct stat_st *)
             				Mem_Calloc( Globals->grpCount,
                         				sizeof(struct stat_st),
                        				"_allocate_accumulators(GSize)", &LogInfo);
      				ForEachGroup(rg){
          				gridCells[i][j]._Gsize[rg].s = (struct accumulators_st *)
             							Mem_Calloc( SuperGlobals.runModelYears,
                         							sizeof(struct accumulators_st),
                        							"_allocate_accumulators(GSize[rg].s)", &LogInfo);
					}
    			}

    			if (BmassFlags.pr) {
      				gridCells[i][j]._Gpr = (struct stat_st *)
             				Mem_Calloc( Globals->grpCount,
                		         		sizeof(struct stat_st),
                		        		"_allocate_accumulators(Gpr)", &LogInfo);
      				ForEachGroup(rg){
          				gridCells[i][j]._Gpr[rg].s = (struct accumulators_st *)
             							Mem_Calloc( SuperGlobals.runModelYears,
                    		     					sizeof(struct accumulators_st),
                        							"_allocate_accumulators(Gpr[rg].s)", &LogInfo);
					}
    			}

    			if (BmassFlags.wildfire || BmassFlags.prescribedfire) {
      				gridCells[i][j]._Gwf = (struct fire_st *)
             				Mem_Calloc( 1, sizeof(struct fire_st),
                		        		"_allocate_accumulators(Gwf)", &LogInfo);

      				gridCells[i][j]._Gwf->wildfire = (int *) Mem_Calloc( 1,
                    		  		 sizeof(int) * SuperGlobals.runModelYears,
                    		  		 "_allocate_accumulators(Gwf->wildfire)", &LogInfo);

      				gridCells[i][j]._Gwf->prescribedFire = (int **) Mem_Calloc( 1,
                      						sizeof(int **) * SuperGlobals.max_rgroups,
                       						"_allocate_accumulators(Gwf->prescribedfire", &LogInfo);

      				ForEachGroup(rg){
        				gridCells[i][j]._Gwf->prescribedFire[rg] = (int *)
          										   Mem_Calloc( SuperGlobals.runModelYears,
                      										   sizeof(int) * SuperGlobals.runModelYears,
                      										   "_allocate_accumulators(Gwf->prescribedFire)", &LogInfo);
      				}
    			}
    		}

  			if (MortFlags.group) {
    			gridCells[i][j]._Gestab = (struct stat_st *)
             	  		  Mem_Calloc( Globals->grpCount,
                         			sizeof(struct stat_st),
                         			"_allocate_accumulators(Gestab)", &LogInfo);

				gridCells[i][j]._Gmort = (struct stat_st *)
           		 		 Mem_Calloc( Globals->grpCount,
                       				sizeof(struct stat_st),
                      				"_allocate_accumulators(Gmort)", &LogInfo);
    			ForEachGroup(rg){
      				gridCells[i][j]._Gestab[rg].s = (struct accumulators_st *)
                     				Mem_Calloc( 1, sizeof(struct accumulators_st),
                                				"_allocate_accumulators(Gestab[rg].s)", &LogInfo);
					gridCells[i][j]._Gmort[rg].s = (struct accumulators_st *)
           							Mem_Calloc( GrpMaxAge(rg),
                       							sizeof(struct accumulators_st),
                      							"_allocate_accumulators(Gmort[rg].s)", &LogInfo);
				}
  			}

  			if (BmassFlags.sppb) {
      			gridCells[i][j]._Spp = (struct stat_st *)
               		   Mem_Calloc( Globals->sppCount,
                           		   sizeof(struct stat_st),
                          		   "_allocate_accumulators(Spp)", &LogInfo);
      			ForEachSpecies(sp){
        			gridCells[i][j]._Spp[sp].s = (struct accumulators_st *)
               			 		  Mem_Calloc( SuperGlobals.runModelYears,
                           					sizeof(struct accumulators_st),
                          					"_allocate_accumulators(Spp[sp].s)", &LogInfo);
				}

      			if (BmassFlags.indv) {
        			gridCells[i][j]._Indv = (struct stat_st *)
               		 		Mem_Calloc( Globals->sppCount,
                           		 		sizeof(struct stat_st),
                          		 		"_allocate_accumulators(Indv)", &LogInfo);
        			ForEachSpecies(sp){
          				gridCells[i][j]._Indv[sp].s = (struct accumulators_st *)
               				  		Mem_Calloc( SuperGlobals.runModelYears,
                           						sizeof(struct accumulators_st),
                          						"_allocate_accumulators(Indv[sp].s)", &LogInfo);
					}
    			}
    		}
  			if (MortFlags.species) {
    			gridCells[i][j]._Sestab = (struct stat_st *)
           					Mem_Calloc( Globals->sppCount,
                       					sizeof(struct stat_st),
                      					"_allocate_accumulators(Sestab)", &LogInfo);

				gridCells[i][j]._Smort = (struct stat_st *)
           		 		Mem_Calloc( Globals->sppCount,
                       				sizeof(struct stat_st),
                      				"_allocate_accumulators(Smort)", &LogInfo);

    			ForEachSpecies(sp){
      				gridCells[i][j]._Sestab[sp].s = (struct accumulators_st *)
                    				Mem_Calloc( 1, sizeof(struct accumulators_st),
                                				"_allocate_accumulators(Sestab[sp].s)", &LogInfo);
					gridCells[i][j]._Smort[sp].s = (struct accumulators_st *)
            		        		Mem_Calloc( SppMaxAge(sp),
            		                    	   sizeof(struct accumulators_st),
             		                   	   	   "_allocate_accumulators(Smort[sp].s)", &LogInfo);
				}
  			}

  			if (UseSeedDispersal) {
	  			gridCells[i][j]._Sreceived = Mem_Calloc( Globals->sppCount, sizeof(struct stat_st),
											 "_allocate_accumulators(Sreceived)", &LogInfo);

	  			ForEachSpecies(sp) {
		  			gridCells[i][j]._Sreceived[sp].s = (struct accumulators_st *)
					  									Mem_Calloc( SuperGlobals.runModelYears,
														  		   sizeof(struct accumulators_st),
																   "_allocate_accumulators(Sreceived[sp].s)",
																   &LogInfo);
		  			gridCells[i][j]._Sreceived[sp].name = &Species[sp]->name[0];
	  			}
  			}

  			/* "appoint" names of columns*/
  			if (BmassFlags.grpb) {
    			ForEachGroup(rg)
      				gridCells[i][j]._Grp[rg].name = &RGroup[rg]->name[0];
  				}
  			if (MortFlags.group) {
    			ForEachGroup(rg)
      				gridCells[i][j]._Gmort[rg].name = &RGroup[rg]->name[0];
  			}
  			if (BmassFlags.sppb) {
    			ForEachSpecies(sp)
      				gridCells[i][j]._Spp[sp].name = &Species[sp]->name[0];
  			}
			if (MortFlags.species) {
				ForEachSpecies(sp)
    				gridCells[i][j]._Smort[sp].name = &Species[sp]->name[0];
			}
		} /* End for each column */
	} /* End for each row */
	unload_cell(); // Unload the cell to protect the last cell from unintended modification.
}

/**
 * \brief Free all memory allocated to the gridded mode.
 *
 * This includes not only the [cells](\ref gridCells) but also the fields
 * inside those cells.
 *
 * \sideeffect
 *     \ref gridCells will be completely deallocated.
 *
 * \ingroup GRID
 */
void free_grid_memory(void)
{
	//frees all the memory allocated in this file ST_Grid.c (most of it is dynamically allocated in _init_grid_globals() & _load_grid_globals() functions)
	int i, j;

	/* Free memory that we have allocated in ST_grid.c */
	for(i = 0; i < grid_Rows; ++i){
		for(j = 0; j < grid_Cols; ++j){
			/* Use deallocate_Globals from ST_main to deallocate global variables,
			   and free_all_sxw_memory from sxw to deallocate SXW variables. */
			load_cell(i,j);
            #ifndef STDEBUG
			deallocate_Globals(TRUE);
            #endif
			freeMortalityMemory();
			free_all_sxw_memory();
			stat_free_mem();
			unload_cell();

			Mem_Free(gridCells[i][j].mySpeciesInit.shouldSpinup);
			Mem_Free(gridCells[i][j].someKillage);

			Mem_Free(gridCells[i][j].mySoils.depth);
            Mem_Free(gridCells[i][j].mySoils.evco);
            Mem_Free(gridCells[i][j].mySoils.gravel);
            Mem_Free(gridCells[i][j].mySoils.imperm);
            Mem_Free(gridCells[i][j].mySoils.matricd);
            Mem_Free(gridCells[i][j].mySoils.pclay);
            Mem_Free(gridCells[i][j].mySoils.psand);
            Mem_Free(gridCells[i][j].mySoils.soiltemp);
            Mem_Free(gridCells[i][j].mySoils.trco_forb);
            Mem_Free(gridCells[i][j].mySoils.trco_grass);
            Mem_Free(gridCells[i][j].mySoils.trco_shrub);
            Mem_Free(gridCells[i][j].mySoils.trco_tree);
		}
	}

	for(i = 0; i < grid_Rows; ++i){
		Mem_Free(gridCells[i]);
	}
	Mem_Free(gridCells);
}

/**
 * \brief Load \ref gridCells[row][col] into the
 *        [global variables](\ref ST_globals.h).
 *
 * \param row the row in the \ref gridCells 2d array.
 * \param col the column in the \ref gridCells 2d array.
 *
 * After calling this function all variables like \ref Species, \ref RGroup,
 * and \ref Env will point to a specific cell. It will also pass along the
 * cell-specific structs like \ref SXWResources to their specific modules.
 *
 * Any call to this function should have an accompanying call to
 * \ref unload_cell().
 *
 * \sideeffect
 *     All global variables will point to the specified cell.
 *
 * \ingroup GRID
 */
void load_cell(int row, int col){
    /* RGroup for this cell */
	RGroup = gridCells[row][col].myGroup;

	/*Species for this cell */
	Species = gridCells[row][col].mySpecies;

	/* Succulents corresponding to this cell */
	Succulent = &gridCells[row][col].mySucculent;

	/* This cell's environment. We expect each cell to
	 * have slightly different weather each year */
	Env = &gridCells[row][col].myEnvironment;

	/* Cell's plot data */
	Plot = &gridCells[row][col].myPlot;

	/* Global variables corresponding to this cell */
	Globals = &gridCells[row][col].myGlobals;

	/* TRUE if this cell is in spinup mode */
	DuringSpinup = gridCells[row][col].DuringSpinup;

	/* This cell's cheatgrass-wildfire parameters */
	setCheatgrassPrecip(gridCells[row][col].myCheatgrassPrecip);

	_SomeKillage = gridCells[row][col].someKillage;
	UseCheatgrassWildfire = gridCells[row][col].UseCheatgrassWildfire;

	/* Copy this cell's accumulators into the local accumulators in ST_stats.c */
	stat_Copy_Accumulators(gridCells[row][col]._Dist, gridCells[row][col]._Ppt, gridCells[row][col]._Temp,
	                       gridCells[row][col]._Grp, gridCells[row][col]._Gsize, gridCells[row][col]._Gpr,
						   gridCells[row][col]._Gmort, gridCells[row][col]._Gestab, gridCells[row][col]._Spp,
						   gridCells[row][col]._Indv, gridCells[row][col]._Smort, gridCells[row][col]._Sestab,
						   gridCells[row][col]._Sreceived, gridCells[row][col]._Grazed, gridCells[row][col]._Gwf, gridCells[row][col].stats_init);

	/* Copy this cell's SXW variables into the local variables in sxw.c */
	copy_sxw_variables(gridCells[row][col].mySXW, gridCells[row][col].mySXWResources, gridCells[row][col].myTranspWindow);

    SoilWatAll.GenOutput.prepare_IterationSummary = gridCells[row][col].generateSWOutput;

	// If we have read in the soil information num_layers will be > 0.
	// Otherwise we haven't read the file so there is no point wasting time on this.
	if(gridCells[row][col].mySoils.num_layers > 0){
		RealD soilRegionsLowerBounds[3] = { 30, 70, 100 };
		set_soillayers(&SoilWatAll.VegProd, &SoilWatAll.Site,
 			gridCells[row][col].mySoils.num_layers, gridCells[row][col].mySoils.depth,
 			gridCells[row][col].mySoils.matricd, gridCells[row][col].mySoils.gravel,
 			gridCells[row][col].mySoils.evco, gridCells[row][col].mySoils.trco_grass,
 			gridCells[row][col].mySoils.trco_shrub, gridCells[row][col].mySoils.trco_tree,
 			gridCells[row][col].mySoils.trco_forb, gridCells[row][col].mySoils.psand,
 			gridCells[row][col].mySoils.pclay, gridCells[row][col].mySoils.imperm,
 			gridCells[row][col].mySoils.soiltemp, 3, soilRegionsLowerBounds,
 			&LogInfo);
	}

	// Zero SOILWAT2 variables (weather, flow, soil temperature, soil moisture)
	// of current cell; otherwise, last values from previous cell carry over
	// to first value of next cell (vegetation is handled separately by STEPWAT2).
	// NOTE: This should also reset soil variables via `SW_SIT_init_run()` but
	// soils are here handled separately via the previous section calling
	// `set_soillayers()`.
	// NOTE: To fully re-initialize all SOILWAT2 variables, this here
	// should be a call to `SW_CTL_init_run()`.
	// WARNING: Ideally, a grid cell should continue with the state that it ended
	// the previous year (and not be zeroed out).
	// FIXME: remove once SOILWAT2 is re-entrant or
	// gridded code manages SOILWAT2 globals.
	SW_WTH_init_run(&SoilWatAll.Weather);
	//SW_SIT_init_run();
	SW_FLW_init_run(&SoilWatAll.SoilWat);
	SW_ST_init_run(&SoilWatAll.StRegValues);
	SW_SWC_init_run(&SoilWatAll.SoilWat, &SoilWatAll.Site,
 					&SoilWatAll.Weather.temp_snow);
}

/**
 * \brief Nullify all global variables. Prevents accidental modification of
 *        [cells](\ref CellType).
 *
 * Any call to \ref load_cell should be followed by a call to this function.
 *
 * \sideeffect
 *     All global variables will be nullified, i.e. point to 0.
 *
 * \ingroup GRID
 */
void unload_cell(){
	Species = NULL;
	RGroup = NULL;
	Succulent = NULL;
	Env = NULL;
	Plot = NULL;
	Globals = NULL;
	// Nullify the accumulators
	stat_Copy_Accumulators(NULL,NULL,NULL,NULL,NULL,NULL,NULL,NULL,NULL,NULL,NULL,NULL,NULL,NULL,NULL,FALSE);
	// Nullify sxw
	copy_sxw_variables(NULL,NULL,NULL);
}

/**
 * \brief Similar to the \ref GetALine function in \ref filefuncs.c, except
 *        this one checks for carriage return characters and doesn't deal with
 *        whitespace.
 *
 * It treats '\\r', '\\n', and '\\r\\n' all like they are valid line feeds.
 *
 * \ingroup GRID_PRIVATE
 */
static Bool GetALine2(FILE *f, char buf[], int limit)
{
	//only read limit characters
	int i = 0, aChar;
	aChar = getc(f);
	if (aChar == EOF)
		return FALSE;
	while ((i < (limit - 1)) && aChar != EOF && aChar != '\r' && aChar != '\n')
	{
		buf[i++] = (char) aChar;
		aChar = getc(f);
	}
	if (aChar == '\r') //this part handles the '\r\n' case
		if (getc(f) != '\n')
			fseek(f, -1, SEEK_CUR); //back up one character in the file because we didn't find a new-line character

	buf[i] = '\0';
	return TRUE;
}

/**
 * \brief Reads the grid disturbance CSV.
 *
 * This function will override disturbance inputs from non-gridded mode.
 *
 * \ingroup GRID_PRIVATE
 */
static void _read_disturbances_in(void)
{
	FILE *f;
	char buf[1024];
	int i, row, col, cell, num = 0;
    GrpIndex rg;

	f = OpenFile(grid_files[GRID_FILE_DISTURBANCES], "r", &LogInfo);

	GetALine2(f, buf, 1024); // gets rid of the first line (since it just defines the columns)
	for (i = 0; i < grid_Cells; i++)
	{
	    row = i / grid_Cols;
	    col = i % grid_Cols;

	    load_cell(row, col);

		if (!GetALine2(f, buf, 1024))
			break;

        ForEachGroup(rg) {
            num = sscanf(buf, "%d,%u,%u,%u,%hu,%hu,%f,%hu,%f,%hu,%u", &cell,
                &Globals->pat.use, &Globals->mound.use, &Globals->burrow.use,
				&RGroup[rg]->killyr, &RGroup[rg]->killfreq_startyr,
				&RGroup[rg]->killfreq, &RGroup[rg]->extirp,
				&RGroup[rg]->grazingfrq, &RGroup[rg]->grazingfreq_startyr,
				&gridCells[row][col].UseCheatgrassWildfire);
		}

		if (num != 11)
			LogError(&LogInfo, LOGFATAL, "Invalid %s file line %d wrong",
					grid_files[GRID_FILE_DISTURBANCES], i + 2);
	}
	if (i != grid_Cells)
		LogError(&LogInfo, LOGFATAL, "Invalid %s file wrong number of cells",
				grid_files[GRID_FILE_DISTURBANCES]);

    unload_cell();
	CloseFile(&f, &LogInfo);
}

/**
 * \brief Iterates through s until it find nSeperators worth of seperators
 *
 * Used to do most of the parsing in the \ref _read_soils_in() function
 *
 * \param s is a char* array.
 * \param seperator is the character used as a separator, for example tab or space.
 * \param nSeperators is the number of separators to read.
 *
 * \return index of the character following the last separator.
 *
 * \ingroup GRID_PRIVATE
 */
static int _get_value_index(char* s, char seperator, int nSeperators)
{
	int i = 0, sep = 0;
	while (*s)
	{
		i++;
		if (*s++ == seperator) //checks if the current char equals the seperator... and then increments the char pointer
			if (++sep == nSeperators) //needs ++sep, not sep++
				break;
	}
	return i;
}

/* Read the grid_soils.csv file and assign values to all gridCells.mySoils variables. */
static void _read_soils_in(void){
	int i, j, row, col, lineReadReturnValue;
	char buf[4096];

	/* tempSoil is allocated the maximum amount of memory that a SoilType could need.
	   It will serve to read in parameters. */
	SoilType tempSoil;
	tempSoil.depth = Mem_Calloc(MAX_LAYERS, sizeof(RealF), "_read_soils_in: tempSoil", &LogInfo);
	tempSoil.evco = Mem_Calloc(MAX_LAYERS, sizeof(RealF), "_read_soils_in: tempSoil", &LogInfo);
	tempSoil.gravel = Mem_Calloc(MAX_LAYERS, sizeof(RealF), "_read_soils_in: tempSoil", &LogInfo);
	tempSoil.imperm = Mem_Calloc(MAX_LAYERS, sizeof(RealF), "_read_soils_in: tempSoil", &LogInfo);
	tempSoil.matricd = Mem_Calloc(MAX_LAYERS, sizeof(RealF), "_read_soils_in: tempSoil", &LogInfo);
	tempSoil.pclay = Mem_Calloc(MAX_LAYERS, sizeof(RealF), "_read_soils_in: tempSoil", &LogInfo);
	tempSoil.psand = Mem_Calloc(MAX_LAYERS, sizeof(RealF), "_read_soils_in: tempSoil", &LogInfo);
	tempSoil.soiltemp = Mem_Calloc(MAX_LAYERS, sizeof(RealF), "_read_soils_in: tempSoil", &LogInfo);
	tempSoil.trco_forb = Mem_Calloc(MAX_LAYERS, sizeof(RealF), "_read_soils_in: tempSoil", &LogInfo);
	tempSoil.trco_grass = Mem_Calloc(MAX_LAYERS, sizeof(RealF), "_read_soils_in: tempSoil", &LogInfo);
	tempSoil.trco_shrub = Mem_Calloc(MAX_LAYERS, sizeof(RealF), "_read_soils_in: tempSoil", &LogInfo);
	tempSoil.trco_tree = Mem_Calloc(MAX_LAYERS, sizeof(RealF), "_read_soils_in: tempSoil", &LogInfo);

	FILE* f = OpenFile(grid_files[GRID_FILE_SOILS], "r", &LogInfo);
	if(!GetALine(f, buf)){ // Throw out the header line.
		LogError(&LogInfo, LOGFATAL, "%s file empty.", grid_files[GRID_FILE_SOILS]);
	}

	for(i = 0; i < grid_Cells; ++i){
		row = i / grid_Cols;
	    col = i % grid_Cols;
		load_cell(row, col);

		if(!GetALine(f, buf)){
			LogError(&LogInfo, LOGFATAL, "Too few lines in %s", grid_files[GRID_FILE_SOILS]);
		}
		lineReadReturnValue = _read_soil_line(buf, &tempSoil, 0);
		if (lineReadReturnValue == SOIL_READ_FAILURE){
			LogError(&LogInfo, LOGFATAL, "Error reading %s file.", grid_files[GRID_FILE_SOILS]);
		}
		/* If _read_soil_line didnt return SUCCESS or FAILURE,
		   it returned a cell number to copy. */
		else if (lineReadReturnValue != SOIL_READ_SUCCESS){
			if(lineReadReturnValue > i){
				LogError(&LogInfo, LOGFATAL, "%s: Attempted to copy values that have not been read yet.\n"
				                          "\tIf you want to copy a soil make sure you define the layers"
										  "the FIRST time you use it.", grid_files[GRID_FILE_SOILS]);
			}
			_copy_soils(&gridCells[lineReadReturnValue / grid_Cols][lineReadReturnValue % grid_Cols].mySoils, &gridCells[row][col].mySoils);
		}
		/* If we get here we have successfully populated the first layer of soil.
		   Now we must populate the rest. */
		else {
			for(j = 1; j < tempSoil.num_layers; ++j){
				if(!GetALine(f, buf)){
					LogError(&LogInfo, LOGFATAL, "Too few lines in %s", grid_files[GRID_FILE_SOILS]);
				}
				lineReadReturnValue = _read_soil_line(buf, &tempSoil, j);
				if(lineReadReturnValue != SOIL_READ_SUCCESS){
					LogError(&LogInfo, LOGFATAL, "Different behavior is specified between layers %d and %d of"
					                          " cell %d in file %s. (Perhaps you specified a cell to copy in one"
											  " but not the other?)", j, j+1, i, grid_files[GRID_FILE_SOILS]);
				}
			}
			/* And finally copy the temporary soil into the grid. */
			_copy_soils(&tempSoil, &gridCells[row][col].mySoils);
		}
	}

	unload_cell();
	CloseFile(&f, &LogInfo);

	Mem_Free(tempSoil.soiltemp);
	Mem_Free(tempSoil.trco_forb);
	Mem_Free(tempSoil.trco_grass);
	Mem_Free(tempSoil.trco_shrub);
	Mem_Free(tempSoil.trco_tree);
	Mem_Free(tempSoil.depth);
	Mem_Free(tempSoil.evco);
	Mem_Free(tempSoil.gravel);
	Mem_Free(tempSoil.imperm);
	Mem_Free(tempSoil.matricd);
	Mem_Free(tempSoil.pclay);
	Mem_Free(tempSoil.psand);
}

/**
 * \brief Reads a line of soil input from buf into destination.
 *
 * \param buf line of soil input to parse.
 * \param destination \ref SoilType struct to fill.
 * \param layer layer number of destination to fill (0 indexed).
 *
 * \return SOIL_READ_FAILURE if buf is incorrectly formatted.
 * \return SOIL_READ_SUCCESS if destination is populated correctly.
 * \return Otherwise returns the cell number that destination should copy.
 *
 * \ingroup GRID_PRIVATE
 */
static int _read_soil_line(char* buf, SoilType* destination, int layer){
	int entriesRead, cellToCopy, cellNum, layerRead;
	entriesRead = sscanf(buf, "%d,,%d,%d,%f,%f,%f,%f,%f,%f,%f,%f,%f,%f,%f,%f,%s",
			                    &cellNum, &destination->num_layers, &layerRead, &destination->depth[layer],
								&destination->matricd[layer], &destination->gravel[layer],
								&destination->evco[layer], &destination->trco_grass[layer],
								&destination->trco_shrub[layer], &destination->trco_tree[layer],
								&destination->trco_forb[layer], &destination->psand[layer],
								&destination->pclay[layer], &destination->imperm[layer],
								&destination->soiltemp[layer], destination->rootsFile);

	if(cellNum > grid_Cells){
		LogError(
			&LogInfo, LOGFATAL,
			"%s: cell number (id=%d) is larger than number of cells in grid (n=%d).",
			grid_files[GRID_FILE_SOILS], cellNum, grid_Cells
		);
	}


	/* If the user specified a cell to copy we will perform the copy, regardless
	   of whether or not they also entered parameters. */
	if(entriesRead == 1){
		entriesRead = sscanf(buf, "%d,%d", &cellNum, &cellToCopy);

		if(cellToCopy > grid_Cells){
			LogError(
				&LogInfo, LOGFATAL,
				"%s: cell to copy (id=%d) not present in grid (n=%d).",
				grid_files[GRID_FILE_SOILS], cellToCopy, grid_Cells
			);
		}

		if(entriesRead == 2){
			return cellToCopy;
		} else {
			return SOIL_READ_FAILURE;
		}
	}

	if(entriesRead == 16) {
		if(layerRead > destination->num_layers){
			LogError(
				&LogInfo, LOGFATAL,
				"%s: cell %d has too many soil layers (%d for max=%d).",
				grid_files[GRID_FILE_SOILS], cellNum, layerRead, destination->num_layers
			);
		}

		return SOIL_READ_SUCCESS;
	} else {
		return SOIL_READ_FAILURE;
	}
}

/**
 * \brief Copy one SoilType variable to another.
 *
 * \param src: An allocated and assigned SoilType
 * \param dest: An unallocated SoilType
 *
 * \sideeffect
 *     dest will be allocated memory, so do not call this function if dest is
 *     already allocated.
 *
 * \ingroup GRID_PRIVATE
 */
void _copy_soils(SoilType* src, SoilType* dest){
	int i;

	dest->num_layers = src->num_layers;
	dest->gravel = Mem_Calloc(src->num_layers, sizeof(RealF), "_copy_Soils: gravel", &LogInfo);
	dest->depth = Mem_Calloc(src->num_layers, sizeof(RealF), "_copy_Soils: depth", &LogInfo);
	dest->matricd = Mem_Calloc(src->num_layers, sizeof(RealF), "_copy_Soils: matricd", &LogInfo);
	dest->evco = Mem_Calloc(src->num_layers, sizeof(RealF), "_copy_Soils: evco", &LogInfo);
	dest->trco_grass = Mem_Calloc(src->num_layers, sizeof(RealF), "_copy_Soils: trco_grass", &LogInfo);
	dest->trco_shrub = Mem_Calloc(src->num_layers, sizeof(RealF), "_copy_Soils: trco_shrub", &LogInfo);
	dest->trco_tree = Mem_Calloc(src->num_layers, sizeof(RealF), "_copy_Soils: trco_tree", &LogInfo);
	dest->trco_forb = Mem_Calloc(src->num_layers, sizeof(RealF), "_copy_Soils: trco_forb", &LogInfo);
	dest->psand = Mem_Calloc(src->num_layers, sizeof(RealF), "_copy_Soils: psand", &LogInfo);
	dest->pclay = Mem_Calloc(src->num_layers, sizeof(RealF), "_copy_Soils: pclay", &LogInfo);
	dest->imperm = Mem_Calloc(src->num_layers, sizeof(RealF), "_copy_Soils: imperm", &LogInfo);
	dest->soiltemp = Mem_Calloc(src->num_layers, sizeof(RealF), "_copy_Soils: soiltemp", &LogInfo);

	for(i = 0; i < src->num_layers; ++i){
		dest->gravel[i] = src->gravel[i];
		dest->evco[i] = src->evco[i];
		dest->depth[i] = src->depth[i];
		dest->matricd[i] = src->matricd[i];
		dest->trco_shrub[i] = src->trco_shrub[i];
		dest->trco_grass[i] = src->trco_grass[i];
		dest->trco_forb[i] = src->trco_forb[i];
		dest->trco_tree[i] = src->trco_tree[i];
		dest->psand[i] = src->psand[i];
		dest->pclay[i] = src->pclay[i];
		dest->imperm[i] = src->imperm[i];
		dest->soiltemp[i] = src->soiltemp[i];
	}
}

/**
 * \brief Read the species spinup CSV.
 *
 * This function only needs to be called if the user requests spinup.
 *
 * \sideeffect
 *     The species spinup information of each [cell](\ref gridCells)
 *     will be populated.
 *
 * \ingroup GRID_PRIVATE
 */
static void _read_spinup_species(void)
{
	FILE *f;
	int i, j, num, cell, do_copy, copy_cell, useSpinup, seeds_Avail,
	    row, col, copy_cell_row, copy_cell_col;
	Bool isAnyCellOnForSpinup = FALSE;
	char buf[4096];

	//open the file/do the reading
	f = OpenFile(grid_files[GRID_FILE_SPINUP_SPECIES], "r", &LogInfo);

	GetALine2(f, buf, 4096); // gets rid of the first line (since it just defines the columns)... it's only there for user readability
	for (i = 0; i < grid_Cells; i++)
	{
		useSpinup = FALSE;
	    row = i / grid_Cols;
	    col = i % grid_Cols;

	    load_cell(row, col);

		if (!GetALine2(f, buf, 4096))
			break;

		num = sscanf(buf, "%d,%d,%d", &cell, &do_copy, &copy_cell);

		copy_cell_row = copy_cell / grid_Cols;
		copy_cell_col = copy_cell % grid_Cols;

		if (num != 3)
			LogError(&LogInfo, LOGFATAL, "Invalid %s file", grid_files[GRID_FILE_SPINUP_SPECIES]);

		int stringIndex = _get_value_index(buf, ',', 3); //gets us the index of the string that is right after what we just parsed in

		if (do_copy == 1 && copy_cell > -1 && copy_cell < grid_Cells
				&& cell != 0 && copy_cell < cell)
		{ //copy this cells values from a previous cell's
			for (j = 0; j < Globals->sppCount; j++)
				gridCells[row][col].mySpeciesInit.shouldSpinup[j] =
				    gridCells[copy_cell_row][copy_cell_col].mySpeciesInit.shouldSpinup[j];
			gridCells[row][col].mySpeciesInit.useSpinup =
			    gridCells[copy_cell_row][copy_cell_col].mySpeciesInit.useSpinup;
			continue;
		}
		else if (do_copy == 1)
			LogError(&LogInfo, LOGFATAL,
					"Invalid %s file line %d invalid copy_cell attempt",
					grid_files[GRID_FILE_SPINUP_SPECIES], i + 2);

		//going through each species
		SppIndex s;
		ForEachSpecies(s)
		{
			num = sscanf(&buf[stringIndex], "%d,", &seeds_Avail);
			if (num != 1){
				LogError(&LogInfo, LOGFATAL, "Invalid %s file line %d invalid species input",
						 grid_files[GRID_FILE_SPINUP_SPECIES], i + 2);
			}

			if(seeds_Avail){
				useSpinup = TRUE;
				isAnyCellOnForSpinup = TRUE;
			}

			gridCells[row][col].mySpeciesInit.shouldSpinup[s] = seeds_Avail;
			stringIndex += _get_value_index(&buf[stringIndex], ',', 1);
		}

		gridCells[row][col].mySpeciesInit.useSpinup = useSpinup;
	}

	if (i != grid_Cells)
		LogError(&LogInfo, LOGFATAL, "Invalid %s file, not enough cells",
				grid_files[GRID_FILE_SPINUP_SPECIES]);

	if(!isAnyCellOnForSpinup){
		LogError(&LogInfo, LOGWARN, "Spinup is on, but no species are turned on for spinup inside %s.",
				grid_files[GRID_FILE_SPINUP_SPECIES]);
	}

    unload_cell();
	CloseFile(&f, &LogInfo);
}

/**
 * \brief Read the maxrgroupspecies file.
 *
 * This will populate the max [RGroup](\ref RGROUP) and [Species](\ref SPECIES)
 * information in the \ref SuperGlobals struct.
 *
 * \ingroup GRID_PRIVATE
 */
static void _read_maxrgroupspecies(void)
{
    ChDir(grid_directories[GRID_DIRECTORY_STEPWAT_INPUTS]);
    parm_SetName(grid_files[GRID_FILE_MAXRGROUPSPECIES], F_MaxRGroupSpecies);
    maxrgroupspecies_init();
    ChDir("..");
}

/**
 * \brief Read the non-gridded mode files.in file.
 *
 * \ingroup GRID_PRIVATE
 */
static void _read_files(void)
{
    ChDir(grid_directories[GRID_DIRECTORY_STEPWAT_INPUTS]);
    files_init();
    ChDir("..");
}

/**
 * \brief Reads the grid setup file and allocates \ref gridCells.
 *
 * \ingroup GRID_PRIVATE
 */
static void _read_grid_setup(void)
{
    FILE *f;
    char buf[1024];
    int i, j;

    f = OpenFile(grid_files[GRID_FILE_SETUP], "r", &LogInfo);

    GetALine(f, buf);
    i = sscanf(buf, "%d %d", &grid_Rows, &grid_Cols);
    if (i != 2)
        LogError(&LogInfo, LOGFATAL,
                 "Invalid grid setup file (rows/cols line wrong)");

    grid_Cells = grid_Cols * grid_Rows;

    if (grid_Cells > MAX_CELLS)
        LogError(&LogInfo, LOGFATAL,
                 "Number of cells in grid exceeds MAX_CELLS defined in ST_defines.h");

    /* Allocate the 2d array of cells now that we know how many we need */
    _allocate_gridCells(grid_Rows, grid_Cols);

    GetALine(f, buf);
    i = sscanf(buf, "%u", &UseDisturbances);
    if (i != 1)
        LogError(&LogInfo, LOGFATAL,
                 "Invalid grid setup file (disturbances line wrong)");

    GetALine(f, buf);
    i = sscanf(buf, "%u", &UseSoils);
    if (i != 1)
        LogError(&LogInfo, LOGFATAL, "Invalid grid setup file (soils line wrong)");

    GetALine(f, buf);
    i = sscanf(buf, "%d", &j);
    if (i != 1)
        LogError(&LogInfo, LOGFATAL,
                 "Invalid grid setup file (seed dispersal line wrong)");
    UseSeedDispersal = itob(j);

	GetALine(f, buf);
	i = sscanf(buf, "%d", &shouldSpinup);
	if(i < 1){
		LogError(&LogInfo, LOGFATAL, "Invalid grid setup file (Spinup line wrong)");
	}

	GetALine(f, buf);
	i = sscanf(buf, "%hd", &SuperGlobals.runSpinupYears);
	if(i < 1){
		LogError(&LogInfo, LOGFATAL, "Invalid grid setup file (Spinup years line wrong)");
	}

	GetALine(f, buf);
	i = sscanf(buf, "%u", &writeIndividualFiles);
	if(i < 1){
		LogError(&LogInfo, LOGFATAL, "Invalid grid setup file (Individual output line wrong)");
	}

	GetALine(f, buf);
	if (sscanf(buf, "%u", &recordDispersalEvents) != 1) {
		LogError(&LogInfo, LOGFATAL,
				"Invalid %s file: seed dispersal events output line\n", grid_files[GRID_FILE_SETUP]);
    }

    CloseFile(&f, &LogInfo);
}

/**
 * \brief Output a master .csv file containing the averages across all cells.
 *
 * \ingroup GRID_PRIVATE
 */
void _Output_AllCellAvgBmass(const char * filename){
	int i, j, year, nobs = 0;	//for iterating
	GrpIndex rg;	//for iterating
	SppIndex sp;	//for iterating

	/* One accumulator for every accumulator in ST_stats.c */
<<<<<<< HEAD
	float ppt, pptstd, pptsos, temp, tempstd, tempsos, dist, wildfire, grp[SuperGlobals.max_rgroups], grpstd[SuperGlobals.max_rgroups],
		  grpsos[SuperGlobals.max_rgroups], gsize[SuperGlobals.max_rgroups], gpr[SuperGlobals.max_rgroups],
		  gprsos[SuperGlobals.max_rgroups], gprstd[SuperGlobals.max_rgroups], prescribedfire[SuperGlobals.max_rgroups],
		  spp[SuperGlobals.max_spp_per_grp * SuperGlobals.max_rgroups],
=======
	float ppt, pptstd, pptsos, temp, tempstd, tempsos, dist, wildfire, grp[SuperGlobals.max_rgroups], grpstd[SuperGlobals.max_rgroups], 
		  grpsos[SuperGlobals.max_rgroups], gsize[SuperGlobals.max_rgroups], gpr[SuperGlobals.max_rgroups], 
		  gprsos[SuperGlobals.max_rgroups], gprstd[SuperGlobals.max_rgroups], graze[SuperGlobals.max_rgroups],
		  prescribedfire[SuperGlobals.max_rgroups], spp[SuperGlobals.max_spp_per_grp * SuperGlobals.max_rgroups],
>>>>>>> 8f7e7147
		  indv[SuperGlobals.max_spp_per_grp * SuperGlobals.max_rgroups];

	char buf[2048], tbuf[2048];	// Two buffers: one for accumulating and one for formatting.
	char sep = BmassFlags.sep;	// Separator specified in inputs
	size_t len_buf;

	FILE* file;
	file = fopen(filename, "w");

	buf[0]='\0';

	load_cell(0, 0);

	if(BmassFlags.header){
		make_header_with_std(buf);
		fprintf(file, "%s", buf);
	}

	for(year = 0; year < SuperGlobals.runModelYears; ++year){
		*buf = '\0';	//Initialize buffer as empty string

		/* -------- Initialize all accumulators to 0 ------- */
		nobs = 0;
		ppt = 0;
		pptstd = 0;
		pptsos = 0;
		temp = 0;
		tempstd = 0;
		tempsos = 0;
		dist = 0;
		wildfire = 0;
		ForEachGroup(rg){
			grp[rg] = 0;
			grpsos[rg] = 0;
			grpstd[rg] = 0;
			gsize[rg] = 0;
			gpr[rg] = 0;
			gprsos[rg] = 0;
			gprstd[rg] = 0;
			prescribedfire[rg] = 0;
			graze[rg] = 0;
		}
		ForEachSpecies(sp){
			spp[sp] = 0;
			indv[sp] = 0;
		}
		/* ------ End Initialize all accumulators to 0 ------ */

		for(i = 0; i < grid_Rows; ++i){ // For each row
			for(j = 0; j < grid_Cols; ++j){ // For each column
				/* ------------- Accumulate requested output ----------------- */
				nobs++;

				if(BmassFlags.ppt) {

					float old_ppt_ave = ppt;
					ppt = get_running_mean(nobs, ppt, gridCells[i][j]._Ppt->s[year].ave);
					pptsos += get_running_sqr(old_ppt_ave, ppt, gridCells[i][j]._Ppt->s[year].ave);
					pptstd = final_running_sd(nobs, pptsos);
				}
				if(BmassFlags.tmp) {
					float old_temp_ave = temp;
					temp = get_running_mean(nobs, temp, gridCells[i][j]._Temp->s[year].ave);
					tempsos += get_running_sqr(old_temp_ave, temp, gridCells[i][j]._Temp->s[year].ave);
					tempstd = final_running_sd(nobs, tempsos);
				}
				if(BmassFlags.dist) dist += gridCells[i][j]._Dist->s[year].nobs;
				if(BmassFlags.grpb) {
					if (BmassFlags.graz) {
						ForEachGroup(rg) {
							graze[rg] = get_running_mean(nobs, graze[rg], gridCells[i][j]._Grazed[rg].s[year].ave);
						}
					}
					if(BmassFlags.wildfire){
						wildfire += gridCells[i][j]._Gwf->wildfire[year];
					}
					ForEachGroup(rg){
						float old_grp_ave = grp[rg];
						grp[rg] = get_running_mean(nobs, grp[rg], gridCells[i][j]._Grp[rg].s[year].ave);
						grpsos[rg] += get_running_sqr(old_grp_ave, grp[rg], gridCells[i][j]._Grp[rg].s[year].ave);
						grpstd[rg] = final_running_sd(nobs, grpsos[rg]);
						if(BmassFlags.size){
							gsize[rg] += gridCells[i][j]._Gsize[rg].s[year].ave;
						}
						if(BmassFlags.pr){
							float old_gpr_ave = gpr[rg];
							gpr[rg] = get_running_mean(nobs, gpr[rg], gridCells[i][j]._Gpr[rg].s[year].ave);
							gprsos[rg] += get_running_sqr(old_gpr_ave, gpr[rg], gridCells[i][j]._Gpr[rg].s[year].ave);
							gprstd[rg] = final_running_sd(nobs, gprsos[rg]);
						}
						if(BmassFlags.prescribedfire){
							prescribedfire[rg] += gridCells[i][j]._Gwf->prescribedFire[rg][year];
						}
					} // End ForEachGroup
				} // End grpb
				if(BmassFlags.sppb){
					ForEachSpecies(sp){
						spp[sp] += gridCells[i][j]._Spp[sp].s[year].ave;
						if(BmassFlags.indv){
							indv[sp] += gridCells[i][j]._Indv[sp].s[year].ave;
						}
					} // End ForEachSpecies
				} // End sppb
				/* ------------ End Accumulate requested output --------------- */
			} // End for each column
		} // End for each row

		/* ------------------ Average all accumulators ----------------- */
		dist /= grid_Cells;
		wildfire /= grid_Cells;
		ForEachGroup(rg){
			gsize[rg] /= grid_Cells;
			prescribedfire[rg] /= grid_Cells;
		}
		ForEachSpecies(sp){
			spp[sp] /= grid_Cells;
			indv[sp] /= grid_Cells;
		}
		/* --------------- End average all accumulators --------------- */

		/* ----------------- Generate output string ------------------- */
		/* buf will hold the entire string. tbuf will format the output */
		if(BmassFlags.yr){
			sprintf(buf,"%d%c", year+1, sep);
		}
		if(BmassFlags.dist){
			sprintf(tbuf, "%f%c", dist, sep);
			strcat(buf, tbuf);
		}
		if(BmassFlags.ppt){
			sprintf(tbuf, "%f%c%f%c", ppt, sep, pptstd, sep);
			strcat(buf, tbuf);
		}
		if (BmassFlags.pclass) {
			sprintf(tbuf, "\"NA\"%c", sep);
      		strcat(buf, tbuf);
    	}
		if(BmassFlags.tmp){
			sprintf(tbuf, "%f%c%f%c", temp, sep, tempstd, sep);
			strcat(buf, tbuf);
		}
		if(BmassFlags.grpb){
			if(BmassFlags.wildfire){
				sprintf(tbuf, "%f%c", wildfire, sep);
				strcat(buf, tbuf);
			}
			ForEachGroup(rg){
				sprintf(tbuf, "%f%c%f%c", grp[rg], sep, grpstd[rg], sep);
				strcat(buf, tbuf);

				if(BmassFlags.size){
					sprintf(tbuf, "%f%c", gsize[rg], sep);
					strcat(buf, tbuf);
				}
				if(BmassFlags.pr){
					sprintf(tbuf, "%f%c%f%c", gpr[rg], sep, gprstd[rg], sep);
					strcat(buf, tbuf);
				}
				if(BmassFlags.prescribedfire){
					sprintf(tbuf, "%f%c", prescribedfire[rg], sep);
					strcat(buf, tbuf);
				}
				if (BmassFlags.graz) {
					sprintf(tbuf, "%f%c", graze[rg], sep);
					strcat(buf, tbuf);
				}
			}
		}
		if(BmassFlags.sppb){
			ForEachSpecies(sp){
				sprintf(tbuf, "%f%c", spp[sp], sep);
				strcat(buf, tbuf);
				if(BmassFlags.indv){
					sprintf(tbuf, "%f%c", indv[sp], sep);
					strcat(buf, tbuf);
				}
			}
		}
		/* --------------- End generate output string ---------------- */

		// remove the last (and superfluous) `sep` and replace it with a '\0'
		len_buf = strlen(buf);
		if (len_buf > 1) {
			buf[len_buf - 1] = 0;
		}

		fprintf(file, "%s\n", buf); // Finally, print this line
	} // End for each year

	unload_cell();
	fclose(file); // Close the file
}

/**
 * \brief Output the average mortality across cells.
 *
 * \ingroup GRID_PRIVATE
 */
void _Output_AllCellAvgMort(const char* fileName){
    if (!MortFlags.summary) return;

    /* We need a cell loaded for the ForEach loops. */
    load_cell(0,0);

    FILE *file;
    IntS age;
    GrpIndex rg;
    SppIndex sp;
    char sep = MortFlags.sep;

    int row, col, nobs = 0;

    float Gestab[SuperGlobals.max_rgroups],
          Sestab[SuperGlobals.max_spp_per_grp * SuperGlobals.max_rgroups],
          Gmort[SuperGlobals.max_rgroups][Globals->Max_Age],
          Smort[SuperGlobals.max_spp_per_grp * SuperGlobals.max_rgroups][Globals->Max_Age];

    file = OpenFile( fileName, "w", &LogInfo);

    /* --------------------- Initialize values ----------------------- */
    ForEachSpecies(sp){
        Sestab[sp] = 0;
        for(age = 0; age < Globals->Max_Age; ++age){
            Smort[sp][age] = 0;
        }
    }
    ForEachGroup(rg){
        Gestab[rg] = 0;
        for(age = 0; age < Globals->Max_Age; ++age){
            Gmort[rg][age] = 0;
        }
    }
    /* ------------------ End initializing values -------------------- */

    /* ----------------------------- Calculate averaged values ------------------------------------- */
    for(row = 0; row < grid_Rows; row++){
        for(col = 0; col < grid_Cols; col++){
            nobs++;
            if (MortFlags.group) {
                ForEachGroup(rg){
                    Gestab[rg] = get_running_mean(nobs, Gestab[rg], gridCells[row][col]._Gestab[rg].s[0].ave);
                }
            }

            if (MortFlags.species) {
                ForEachSpecies(sp){
                    Sestab[sp] = get_running_mean(nobs, Sestab[sp], gridCells[row][col]._Sestab[sp].s[0].ave);
                }
            }

            /* print one line of kill frequencies per age */
            for(age=0; age < Globals->Max_Age; age++) {
                if (MortFlags.group) {
                    ForEachGroup(rg){
                        Gmort[rg][age] = get_running_mean(nobs, Gmort[rg][age], gridCells[row][col]._Gmort[rg].s[age].ave);
                    }
                }
                if (MortFlags.species) {
                    ForEachSpecies(sp) {
                        Smort[sp][age] = get_running_mean(nobs, Smort[sp][age], gridCells[row][col]._Smort[sp].s[age].ave);
                    }
                }
            }
        }
    }
    /* --------------------------- End calculating averaged values -------------------------------- */

    /* --------------------- Print header ------------------ */
    fprintf(file, "Age");
    if (MortFlags.group) {
        ForEachGroup(rg) {
            fprintf(file,"%c%s", sep, RGroup[rg]->name);
        }
    }
    if (MortFlags.species) {
        ForEachSpecies(sp)
            fprintf(file,"%c%s", sep, Species[sp]->name);
    }
    fprintf(file,"\n");
    fprintf(file,"Estabs");
    /* ---------------------- End header ------------------- */

    /* --------------------- Print values ------------------ */
    if(MortFlags.group){
        ForEachGroup(rg){
            fprintf(file,"%c%5.1f", sep, Gestab[rg]);
        }
    }

    if (MortFlags.species) {
        ForEachSpecies(sp){
            fprintf(file,"%c%5.1f", sep, Sestab[sp]);
        }
    }

    fprintf(file,"\n");

    /* print one line of kill frequencies per age */
    for(age=0; age < Globals->Max_Age; age++) {
        fprintf(file,"%d", age+1);
        if (MortFlags.group) {
            ForEachGroup(rg)
                fprintf(file,"%c%5.1f", sep, ( age < GrpMaxAge(rg) )
                                  ? Gmort[rg][age]
                                  : 0.);
        }
        if (MortFlags.species) {
            ForEachSpecies(sp) {
                fprintf(file,"%c%5.1f", sep, ( age < SppMaxAge(sp))
                                ? Smort[sp][age]
                                : 0.);
            }
        }
        fprintf(file,"\n");
    }
    /* ----------------- End printing values --------------- */

    unload_cell();
    CloseFile(&file, &LogInfo);
}

/**
 * \brief Separate any SOILWAT2 output into cell-specific files
 *
 * SOILWAT2 prints output into 3 types of files: yearly, monthly and daily.
 * Each file contains the output for EVERY cell. This function iterates over
 * these files and separates them into cell-specific files.
 *
 * \author Chandler Haukap
 * \date 18 February 2020
 * \ingroup GRID_PRIVATE
 */
static void _separateSOILWAT2Output(void){
  // If none of the cells requested SOILWAT2 output we can quit now.
  if(!_getNumberSOILWAT2OutputCells()) {
    return;
  }

  int* cells = _getSOILWAT2OutputCells();
  DIR *d;
  struct dirent *dir;
  ChDir("./Output/sw_output/");
  d = opendir(".");
  if (d)
  {
    while ((dir = readdir(d)) != NULL)
    {
      if(strncmp(dir->d_name, "sw2_daily_", 10) == 0) {
        _separateSOILWAT2DailyOutput(dir->d_name, cells);
      } else if(strncmp(dir->d_name, "sw2_monthly_", 12) == 0) {
        _separateSOILWAT2MonthlyOutput(dir->d_name, cells);
      } else if(strncmp(dir->d_name, "sw2_yearly_", 11) == 0) {
        _separateSOILWAT2YearlyOutput(dir->d_name, cells);
      }
    }
    closedir(d);
  }
  Mem_Free(cells);
  ChDir("../..");
}

/**
 * \brief Separate the daily SOILWAT2 output files into cell-specific files.
 *
 * This function is intended to be called by \ref _separateSOILWAT2Output. It
 * is a function that separates the daily weather files generated by SOILWAT2
 * into cell-specific files.
 *
 * \param fileName is the name of the file containing the daily data.
 * \param cellNumbers is an array of size \ref _getNumberSOILWAT2OutputCells
 *        containing the cell numbers that requested SOILWAT2 output.
 *
 * \sa _separateSOILWAT2Output
 * \author Chandler Haukap
 * \date 18 February 2020
 * \ingroup GRID_PRIVATE
 */
static void _separateSOILWAT2DailyOutput(char* fileName, int* cellNumbers) {
  int thisDay, lastDay = 0, junk, outFileIndex;
  size_t bufsize = 9000;
  char junkBuffer[4096];
  int numCells = _getNumberSOILWAT2OutputCells();
  FILE** outFiles = Mem_Calloc(numCells, sizeof(FILE*),
                               "_separateSOILWAT2DailyOutput", &LogInfo);
  char* buffer = Mem_Calloc(bufsize, sizeof(char),
                            "_separateSOILWAT2DailyOutput", &LogInfo);
  FILE* inFile = fopen(fileName, "r");

  if(!inFile) {
    LogError(&LogInfo, LOGFATAL, "Issue while separating SOILWAT2 output.\n\tFile"
             "\"%s\" not found.", fileName);
  }

  // Open the output files then copy the header over.
  getline(&buffer, &bufsize, inFile);
  for(outFileIndex = 0; outFileIndex < numCells; ++outFileIndex) {
    sprintf(junkBuffer, "Cell_%d_%s", cellNumbers[outFileIndex], fileName);
    outFiles[outFileIndex] = fopen(junkBuffer, "w");
    fprintf(outFiles[outFileIndex], "%s", buffer);
  }

  // Separate the file
  outFileIndex = 0;
  while(getline(&buffer, &bufsize, inFile) > 0) {
    sscanf(buffer, "%d,%d,%s", &junk, &thisDay, junkBuffer);
    if(lastDay > thisDay) {
      outFileIndex = (outFileIndex + 1) % numCells;
      lastDay = 0;
    } else {
      lastDay = thisDay;
    }
    fprintf(outFiles[outFileIndex], "%s", buffer);
  }

  // Close all of the output files
  for(outFileIndex = 0; outFileIndex < numCells; ++outFileIndex) {
    fclose(outFiles[outFileIndex]);
  }
  fclose(inFile);
  remove(fileName);

  Mem_Free(outFiles);
  Mem_Free(buffer);
}

/**
 * \brief Separate the monthly SOILWAT2 output files into cell-specific files.
 *
 * This function is intended to be called by \ref _separateSOILWAT2Output. It
 * is a function that separates the monthly weather files generated by SOILWAT2
 * into cell-specific files.
 *
 * \param fileName is the name of the file containing the monthly data.
 * \param cellNumbers is an array of size \ref _getNumberSOILWAT2OutputCells
 *        containing the cell numbers that requested SOILWAT2 output.
 *
 * \sa _separateSOILWAT2Output
 * \author Chandler Haukap
 * \date 18 February 2020
 * \ingroup GRID_PRIVATE
 */
static void _separateSOILWAT2MonthlyOutput(char* fileName, int* cellNumbers) {
  int outFileIndex, month = 1;
  size_t bufsize = 9000;
  char junkBuffer[4096];
  int numCells = _getNumberSOILWAT2OutputCells();
  FILE** outFiles = Mem_Calloc(numCells, sizeof(FILE*),
                               "_separateSOILWAT2MonthlyOutput", &LogInfo);
  char* buffer = Mem_Calloc(bufsize, sizeof(char),
                            "_separateSOILWAT2MonthlyOutput", &LogInfo);
  FILE* inFile = fopen(fileName, "r");

  if(!inFile) {
    LogError(&LogInfo, LOGFATAL, "Issue while separating SOILWAT2 output.\n\tFile"
             "\"%s\" not found.", fileName);
  }

  // Open the output files then copy the header over.
  getline(&buffer, &bufsize, inFile);
  for(outFileIndex = 0; outFileIndex < numCells; ++outFileIndex) {
    sprintf(junkBuffer, "Cell_%d_%s", cellNumbers[outFileIndex], fileName);
    outFiles[outFileIndex] = fopen(junkBuffer, "w");
    fprintf(outFiles[outFileIndex], "%s", buffer);
  }

  // Separate the file
  outFileIndex = 0;
  while(getline(&buffer, &bufsize, inFile) > 0) {
    fprintf(outFiles[outFileIndex], "%s", buffer);
    month++;
    if(month > 12){
      outFileIndex = (outFileIndex + 1) % numCells;
      month = 1;
    }
  }

  // Close all of the output files
  for(outFileIndex = 0; outFileIndex < numCells; ++outFileIndex) {
    fclose(outFiles[outFileIndex]);
  }
  fclose(inFile);
  remove(fileName);

  Mem_Free(outFiles);
  Mem_Free(buffer);
}

/**
 * \brief Separate the yearly SOILWAT2 output files into cell-specific files.
 *
 * This function is intended to be called by \ref _separateSOILWAT2Output. It
 * is a function that separates the yearly weather files generated by SOILWAT2
 * into cell-specific files.
 *
 * \param fileName is the name of the file containing the yearly data.
 * \param cellNumbers is an array of size \ref _getNumberSOILWAT2OutputCells
 *        containing the cell numbers that requested SOILWAT2 output.
 *
 * \sa _separateSOILWAT2Output
 * \author Chandler Haukap
 * \date 18 February 2020
 * \ingroup GRID_PRIVATE
 */
static void _separateSOILWAT2YearlyOutput(char* fileName, int* cellNumbers) {
  int outFileIndex;
  size_t bufsize = 9000;
  char junkBuffer[4096];
  int numCells = _getNumberSOILWAT2OutputCells();
  FILE** outFiles = Mem_Calloc(numCells, sizeof(FILE*),
                               "_separateSOILWAT2YearlyOutput", &LogInfo);
  char* buffer = Mem_Calloc(bufsize, sizeof(char),
                            "_separateSOILWAT2YearlyOutput", &LogInfo);
  FILE* inFile = fopen(fileName, "r");

  if(!inFile) {
    LogError(&LogInfo, LOGFATAL, "Issue while separating SOILWAT2 output.\n\tFile"
             "\"%s\" not found.", fileName);
  }

  // Open the output files then copy the header over.
  getline(&buffer, &bufsize, inFile);
  for(outFileIndex = 0; outFileIndex < numCells; ++outFileIndex) {
    sprintf(junkBuffer, "Cell_%d_%s", cellNumbers[outFileIndex], fileName);
    outFiles[outFileIndex] = fopen(junkBuffer, "w");
    fprintf(outFiles[outFileIndex], "%s", buffer);
  }

  // Separate the file
  outFileIndex = 0;
  while(getline(&buffer, &bufsize, inFile) > 0) {
    fprintf(outFiles[outFileIndex], "%s", buffer);
    outFileIndex = (outFileIndex + 1) % numCells;
  }

  // Close all of the output files
  for(outFileIndex = 0; outFileIndex < numCells; ++outFileIndex) {
    fclose(outFiles[outFileIndex]);
  }
  fclose(inFile);
  remove(fileName);

  Mem_Free(outFiles);
  Mem_Free(buffer);
}

/**
 * \brief Returns the number of [grid cells](\ref gridCells) that requested
 *        SOILWAT2 output.
 *
 * \return an int greater than or equal to 0.
 *
 * \author Chandler Haukap
 * \date 18 February 2020
 * \ingroup GRID_PRIVATE
 */
static int _getNumberSOILWAT2OutputCells(void) {
  int i, j, count = 0;
  for(i = 0; i < grid_Rows; ++i) {
    for(j = 0; j < grid_Cols; ++j) {
      if(gridCells[i][j].generateSWOutput) count++;
    }
  }
  return count;
}

/**
 * \brief Get an array of cell numbers that requested SOILWAT2 output.
 *
 * \return An array of ints of size \ref _getNumberSOILWAT2OutputCells().
 *
 * \sideeffect Allocated a new array.
 *
 * \author Chandler Haukap
 * \date 21 February 2020
 * \ingroup GRID_PRIVATE
 */
static int* _getSOILWAT2OutputCells(void) {
  int i, j, count = 0;
  int numCells = _getNumberSOILWAT2OutputCells();
  int* cells = Mem_Calloc(numCells, sizeof(int),
                          "_getSOILWAT2OutputCells", &LogInfo);

  for(i = 0; i < grid_Rows; ++i) {
    for(j = 0; j < grid_Cols; ++j) {
      if(gridCells[i][j].generateSWOutput) {
        cells[count] = (i * grid_Cols) + (j % grid_Cols);
        count++;
      }
    }
  }

  return cells;
}<|MERGE_RESOLUTION|>--- conflicted
+++ resolved
@@ -733,10 +733,10 @@
 
 			if (BmassFlags.graz) {
 				gridCells[i][j]._Grazed = (StatType*)Mem_Calloc(SuperGlobals.max_rgroups, sizeof(StatType),
-					"allocate_accumulators(Grazed)");
+					"allocate_accumulators(Grazed)", &LogInfo);
 				ForEachGroup(rg) {
 					gridCells[i][j]._Grazed[rg].s = (struct accumulators_st*)Mem_Calloc(SuperGlobals.runModelYears,
-						sizeof(struct accumulators_st), "_allocate_accumulators(Grazed)");
+						sizeof(struct accumulators_st), "_allocate_accumulators(Grazed)", &LogInfo);
 				}
 			}
 
@@ -1604,17 +1604,10 @@
 	SppIndex sp;	//for iterating
 
 	/* One accumulator for every accumulator in ST_stats.c */
-<<<<<<< HEAD
 	float ppt, pptstd, pptsos, temp, tempstd, tempsos, dist, wildfire, grp[SuperGlobals.max_rgroups], grpstd[SuperGlobals.max_rgroups],
 		  grpsos[SuperGlobals.max_rgroups], gsize[SuperGlobals.max_rgroups], gpr[SuperGlobals.max_rgroups],
-		  gprsos[SuperGlobals.max_rgroups], gprstd[SuperGlobals.max_rgroups], prescribedfire[SuperGlobals.max_rgroups],
-		  spp[SuperGlobals.max_spp_per_grp * SuperGlobals.max_rgroups],
-=======
-	float ppt, pptstd, pptsos, temp, tempstd, tempsos, dist, wildfire, grp[SuperGlobals.max_rgroups], grpstd[SuperGlobals.max_rgroups], 
-		  grpsos[SuperGlobals.max_rgroups], gsize[SuperGlobals.max_rgroups], gpr[SuperGlobals.max_rgroups], 
 		  gprsos[SuperGlobals.max_rgroups], gprstd[SuperGlobals.max_rgroups], graze[SuperGlobals.max_rgroups],
 		  prescribedfire[SuperGlobals.max_rgroups], spp[SuperGlobals.max_spp_per_grp * SuperGlobals.max_rgroups],
->>>>>>> 8f7e7147
 		  indv[SuperGlobals.max_spp_per_grp * SuperGlobals.max_rgroups];
 
 	char buf[2048], tbuf[2048];	// Two buffers: one for accumulating and one for formatting.
@@ -1667,7 +1660,6 @@
 			for(j = 0; j < grid_Cols; ++j){ // For each column
 				/* ------------- Accumulate requested output ----------------- */
 				nobs++;
-
 				if(BmassFlags.ppt) {
 
 					float old_ppt_ave = ppt;
