/**
 * \file ST_grid.c
 * \brief Function definitions for the gridded mode.
 *
 * This module handles the gridded mode of STEPWAT2. To accomplish this we use
 * a grid of cells represented by the CellType struct. The entire grid of
 * cells can be referenced by the gridCells variable which is a 2d array of
 * CellTypes. To allow this module to use the same functions as non-gridded
 * mode the CellType structs must be loaded into the global variables using
 * the load_cell function. As long as a cell is loaded in you can be sure that
 * all functions will work as expected.
 *
 * In addition to all of the functionality of non-gridded mode, gridded mode
 * has three additional features: [spinup](\ref SPINUP),
 * [seed dispersal](\ref SEED_DISPERSAL) and [colonization](\ref COLONIZATION).
 * Spinup allows vegetation to establish before the simulation
 * experiments begin. Seed dispersal allows each cell to disperse seeds to
 * nearby cells.
 *
 * See issue #262 and pull request #375 on GitHub for a discussion of the
 * overhaul of this module.
 *
 * \author DLM (initial programming)
 * \author Fredrick Pierson
 * \author Chandler Haukap
 * \date March through July 2019
 * \ingroup GRID_PRIVATE
 */

/*******************************************************/
/* -------------- INCLUDES / DEFINES ----------------- */
/*******************************************************/
#include <string.h>
#include <ctype.h>
#include <dirent.h>
#include <stdlib.h>

#include "sw_src/include/generic.h"
#include "sw_src/include/filefuncs.h"
#include "sw_src/include/myMemory.h"
#include "sw_src/include/rands.h"
#include "sw_src/include/SW_SoilWater.h"
#include "sw_src/include/SW_Weather.h"
#include "sw_src/include/SW_Markov.h"
#include "ST_grid.h"
#include "ST_steppe.h"
#include "ST_globals.h" // externs `UseProgressBar`
#include "ST_functions.h" // externs `environs_rng`, `resgroups_rng`, `species_rng`
#include "ST_stats.h"
#include "sxw_funcs.h"
#include "ST_spinup.h"
#include "ST_progressBar.h"
#include "ST_colonization.h"
#include "ST_seedDispersal.h" // externs `UseSeedDispersal`
#include "ST_mortality.h" // externs `mortality_rng`, `*_SomeKillage`, `UseCheatgrassWildfire`
#include "sw_src/include/SW_Output.h"
#include "sw_src/include/SW_Output_outtext.h"
#include "sw_src/include/SW_Output_outarray.h"

#include "sw_src/include/SW_Flow.h" // for `SW_FLW_init_run()`
#include "sw_src/include/SW_Flow_lib.h" // for `SW_ST_init_run()`



/* =================================================== */
/*                  Global Variables                   */
/* --------------------------------------------------- */

char sd_Sep;

int grid_Cells = 0;
Bool UseDisturbances = 0, UseSoils = 0, sd_DoOutput = 0; //these are treated like booleans

sw_random_t grid_rng;         // Gridded mode's unique RNG.

/**
 * \brief The main struct of the gridded mode module.
 *
 * gridCells[i][j] denotes the cell at position (i,j)
 *
 * \author Chandler Haukap
 * \ingroup GRID
 */
CellType** gridCells;

/**
 * \brief Rows in the [grid](\ref gridCells).
 * \ingroup GRID
 */
int grid_Rows = 0;

/**
 * \brief Columns in the [grid](\ref gridCells).
 * \ingroup GRID
 */
int grid_Cols = 0;

/**
 * \brief Array of file names. Use the \ref File_Indices enum to pick the
 *         correct index.
 * \ingroup GRID
 */
char *grid_files[N_GRID_FILES];

/** \brief Array of directory names. Use the \ref Directory_Indices enum to
 *         pick the correct index.
 * \ingroup GRID
 */
char *grid_directories[N_GRID_DIRECTORIES];

/**
 * \brief TRUE if every cell should write its own output file.
 * \ingroup GRID
 */
Bool writeIndividualFiles = 0;

/**
 * \brief Set to TRUE to tell the gridded mode to output SOILWAT2 files.
 * \ingroup GRID
 */
Bool writeSOILWAT2Output = 0;



/******** Modular External Function Declarations ***********/
/* -- truly global functions are declared in functions.h --*/
/***********************************************************/
//from ST_species.c
void save_annual_species_relsize(void);
void copy_species(const SpeciesType* src, SpeciesType* dest);

//from ST_resgroups.c
void rgroup_Grow(void);
void rgroup_Establish(void);
void rgroup_IncrAges(void);
void rgroup_PartResources(void);
void copy_rgroup(const GroupType* src, GroupType* dest);

//functions from ST_params.c
void parm_Initialize(void);
void parm_SetFirstName(char *s);
void parm_SetName(char *s, int which);
void parm_free_memory(void);
void files_init(void);
void maxrgroupspecies_init(void);

//from ST_main.c
void Plot_Initialize(void);
void deallocate_Globals(Bool isGriddedMode);

/* Functions from sxw.c */
SXW_t* getSXW(void);
SXW_resourceType* getSXWResources(void);
transp_t* getTranspWindow(void);
void copy_sxw_variables(SXW_t* newSXW, SXW_resourceType* newSXWResources, transp_t* newTransp_window);


/***********************************************************/
/* --------- Locally Used Function Declarations ---------- */
/***********************************************************/
void _copy_soils(SoilType* src, SoilType* dest);
static void printGeneralInfo(void);
static void _init_grid_files(void);
static void _init_SXW_inputs(Bool init_SW, char *f_roots);
static void _allocate_gridCells(int rows, int cols);
static void _Output_AllCellAvgBmass(const char* filename);
static void _Output_AllCellAvgMort(const char* filename);
static void _allocate_accumulators(void);
static void _read_disturbances_in(void);
static void _read_soils_in(void);
static int _read_soil_line(char* buf, SoilType* destination, int layer);
static void _read_spinup_species(void);
static void _read_maxrgroupspecies(void);
static void _read_grid_setup(void);
static void _read_files(void);
static void _init_soilwat_outputs(char* fileName);
static void _init_stepwat_inputs(void);
static void _init_grid_inputs(void);
static void _separateSOILWAT2Output(void);
static void _separateSOILWAT2DailyOutput(char* fileName, int* cellNumbers);
static void _separateSOILWAT2MonthlyOutput(char* fileName, int* cellNumbers);
static void _separateSOILWAT2YearlyOutput(char* fileName, int* cellNumbers);
static int _getNumberSOILWAT2OutputCells(void);
static int* _getSOILWAT2OutputCells(void);

/******************** Begin Model Code *********************/
/***********************************************************/

/**
 * \brief Print information about the simulation to stdout.
 *
 * \author Chandler Haukap
 * \date August 2019
 * \ingroup GRID
 */
static void printGeneralInfo(void){
	/* ------------------- Print some general information to stdout ----------------------- */
    printf("Number of iterations: %d\n", SuperGlobals.runModelIterations);
    printf("Number of years: %d\n", SuperGlobals.runModelYears);
	printf("Number of cells: %d\n\n", grid_Cells);
	if(UseDisturbances) printf("Using grid disturbances file\n");
	if(UseSoils) printf("Using grid soils file\n");
	if(shouldSpinup){
		printf("Number of spinup years: %d\n", SuperGlobals.runSpinupYears);
	}
	if(UseSeedDispersal){
		printf("Dispersing seeds between cells\n");
	}
	printf("\n");
	/* --------------------------- END printing general info -------------------------------- */
}

/**
 * \brief Run gridded mode.
 *
 * This function is responsible for initializing the [cells](\ref CellType),
 * running the simulation on all of them, then printing output.
 *
 * \sideeffect
 *     In theory this function will have no side effects, but memory leaks are
 *     possible due to the massive amount of allocations associated with
 *     gridded mode.
 *
 * \author Chandler Haukap
 * \date August 2019
 * \ingroup GRID
 */
void runGrid(void)
{
	int i, j;
	Bool killedany;
	IntS year, iter;

  if(SuperGlobals.storeAllIterations) {
    printf("WARNING: SOILWAT2 iteration output unavailable for gridded mode.\n");
    SuperGlobals.storeAllIterations = FALSE;
  }

	_init_grid_files();				// reads in files.in file
	_read_maxrgroupspecies();       // reads in maxrgroupspecies.in file
	_read_grid_setup();             // reads in grid_setup.in file
    _read_files();                  // reads in Stepwat_Inputs/files.in file
    _init_stepwat_inputs();			// reads the stepwat inputs in
	_init_grid_inputs();			// reads the grid inputs in & initializes the global grid variables
	initColonization(grid_files[GRID_FILE_COLONIZATION]);
	//SWC hist file prefix needs to be cleared
	free(SoilWatRun.SoilWat.hist.file_prefix);
	SoilWatRun.SoilWat.hist.file_prefix = NULL;

	printGeneralInfo();

	if(shouldSpinup){
		runSpinup();
	} else {
		/* SXW expects to be run from the testing.sagebrush.master/Stepwat_Inputs directory.
        However, we are running from the testing.sagebrush.master directory. To find the
        location of the SOILWAT input files we need to manually set SXW->f_watin. */
		ChDir(grid_directories[GRID_DIRECTORY_STEPWAT_INPUTS]);
		SXW_Reset(gridCells[0][0].mySXW->f_watin, TRUE);
		ChDir("..");
	}

	// SOILWAT resets SoilWatRun.Weather.name_prefix every iteration. This is not the behavior we want
	// so the name is stored here.
	char SW_prefix_permanent[MAX_FILENAMESIZE - 5]; // see `SW_WEATHER`: subtract 4-digit 'year' file type extension
	snprintf(SW_prefix_permanent, sizeof(grid_directories[GRID_DIRECTORY_STEPWAT_INPUTS]) + sizeof(SoilWatAll.Weather.name_prefix), "%s/%s",
			grid_directories[GRID_DIRECTORY_STEPWAT_INPUTS],
			SoilWatRun.Weather.name_prefix);


  _init_soilwat_outputs(grid_files[GRID_FILE_SOILWAT2_OUTPUT]);
    SW_OUT_set_ncol(SoilWatDomain.nMaxSoilLayers, SoilWatDomain.nMaxEvapLayers,
                    SoilWatRun.VegEstab.count, SoilWatDomain.OutDom.ncol_OUT,
                    SoilWatDomain.OutDom.nvar_OUT, SoilWatDomain.OutDom.nsl_OUT,
                    SoilWatDomain.OutDom.npft_OUT); // set number of output columns
	SW_OUT_set_colnames(SoilWatRun.Site.n_layers, SoilWatRun.VegEstab.parms,
 						SoilWatDomain.OutDom.ncol_OUT,
 						SoilWatDomain.OutDom.colnames_OUT, &LogInfo); // set column names for output files
   if (_getNumberSOILWAT2OutputCells() > 0) {
 		SW_OUT_create_summary_files(&SoilWatDomain.OutDom, &SoilWatRun.FileStatus,
                                    SoilWatDomain.PathInfo.InFiles, SoilWatRun.Site.n_layers,
                                    &LogInfo);
        SW_OUT_construct_outarray(&SoilWatDomain.OutDom, &SoilWatRun.OutRun, &LogInfo);
    }

	for (iter = 1; iter <= SuperGlobals.runModelIterations; iter++)
	{ //for each iteration
		/*
		 * 06/15/2016 (akt) Added resetting correct historical weather file path,
		 * as it was resetting to original path value (that was not correct for grid version)from input file after every iteration
		 */
		sprintf(SoilWatRun.Weather.name_prefix, "%s", SW_prefix_permanent); //updates the directory of the weather files so SOILWAT2 can find them

		// Initialize the plot for each grid cell
		for (i = 0; i < grid_Rows; i++){
			for (j = 0; j < grid_Cols; j++){
				load_cell(i, j);
				Plot_Initialize();
				Globals->currIter = SoilWatRun.OutRun.currIter = iter;

                if (_getNumberSOILWAT2OutputCells() > 0) {
			        SoilWatDomain.OutDom.print_IterationSummary =
						(Bool) (Globals->currIter == SuperGlobals.runModelIterations);
                }
			}
		}
		unload_cell(); // Reset the global variables

		// If we used spinup we need to reset to the state of the program right after spinup.
		if (shouldSpinup){
			loadSpinupConditions();
		}

		for (year = 1; year <= SuperGlobals.runModelYears; year++)
		{ //for each year
			if(UseProgressBar){
				logProgress(iter, year, SIMULATION);
			}

            if (UseSeedDispersal){
				disperseSeeds(year);
            }

			// Allow the colonization module to run. This function MUST be
			// Called after disperseSeeds() because it modifies the
			// seedsPresent variable of each Species.
			colonize(year);

			for (i = 0; i < grid_Rows; i++){
				for (j = 0; j < grid_Cols; j++)
				{ //for each cell

                    /* Ensure that all global variables reference the specific cell */
					load_cell(i, j);

					//printf("------------------------Repetition/year = %d / %d\n", iter, year);

					set_all_rngs(SuperGlobals.randseed, iter, year, j * grid_Rows + i);



					Globals->currYear = year;

					/* The following functions mimic ST_main.c. */

					rgroup_Establish(); 		// Establish individuals.

					Env_Generate();				// Run SOILWAT2 to generate resources.

					rgroup_PartResources();		// Distribute resources
					rgroup_Grow(); 				// Implement plant growth

					mort_Main(&killedany); 		// Mortality that occurs during the growing season

					rgroup_IncrAges(); 			// Increment ages of all plants

					grazing_EndOfYear(); 		// Livestock grazing

					save_annual_species_relsize(); // Save annuals before we kill them

					mort_EndOfYear(); 			// End of year mortality.

					stat_Collect(year); 		// Update the accumulators

				    killAnnuals(); 			// Kill annuals
				    killMaxage();             // Kill plants that reach max age
					proportion_Recovery(); 		// Recover from any disturbances
					killExtraGrowth(); 		// Kill superfluous growth

				} /* end model run for this cell*/
			} /* end model run for this row */

			unload_cell(); // Reset the global variables
		}/* end model run for this year*/

		// collects the data for the mort output,
        // i.e. fills the accumulators in ST_stats.c.
		if (MortFlags.summary){
			for (i = 0; i < grid_Rows; i++){
				for (j = 0; j < grid_Cols; j++)
				{
					load_cell(i, j);
					stat_Collect_GMort();
					stat_Collect_SMort();
				}
			}
		}
		unload_cell();
		//reset soilwat to initial condition
		ChDir(grid_directories[GRID_DIRECTORY_STEPWAT_INPUTS]);
		for(i = 0; i < grid_Rows; ++i){
			for(j = 0; j < grid_Cols; ++j){
				load_cell(i, j);
                int realYears = SuperGlobals.runModelYears;
                SuperGlobals.runModelYears *= _getNumberSOILWAT2OutputCells();
				SXW_Reset(gridCells[i][j].mySXW->f_watin, FALSE);
				unload_cell();
                SuperGlobals.runModelYears = realYears;
			}
		}
		free(SoilWatRun.SoilWat.hist.file_prefix);
		SoilWatRun.SoilWat.hist.file_prefix = NULL;
		ChDir("..");

	} /* end iterations */

	if(UseProgressBar){
		logProgress(0, 0, OUTPUT);
	}

	// Output all of the mort and BMass files for each cell.
	for (i = 0; i < grid_Rows; i++){
		for (j = 0; j < grid_Cols; j++)
		{
			int cell = j + (i * grid_Cols);
			load_cell(i, j);
			char fileMort[1024], fileBMass[1024];

			sprintf(fileMort, "%s%d.csv", grid_files[GRID_FILE_PREFIX_MORTAVG], cell);
			sprintf(fileBMass, "%s%d.csv", grid_files[GRID_FILE_PREFIX_BMASSAVG], cell);
			parm_SetName(fileMort, F_MortAvg);
			parm_SetName(fileBMass, F_BMassAvg);

			if (MortFlags.summary && writeIndividualFiles){
				stat_Output_AllMorts();
			}
			if (BmassFlags.summary && writeIndividualFiles){
				stat_Output_AllBmass();
			}
		}
	}
	unload_cell(); // Reset the global variables

    if (recordDispersalEvents){
        outputDispersalEvents(grid_files[GRID_FILE_PREFIX_DISPERSALEVENTS]);
    }

	// Output the Bmass and Mort average statistics (if requested).
	char fileBMassCellAvg[1024], fileMortCellAvg[1024];
	if (BmassFlags.summary){
        sprintf(fileBMassCellAvg, "%s.csv", grid_files[GRID_FILE_PREFIX_BMASSCELLAVG]);
		_Output_AllCellAvgBmass(fileBMassCellAvg);
	}
    if (MortFlags.summary){
        sprintf(fileMortCellAvg, "%s.csv", grid_files[GRID_FILE_PREFIX_MORTCELLAVG]);
        _Output_AllCellAvgMort(fileMortCellAvg);
    }

  // If the user requested SOILWAT2 output this function will separate the
  // output into cell-specific files. If they didn't request SOILWAT2 output
  // this function will do nothing.
  _separateSOILWAT2Output();

	free_grid_memory();	// Free our allocated memory since we do not need it anymore
	parm_free_memory();		// Free memory allocated to the _files array in ST_params.c
	freeColonizationMemory(); // Free memory allocated to the Colonization module.
    freeDispersalMemory(); // Free memory allocated to the Seed Dispersal module.
	if(shouldSpinup) {
		freeSpinupMemory();
	}
	logProgress(0, 0, DONE);
}

/**
 * \brief Read the files.in file.
 *
 * The files.in file specifies the locations of the other input files.
 *
 * \sideeffect
 *     This function saves the file names it reads to \ref grid_files and
 *     \ref grid_directories.
 *
 * \ingroup GRID_PRIVATE
 */
static void _init_grid_files(void)
{
	// reads the files.in file
	FILE *f;
	char buf[1024];
	int i;

	f = OpenFile(Parm_name(F_First), "r", &LogInfo);

	for (i = 0; i < N_GRID_DIRECTORIES; i++)
	{ //0 is stepwat directory
		if (!GetALine(f, buf, 1024))
			break;
		grid_directories[i] = Str_Dup(Str_TrimLeftQ(buf), &LogInfo);
	}
	if (i != N_GRID_DIRECTORIES)
		LogError(&LogInfo, LOGERROR, "Invalid files.in");

	for (i = 0; i < N_GRID_FILES; i++)
	{
		if (!GetALine(f, buf, 1024))
			break;
		grid_files[i] = Str_Dup(Str_TrimLeftQ(buf), &LogInfo);
	}
	if (i != N_GRID_FILES)
		LogError(&LogInfo, LOGERROR, "Invalid files.in");

	// opens the log file...
	if (!strcmp("stdout", grid_files[GRID_FILE_LOGFILE])){
        LogInfo.logfp = stdout;
    }
	else {
        LogInfo.logfp = OpenFile(grid_files[GRID_FILE_LOGFILE], "w", &LogInfo);
    }

	CloseFile(&f, &LogInfo);
}

/**
 * \brief Read all gridded mode files excluding grid_setup.in.
 *
 * All associated fields will be populated with the values read.
 *
 * \sideeffect
 *     This function overrides values in the \ref RGroup and \ref Species
 *     arrays so make sure you have read the non-gridded mode files before
 *     calling this function.
 *
 * \ingroup GRID_PRIVATE
 */
static void _init_grid_inputs(void)
{
    int i, j;

	if (UseDisturbances){
		_read_disturbances_in();
	}
	if(shouldSpinup){
		_read_spinup_species();
	}
	if (UseSoils) {
		_read_soils_in();
	}

    for(i = 0; i < grid_Rows; ++i) {
        for(j = 0; j < grid_Cols; ++j) {
            gridCells[i][j].DuringSpinup = FALSE;
        }
    }
}

/**
 * \brief Read \ref SXW input files
 *
 * \ingroup GRID
 */
static void _init_SXW_inputs(Bool init_SW, char *f_roots)
{
    int realYears = SuperGlobals.runModelYears;
    SuperGlobals.runModelYears *= (grid_Cols * grid_Rows);
	SXW_Init(init_SW, f_roots);	// initializes soilwat
    SuperGlobals.runModelYears = realYears;
	if (init_SW)
	{
		char aString[2048];
<<<<<<< HEAD

		sprintf(aString, "%s/%s", grid_directories[GRID_DIRECTORY_STEPWAT_INPUTS], SoilWatAll.Weather.name_prefix);
		snprintf(SoilWatAll.Weather.name_prefix, sizeof(aString), "%s", aString); //updates the directory correctly for the weather files so soilwat can find them
=======
		sprintf(aString, "%s/%s", grid_directories[GRID_DIRECTORY_STEPWAT_INPUTS], SoilWatRun.Weather.name_prefix);
		sprintf(SoilWatRun.Weather.name_prefix, "%s", aString); //updates the directory correctly for the weather files so soilwat can find them
>>>>>>> 5d781b74
	}
}

static void _init_soilwat_outputs(char* fileName) {
  if(!writeSOILWAT2Output) {
    return;
  }

  char buffer[2048];
  int cell;
  FILE* inFile = fopen(fileName, "r");
  if(!inFile) {
    LogError(&LogInfo, LOGERROR, "Could not open SOILWAT2 output cells file."
             "\n\tFile named \"%s\"", fileName);
  }

  if(!GetALine(inFile, buffer, 2048)) {
    fclose(inFile);
    return;
  }

  while(sscanf(buffer, "%d,%s", &cell, buffer) == 2) {
    if(cell < 0 || cell > (grid_Cols * grid_Rows)) {
      LogError(&LogInfo, LOGWARN, "Invalid cell (%d) specified in file \"%s\"",
               cell, fileName);
    }
    gridCells[cell / grid_Cols][cell % grid_Cols].generateSWOutput = TRUE;
  }

  if(sscanf(buffer, "%d", &cell) == 1) {
    if(cell < 0 || cell > (grid_Cols * grid_Rows)) {
      LogError(&LogInfo, LOGWARN, "Invalid cell (%d) specified in file \"%s\"",
               cell, fileName);
    }
    gridCells[cell / grid_Cols][cell % grid_Cols].generateSWOutput = TRUE;
  }

  fclose(inFile);
}

/**
 * \brief Read in the STEPWAT2 files and populate the grid. This only needs to be called once.
 *
 * Note that \ref gridCells must be allocated first.
 *
 * \sideeffect
 *     Many fields in the \ref gridCells array will be assigned values.
 *
 * \ingroup GRID_PRIVATE
 */
static void _init_stepwat_inputs(void)
{
	int i, j; 							// Used as indices in gridCells

	ChDir(grid_directories[GRID_DIRECTORY_STEPWAT_INPUTS]);			// Change to folder with STEPWAT files
	parm_SetFirstName(grid_files[GRID_FILE_FILES]);	// Set the name of the STEPWAT "files.in" file

	/* Loop through all gridCells. */
	for(i = 0; i < grid_Rows; ++i){
		for(j = 0; j < grid_Cols; ++j){
			load_cell(i, j); 				     // Load this cell into the global variables
			parm_Initialize();				     // Initialize the STEPWAT variables
			gridCells[i][j].myGroup = RGroup;    // This is necessary because load_cell only points RGroup to our cell-specific
			                                     // resource group array, not to the variable that points to that array.
			gridCells[i][j].mySpecies = Species; // This is necessary because load_cell only points Species to our cell-specific
			                                     // species array, not to the variable that points to that array.
			_init_SXW_inputs(TRUE, NULL);	     // Initialize the SXW and SOILWAT variables

			// Set mySXW to the location of the newly allocated SXW
			gridCells[i][j].mySXW = getSXW();
			// Set myTranspWindow to the location of the newly allocated transp window
			gridCells[i][j].myTranspWindow = getTranspWindow();
			// Set mySXWResources to the location of the newly allocated SXW resources
			gridCells[i][j].mySXWResources = getSXWResources();
		} /* End for each column */
	} /* End for each row */
	unload_cell(); // Reset the global variables

	/* Since the accumulators used in ST_stats.c are local, we need to allocate our accumulators in ST_grid.
	   The other option is to create get functions for every accumulator, which is what we do for SXW variables.
	   The reason we do not do this for accumulators is the sheer number of accumulators, which would require
	   14 get functions (as of 4/5/19). */
	_allocate_accumulators();

	ChDir("..");						// go back to the folder we started in
}

/**
 * \brief Reread input files.
 *
 * This is useful when transitioning from [spinup](\ref SPINUP)
 * to the regular simulation. It is a quick way to reset everything
 *
 * Be careful because this function reallocates [the grid](\ref gridCells).
 * Make sure you call \ref free_grid_memory before calling this function.
 *
 * \sideeffect
 *     The grid will be reallocated and all fields will be assigned the values
 *     from inputs.
 *
 * \ingroup GRID
 */
void rereadInputs(void){
    _read_grid_setup();
    _read_files();
    _init_stepwat_inputs();
    _init_grid_inputs();
}

/**
 * \brief Allocates memory for the grid cells.
 *
 * This function only needs to be called once.
 *
 * \sideeffect
 *     \ref grid_Rows * \ref grid_Cols worth of [cells](\ref CellType)
 *     will be allocated.
 *
 * \ingroup GRID_PRIVATE
 */
static void _allocate_gridCells(int rows, int cols){
	int i, j;
	gridCells = (CellType**) Mem_Calloc(rows, sizeof(CellType*), 
				"_allocate_gridCells: rows", &LogInfo);
	for(i = 0; i < rows; ++i){
		gridCells[i] = (CellType*) Mem_Calloc(cols, sizeof(CellType), 
						"_allocate_gridCells: columns", &LogInfo);
	}

	/* Allocate all fields specific to gridded mode. This is not necessary for fields like mySpecies
	   since they are allocated elsewhere in the code.*/
	for(i = 0; i < grid_Rows; ++i){
		for(j = 0; j < grid_Cols; ++j){
			// shouldBeInitialized is a dynamically allocated array
			gridCells[i][j].mySpeciesInit.shouldSpinup = (int*)
				Mem_Calloc(MAX_SPECIES, sizeof(int), 
				          "_allocate_gridCells: mySpeciesInit", &LogInfo);

			gridCells[i][j].someKillage = (Bool*) Mem_Calloc(1, sizeof(Bool), 
										  "_allocate_gridCells: someKillage", &LogInfo);

			// Allocate the cheatgrassPrecip variable for the Mortality module
			setCheatgrassPrecip(0);
			initCheatgrassPrecip();
			gridCells[i][j].myCheatgrassPrecip = getCheatgrassPrecip();
		}
	}
}

/**
 * \brief Initialize each gridCell's accumulators.
 *
 * Must be called after STEPWAT inputs have been read so the program knows
 * which accumulators are necessary.
 *
 * \sideeffect
 *     Multiple [accumulators](\ref StatType) will be allocated to each
 *     [cell](\ref CellType). Of course, this means \ref gridCells must be
 *     allocated first.
 *
 * \ingroup GRID_PRIVATE
 */
static void _allocate_accumulators(void){
	int i, j;
	SppIndex sp;
	GrpIndex rg;

	/* Iterate across all cells */
	for(i = 0; i < grid_Rows; ++i){
		for(j = 0; j < grid_Cols; ++j){
			/* load_cell is not necessary for the actual accumulators, but it is necessary for
			   the ForEach loops. We still have to refer to the accumulators as
			   gridCells[i][j].<accumulator> because the ST_stats accumulators are local. */
			load_cell(i,j);

			if (BmassFlags.graz) {
				gridCells[i][j]._Grazed = (StatType*)Mem_Calloc(SuperGlobals.max_rgroups, sizeof(StatType),
					"allocate_accumulators(Grazed)", &LogInfo);
				ForEachGroup(rg) {
					gridCells[i][j]._Grazed[rg].s = (struct accumulators_st*)Mem_Calloc(SuperGlobals.runModelYears,
						sizeof(struct accumulators_st), "_allocate_accumulators(Grazed)", &LogInfo);
				}
			}

  			if (BmassFlags.dist) {
    			gridCells[i][j]._Dist = (StatType*) Mem_Calloc(1, sizeof(StatType), "_allocate_accumulators(Dist)", &LogInfo);
		    	gridCells[i][j]._Dist->s = (struct accumulators_st *)
		               		Mem_Calloc( SuperGlobals.runModelYears,
		                           		sizeof(struct accumulators_st),
 		                         		"_allocate_accumulators(Dist)", &LogInfo);
		  	}
 		 	if (BmassFlags.ppt) {
		    	gridCells[i][j]._Ppt = (StatType*) Mem_Calloc(1, sizeof(StatType), "_allocate_accumulators(PPT", &LogInfo);
		    	gridCells[i][j]._Ppt->s  = (struct accumulators_st *)
		               		Mem_Calloc( SuperGlobals.runModelYears,
		                           		sizeof(struct accumulators_st),
		                          		"_allocate_accumulators(PPT)", &LogInfo);
 		 	}
		  	if (BmassFlags.tmp) {
		    	gridCells[i][j]._Temp = (StatType*) Mem_Calloc(1, sizeof(StatType), "_allocate_accumulators(Temp)", &LogInfo);
		    	gridCells[i][j]._Temp->s = (struct accumulators_st *)
		               		Mem_Calloc( SuperGlobals.runModelYears,
 		                          		sizeof(struct accumulators_st),
 		                         		"_allocate_accumulators(Temp)", &LogInfo);
		  	}
		  	if (BmassFlags.grpb) {
 			   	gridCells[i][j]._Grp = (struct stat_st *)
           				Mem_Calloc( Globals->grpCount,
                		       sizeof(struct stat_st),
                		      "_allocate_accumulators(Grp)", &LogInfo);
    			ForEachGroup(rg){
      				gridCells[i][j]._Grp[rg].s = (struct accumulators_st *)
             			Mem_Calloc( SuperGlobals.runModelYears,
                         			sizeof(struct accumulators_st),
                        			"_allocate_accumulators(Grp[rg].s)", &LogInfo);
				}

    			if (BmassFlags.size) {
      				gridCells[i][j]._Gsize = (struct stat_st *)
             				Mem_Calloc( Globals->grpCount,
                         				sizeof(struct stat_st),
                        				"_allocate_accumulators(GSize)", &LogInfo);
      				ForEachGroup(rg){
          				gridCells[i][j]._Gsize[rg].s = (struct accumulators_st *)
             							Mem_Calloc( SuperGlobals.runModelYears,
                         							sizeof(struct accumulators_st),
                        							"_allocate_accumulators(GSize[rg].s)", &LogInfo);
					}
    			}

    			if (BmassFlags.pr) {
      				gridCells[i][j]._Gpr = (struct stat_st *)
             				Mem_Calloc( Globals->grpCount,
                		         		sizeof(struct stat_st),
                		        		"_allocate_accumulators(Gpr)", &LogInfo);
      				ForEachGroup(rg){
          				gridCells[i][j]._Gpr[rg].s = (struct accumulators_st *)
             							Mem_Calloc( SuperGlobals.runModelYears,
                    		     					sizeof(struct accumulators_st),
                        							"_allocate_accumulators(Gpr[rg].s)", &LogInfo);
					}
    			}

    			if (BmassFlags.wildfire || BmassFlags.prescribedfire) {
      				gridCells[i][j]._Gwf = (struct fire_st *)
             				Mem_Calloc( 1, sizeof(struct fire_st),
                		        		"_allocate_accumulators(Gwf)", &LogInfo);

      				gridCells[i][j]._Gwf->wildfire = (int *) Mem_Calloc( 1,
                    		  		 sizeof(int) * SuperGlobals.runModelYears,
                    		  		 "_allocate_accumulators(Gwf->wildfire)", &LogInfo);

      				gridCells[i][j]._Gwf->prescribedFire = (int **) Mem_Calloc( 1,
                      						sizeof(int **) * SuperGlobals.max_rgroups,
                       						"_allocate_accumulators(Gwf->prescribedfire", &LogInfo);

      				ForEachGroup(rg){
        				gridCells[i][j]._Gwf->prescribedFire[rg] = (int *)
          										   Mem_Calloc( SuperGlobals.runModelYears,
                      										   sizeof(int) * SuperGlobals.runModelYears,
                      										   "_allocate_accumulators(Gwf->prescribedFire)", &LogInfo);
      				}
    			}
    		}

  			if (MortFlags.group) {
    			gridCells[i][j]._Gestab = (struct stat_st *)
             	  		  Mem_Calloc( Globals->grpCount,
                         			sizeof(struct stat_st),
                         			"_allocate_accumulators(Gestab)", &LogInfo);

				gridCells[i][j]._Gmort = (struct stat_st *)
           		 		 Mem_Calloc( Globals->grpCount,
                       				sizeof(struct stat_st),
                      				"_allocate_accumulators(Gmort)", &LogInfo);
    			ForEachGroup(rg){
      				gridCells[i][j]._Gestab[rg].s = (struct accumulators_st *)
                     				Mem_Calloc( 1, sizeof(struct accumulators_st),
                                				"_allocate_accumulators(Gestab[rg].s)", &LogInfo);
					gridCells[i][j]._Gmort[rg].s = (struct accumulators_st *)
           							Mem_Calloc( GrpMaxAge(rg),
                       							sizeof(struct accumulators_st),
                      							"_allocate_accumulators(Gmort[rg].s)", &LogInfo);
				}
  			}

  			if (BmassFlags.sppb) {
      			gridCells[i][j]._Spp = (struct stat_st *)
               		   Mem_Calloc( Globals->sppCount,
                           		   sizeof(struct stat_st),
                          		   "_allocate_accumulators(Spp)", &LogInfo);
      			ForEachSpecies(sp){
        			gridCells[i][j]._Spp[sp].s = (struct accumulators_st *)
               			 		  Mem_Calloc( SuperGlobals.runModelYears,
                           					sizeof(struct accumulators_st),
                          					"_allocate_accumulators(Spp[sp].s)", &LogInfo);
				}
    		}
			if (BmassFlags.indv) {
				gridCells[i][j]._Indv = (struct stat_st*)
					Mem_Calloc(Globals->sppCount,
						sizeof(struct stat_st),
                          		 		"_allocate_accumulators(Indv)", &LogInfo);
				ForEachSpecies(sp) {
					gridCells[i][j]._Indv[sp].s = (struct accumulators_st*)
						Mem_Calloc(SuperGlobals.runModelYears,
							sizeof(struct accumulators_st),
                          						"_allocate_accumulators(Indv[sp].s)", &LogInfo);
				}
			}
  			if (MortFlags.species) {
    			gridCells[i][j]._Sestab = (struct stat_st *)
           					Mem_Calloc( Globals->sppCount,
                       					sizeof(struct stat_st),
                      					"_allocate_accumulators(Sestab)", &LogInfo);

				gridCells[i][j]._Smort = (struct stat_st *)
           		 		Mem_Calloc( Globals->sppCount,
                       				sizeof(struct stat_st),
                      				"_allocate_accumulators(Smort)", &LogInfo);

    			ForEachSpecies(sp){
      				gridCells[i][j]._Sestab[sp].s = (struct accumulators_st *)
                    				Mem_Calloc( 1, sizeof(struct accumulators_st),
                                				"_allocate_accumulators(Sestab[sp].s)", &LogInfo);
					gridCells[i][j]._Smort[sp].s = (struct accumulators_st *)
            		        		Mem_Calloc( SppMaxAge(sp),
            		                    	   sizeof(struct accumulators_st),
             		                   	   	   "_allocate_accumulators(Smort[sp].s)", &LogInfo);
				}
  			}

  			if (UseSeedDispersal) {
	  			gridCells[i][j]._Sreceived = Mem_Calloc( Globals->sppCount, sizeof(struct stat_st),
											 "_allocate_accumulators(Sreceived)", &LogInfo);

	  			ForEachSpecies(sp) {
		  			gridCells[i][j]._Sreceived[sp].s = (struct accumulators_st *)
					  									Mem_Calloc( SuperGlobals.runModelYears,
														  		   sizeof(struct accumulators_st),
																   "_allocate_accumulators(Sreceived[sp].s)",
																   &LogInfo);
		  			gridCells[i][j]._Sreceived[sp].name = &Species[sp]->name[0];
	  			}
  			}

  			/* "appoint" names of columns*/
  			if (BmassFlags.grpb) {
    			ForEachGroup(rg)
      				gridCells[i][j]._Grp[rg].name = &RGroup[rg]->name[0];
  				}
  			if (MortFlags.group) {
    			ForEachGroup(rg)
      				gridCells[i][j]._Gmort[rg].name = &RGroup[rg]->name[0];
  			}
  			if (BmassFlags.sppb) {
    			ForEachSpecies(sp)
      				gridCells[i][j]._Spp[sp].name = &Species[sp]->name[0];
  			}
			if (MortFlags.species) {
				ForEachSpecies(sp)
    				gridCells[i][j]._Smort[sp].name = &Species[sp]->name[0];
			}
		} /* End for each column */
	} /* End for each row */
	unload_cell(); // Unload the cell to protect the last cell from unintended modification.
}

/**
 * \brief Free all memory allocated to the gridded mode.
 *
 * This includes not only the [cells](\ref gridCells) but also the fields
 * inside those cells.
 *
 * \sideeffect
 *     \ref gridCells will be completely deallocated.
 *
 * \ingroup GRID
 */
void free_grid_memory(void)
{
	//frees all the memory allocated in this file ST_Grid.c (most of it is dynamically allocated in _init_grid_globals() & _load_grid_globals() functions)
	int i, j;

	/* Free memory that we have allocated in ST_grid.c */
	for(i = 0; i < grid_Rows; ++i){
		for(j = 0; j < grid_Cols; ++j){
			/* Use deallocate_Globals from ST_main to deallocate global variables,
			   and free_all_sxw_memory from sxw to deallocate SXW variables. */
			load_cell(i,j);
            #ifndef STDEBUG
			deallocate_Globals(TRUE);
            #endif
			freeMortalityMemory();
			free_all_sxw_memory();
			stat_free_mem();
			unload_cell();

<<<<<<< HEAD
			Mem_Free(gridCells[i][j].mySpeciesInit.shouldSpinup);
			Mem_Free(gridCells[i][j].someKillage);

			Mem_Free(gridCells[i][j].mySoils.depth);
            Mem_Free(gridCells[i][j].mySoils.evco);
            Mem_Free(gridCells[i][j].mySoils.gravel);
            Mem_Free(gridCells[i][j].mySoils.imperm);
            Mem_Free(gridCells[i][j].mySoils.matricd);
            Mem_Free(gridCells[i][j].mySoils.pclay);
            Mem_Free(gridCells[i][j].mySoils.psand);
            Mem_Free(gridCells[i][j].mySoils.soiltemp);
            Mem_Free(gridCells[i][j].mySoils.trco_forb);
            Mem_Free(gridCells[i][j].mySoils.trco_grass);
            Mem_Free(gridCells[i][j].mySoils.trco_shrub);
            Mem_Free(gridCells[i][j].mySoils.trco_tree);
            Mem_Free(gridCells[i][j]._Gwf);
=======
			free(gridCells[i][j].mySpeciesInit.shouldSpinup);
			free(gridCells[i][j].someKillage);

			free(gridCells[i][j].mySoils.depth);
            free(gridCells[i][j].mySoils.evco);
            free(gridCells[i][j].mySoils.gravel);
            free(gridCells[i][j].mySoils.imperm);
            free(gridCells[i][j].mySoils.matricd);
            free(gridCells[i][j].mySoils.pclay);
            free(gridCells[i][j].mySoils.psand);
            free(gridCells[i][j].mySoils.soiltemp);
            free(gridCells[i][j].mySoils.trco_forb);
            free(gridCells[i][j].mySoils.trco_grass);
            free(gridCells[i][j].mySoils.trco_shrub);
            free(gridCells[i][j].mySoils.trco_tree);
>>>>>>> 5d781b74
		}
	}

	for(i = 0; i < grid_Rows; ++i){
		free(gridCells[i]);
	}
	free(gridCells);
}

/**
 * \brief Load \ref gridCells[row][col] into the
 *        [global variables](\ref ST_globals.h).
 *
 * \param row the row in the \ref gridCells 2d array.
 * \param col the column in the \ref gridCells 2d array.
 *
 * After calling this function all variables like \ref Species, \ref RGroup,
 * and \ref Env will point to a specific cell. It will also pass along the
 * cell-specific structs like \ref SXWResources to their specific modules.
 *
 * Any call to this function should have an accompanying call to
 * \ref unload_cell().
 *
 * \sideeffect
 *     All global variables will point to the specified cell.
 *
 * \ingroup GRID
 */
void load_cell(int row, int col){
    /* RGroup for this cell */
	RGroup = gridCells[row][col].myGroup;

	/*Species for this cell */
	Species = gridCells[row][col].mySpecies;

	/* Succulents corresponding to this cell */
	Succulent = &gridCells[row][col].mySucculent;

	/* This cell's environment. We expect each cell to
	 * have slightly different weather each year */
	Env = &gridCells[row][col].myEnvironment;

	/* Cell's plot data */
	Plot = &gridCells[row][col].myPlot;

	/* Global variables corresponding to this cell */
	Globals = &gridCells[row][col].myGlobals;

	/* TRUE if this cell is in spinup mode */
	DuringSpinup = gridCells[row][col].DuringSpinup;

	/* This cell's cheatgrass-wildfire parameters */
	setCheatgrassPrecip(gridCells[row][col].myCheatgrassPrecip);

	_SomeKillage = gridCells[row][col].someKillage;
	UseCheatgrassWildfire = gridCells[row][col].UseCheatgrassWildfire;

	/* Copy this cell's accumulators into the local accumulators in ST_stats.c */
	stat_Copy_Accumulators(gridCells[row][col]._Dist, gridCells[row][col]._Ppt, gridCells[row][col]._Temp,
	                       gridCells[row][col]._Grp, gridCells[row][col]._Gsize, gridCells[row][col]._Gpr,
						   gridCells[row][col]._Gmort, gridCells[row][col]._Gestab, gridCells[row][col]._Spp,
						   gridCells[row][col]._Indv, gridCells[row][col]._Smort, gridCells[row][col]._Sestab,
						   gridCells[row][col]._Sreceived, gridCells[row][col]._Grazed, gridCells[row][col]._Gwf, gridCells[row][col].stats_init);

	/* Copy this cell's SXW variables into the local variables in sxw.c */
	copy_sxw_variables(gridCells[row][col].mySXW, gridCells[row][col].mySXWResources, gridCells[row][col].myTranspWindow);

    SuperGlobals.prepare_IterationSummary = gridCells[row][col].generateSWOutput;

	// If we have read in the soil information num_layers will be > 0.
	// Otherwise we haven't read the file so there is no point wasting time on this.
	if(gridCells[row][col].mySoils.num_layers > 0){
		RealD soilRegionsLowerBounds[3] = { 30, 70, 100 };
		set_soillayers(&SoilWatRun.VegProd, &SoilWatRun.Site,
 			gridCells[row][col].mySoils.num_layers, gridCells[row][col].mySoils.depth,
 			gridCells[row][col].mySoils.matricd, gridCells[row][col].mySoils.gravel,
 			gridCells[row][col].mySoils.evco, gridCells[row][col].mySoils.trco_grass,
 			gridCells[row][col].mySoils.trco_shrub, gridCells[row][col].mySoils.trco_tree,
 			gridCells[row][col].mySoils.trco_forb, gridCells[row][col].mySoils.psand,
 			gridCells[row][col].mySoils.pclay, gridCells[row][col].mySoils.imperm,
 			gridCells[row][col].mySoils.soiltemp, 3, soilRegionsLowerBounds,
 			&LogInfo);
	}

	// Zero SOILWAT2 variables (weather, flow, soil temperature, soil moisture)
	// of current cell; otherwise, last values from previous cell carry over
	// to first value of next cell (vegetation is handled separately by STEPWAT2).
	// NOTE: This should also reset soil variables via `SW_SIT_init_run()` but
	// soils are here handled separately via the previous section calling
	// `set_soillayers()`.
	// NOTE: To fully re-initialize all SOILWAT2 variables, this here
	// should be a call to `SW_CTL_init_run()`.
	// WARNING: Ideally, a grid cell should continue with the state that it ended
	// the previous year (and not be zeroed out).
	// FIXME: remove once SOILWAT2 is re-entrant or
	// gridded code manages SOILWAT2 globals.
	SW_WTH_init_run(&SoilWatRun.Weather);
	//SW_SIT_init_run();
	SW_FLW_init_run(&SoilWatRun.SoilWat);
	SW_ST_init_run(&SoilWatRun.StRegValues);
	SW_SWC_init_run(&SoilWatRun.SoilWat, &SoilWatRun.Site,
 					&SoilWatRun.Weather.temp_snow);
}

/**
 * \brief Nullify all global variables. Prevents accidental modification of
 *        [cells](\ref CellType).
 *
 * Any call to \ref load_cell should be followed by a call to this function.
 *
 * \sideeffect
 *     All global variables will be nullified, i.e. point to 0.
 *
 * \ingroup GRID
 */
void unload_cell(){
	Species = NULL;
	RGroup = NULL;
	Succulent = NULL;
	Env = NULL;
	Plot = NULL;
	Globals = NULL;
	// Nullify the accumulators
	stat_Copy_Accumulators(NULL,NULL,NULL,NULL,NULL,NULL,NULL,NULL,NULL,NULL,NULL,NULL,NULL,NULL,NULL,FALSE);
	// Nullify sxw
	copy_sxw_variables(NULL,NULL,NULL);
}

/**
 * \brief Similar to the \ref GetALine function in \ref filefuncs.c, except
 *        this one checks for carriage return characters and doesn't deal with
 *        whitespace.
 *
 * It treats '\\r', '\\n', and '\\r\\n' all like they are valid line feeds.
 *
 * \ingroup GRID_PRIVATE
 */
static Bool GetALine2(FILE *f, char buf[], int limit)
{
	//only read limit characters
	int i = 0, aChar;
	aChar = getc(f);
	if (aChar == EOF)
		return FALSE;
	while ((i < (limit - 1)) && aChar != EOF && aChar != '\r' && aChar != '\n')
	{
		buf[i++] = (char) aChar;
		aChar = getc(f);
	}
	if (aChar == '\r') //this part handles the '\r\n' case
		if (getc(f) != '\n')
			fseek(f, -1, SEEK_CUR); //back up one character in the file because we didn't find a new-line character

	buf[i] = '\0';
	return TRUE;
}

/**
 * \brief Reads the grid disturbance CSV.
 *
 * This function will override disturbance inputs from non-gridded mode.
 *
 * \ingroup GRID_PRIVATE
 */
static void _read_disturbances_in(void)
{
	FILE *f;
	char buf[1024];
	int i, row, col, cell, num = 0;
    GrpIndex rg;

	f = OpenFile(grid_files[GRID_FILE_DISTURBANCES], "r", &LogInfo);

	GetALine2(f, buf, 1024); // gets rid of the first line (since it just defines the columns)
	for (i = 0; i < grid_Cells; i++)
	{
	    row = i / grid_Cols;
	    col = i % grid_Cols;

	    load_cell(row, col);

		if (!GetALine2(f, buf, 1024))
			break;

        ForEachGroup(rg) {
            num = sscanf(buf, "%d,%u,%u,%u,%hu,%hu,%f,%hu,%f,%hu,%u", &cell,
                &Globals->pat.use, &Globals->mound.use, &Globals->burrow.use,
				&RGroup[rg]->killyr, &RGroup[rg]->killfreq_startyr,
				&RGroup[rg]->killfreq, &RGroup[rg]->extirp,
				&RGroup[rg]->grazingfrq, &RGroup[rg]->grazingfreq_startyr,
				&gridCells[row][col].UseCheatgrassWildfire);
		}

		if (num != 11)
			LogError(&LogInfo, LOGERROR, "Invalid %s file line %d wrong",
					grid_files[GRID_FILE_DISTURBANCES], i + 2);
	}
	if (i != grid_Cells)
		LogError(&LogInfo, LOGERROR, "Invalid %s file wrong number of cells",
				grid_files[GRID_FILE_DISTURBANCES]);

    unload_cell();
	CloseFile(&f, &LogInfo);
}

/**
 * \brief Iterates through s until it find nSeperators worth of seperators
 *
 * Used to do most of the parsing in the \ref _read_soils_in() function
 *
 * \param s is a char* array.
 * \param seperator is the character used as a separator, for example tab or space.
 * \param nSeperators is the number of separators to read.
 *
 * \return index of the character following the last separator.
 *
 * \ingroup GRID_PRIVATE
 */
static int _get_value_index(char* s, char seperator, int nSeperators)
{
	int i = 0, sep = 0;
	while (*s)
	{
		i++;
		if (*s++ == seperator) //checks if the current char equals the seperator... and then increments the char pointer
			if (++sep == nSeperators) //needs ++sep, not sep++
				break;
	}
	return i;
}

/* Read the grid_soils.csv file and assign values to all gridCells.mySoils variables. */
static void _read_soils_in(void){
	int i, j, row, col, lineReadReturnValue;
	char buf[4096];

	/* tempSoil is allocated the maximum amount of memory that a SoilType could need.
	   It will serve to read in parameters. */
	SoilType tempSoil;
	tempSoil.depth = Mem_Calloc(MAX_LAYERS, sizeof(RealF), "_read_soils_in: tempSoil", &LogInfo);
	tempSoil.evco = Mem_Calloc(MAX_LAYERS, sizeof(RealF), "_read_soils_in: tempSoil", &LogInfo);
	tempSoil.gravel = Mem_Calloc(MAX_LAYERS, sizeof(RealF), "_read_soils_in: tempSoil", &LogInfo);
	tempSoil.imperm = Mem_Calloc(MAX_LAYERS, sizeof(RealF), "_read_soils_in: tempSoil", &LogInfo);
	tempSoil.matricd = Mem_Calloc(MAX_LAYERS, sizeof(RealF), "_read_soils_in: tempSoil", &LogInfo);
	tempSoil.pclay = Mem_Calloc(MAX_LAYERS, sizeof(RealF), "_read_soils_in: tempSoil", &LogInfo);
	tempSoil.psand = Mem_Calloc(MAX_LAYERS, sizeof(RealF), "_read_soils_in: tempSoil", &LogInfo);
	tempSoil.soiltemp = Mem_Calloc(MAX_LAYERS, sizeof(RealF), "_read_soils_in: tempSoil", &LogInfo);
	tempSoil.trco_forb = Mem_Calloc(MAX_LAYERS, sizeof(RealF), "_read_soils_in: tempSoil", &LogInfo);
	tempSoil.trco_grass = Mem_Calloc(MAX_LAYERS, sizeof(RealF), "_read_soils_in: tempSoil", &LogInfo);
	tempSoil.trco_shrub = Mem_Calloc(MAX_LAYERS, sizeof(RealF), "_read_soils_in: tempSoil", &LogInfo);
	tempSoil.trco_tree = Mem_Calloc(MAX_LAYERS, sizeof(RealF), "_read_soils_in: tempSoil", &LogInfo);

	FILE* f = OpenFile(grid_files[GRID_FILE_SOILS], "r", &LogInfo);
	if(!GetALine(f, buf, 4096)){ // Throw out the header line.
		LogError(&LogInfo, LOGERROR, "%s file empty.", grid_files[GRID_FILE_SOILS]);
	}

	for(i = 0; i < grid_Cells; ++i){
		row = i / grid_Cols;
	    col = i % grid_Cols;
		load_cell(row, col);

		if(!GetALine(f, buf, 4096)){
			LogError(&LogInfo, LOGERROR, "Too few lines in %s", grid_files[GRID_FILE_SOILS]);
		}
		lineReadReturnValue = _read_soil_line(buf, &tempSoil, 0);
		if (lineReadReturnValue == SOIL_READ_FAILURE){
			LogError(&LogInfo, LOGERROR, "Error reading %s file.", grid_files[GRID_FILE_SOILS]);
		}
		/* If _read_soil_line didnt return SUCCESS or FAILURE,
		   it returned a cell number to copy. */
		else if (lineReadReturnValue != SOIL_READ_SUCCESS){
			if(lineReadReturnValue > i){
				LogError(&LogInfo, LOGERROR, "%s: Attempted to copy values that have not been read yet.\n"
				                          "\tIf you want to copy a soil make sure you define the layers"
										  "the FIRST time you use it.", grid_files[GRID_FILE_SOILS]);
			}
			_copy_soils(&gridCells[lineReadReturnValue / grid_Cols][lineReadReturnValue % grid_Cols].mySoils, &gridCells[row][col].mySoils);
		}
		/* If we get here we have successfully populated the first layer of soil.
		   Now we must populate the rest. */
		else {
			for(j = 1; j < tempSoil.num_layers; ++j){
				if(!GetALine(f, buf, 4096)){
					LogError(&LogInfo, LOGERROR, "Too few lines in %s", grid_files[GRID_FILE_SOILS]);
				}
				lineReadReturnValue = _read_soil_line(buf, &tempSoil, j);
				if(lineReadReturnValue != SOIL_READ_SUCCESS){
					LogError(&LogInfo, LOGERROR, "Different behavior is specified between layers %d and %d of"
					                          " cell %d in file %s. (Perhaps you specified a cell to copy in one"
											  " but not the other?)", j, j+1, i, grid_files[GRID_FILE_SOILS]);
				}
			}
			/* And finally copy the temporary soil into the grid. */
			_copy_soils(&tempSoil, &gridCells[row][col].mySoils);
		}
	}

	unload_cell();
	CloseFile(&f, &LogInfo);

	free(tempSoil.soiltemp);
	free(tempSoil.trco_forb);
	free(tempSoil.trco_grass);
	free(tempSoil.trco_shrub);
	free(tempSoil.trco_tree);
	free(tempSoil.depth);
	free(tempSoil.evco);
	free(tempSoil.gravel);
	free(tempSoil.imperm);
	free(tempSoil.matricd);
	free(tempSoil.pclay);
	free(tempSoil.psand);
}

/**
 * \brief Reads a line of soil input from buf into destination.
 *
 * \param buf line of soil input to parse.
 * \param destination \ref SoilType struct to fill.
 * \param layer layer number of destination to fill (0 indexed).
 *
 * \return SOIL_READ_FAILURE if buf is incorrectly formatted.
 * \return SOIL_READ_SUCCESS if destination is populated correctly.
 * \return Otherwise returns the cell number that destination should copy.
 *
 * \ingroup GRID_PRIVATE
 */
static int _read_soil_line(char* buf, SoilType* destination, int layer){
	int entriesRead, cellToCopy, cellNum, layerRead;
	entriesRead = sscanf(buf, "%d,,%d,%d,%f,%f,%f,%f,%f,%f,%f,%f,%f,%f,%f,%f,%s",
			                    &cellNum, &destination->num_layers, &layerRead, &destination->depth[layer],
								&destination->matricd[layer], &destination->gravel[layer],
								&destination->evco[layer], &destination->trco_grass[layer],
								&destination->trco_shrub[layer], &destination->trco_tree[layer],
								&destination->trco_forb[layer], &destination->psand[layer],
								&destination->pclay[layer], &destination->imperm[layer],
								&destination->soiltemp[layer], destination->rootsFile);

	if(cellNum > grid_Cells){
		LogError(
			&LogInfo, LOGERROR,
			"%s: cell number (id=%d) is larger than number of cells in grid (n=%d).",
			grid_files[GRID_FILE_SOILS], cellNum, grid_Cells
		);
	}


	/* If the user specified a cell to copy we will perform the copy, regardless
	   of whether or not they also entered parameters. */
	if(entriesRead == 1){
		entriesRead = sscanf(buf, "%d,%d", &cellNum, &cellToCopy);

		if(cellToCopy > grid_Cells){
			LogError(
				&LogInfo, LOGERROR,
				"%s: cell to copy (id=%d) not present in grid (n=%d).",
				grid_files[GRID_FILE_SOILS], cellToCopy, grid_Cells
			);
		}

		if(entriesRead == 2){
			return cellToCopy;
		} else {
			return SOIL_READ_FAILURE;
		}
	}

	if(entriesRead == 16) {
		if(layerRead > destination->num_layers){
			LogError(
				&LogInfo, LOGERROR,
				"%s: cell %d has too many soil layers (%d for max=%d).",
				grid_files[GRID_FILE_SOILS], cellNum, layerRead, destination->num_layers
			);
		}

		return SOIL_READ_SUCCESS;
	} else {
		return SOIL_READ_FAILURE;
	}
}

/**
 * \brief Copy one SoilType variable to another.
 *
 * \param src: An allocated and assigned SoilType
 * \param dest: An unallocated SoilType
 *
 * \sideeffect
 *     dest will be allocated memory, so do not call this function if dest is
 *     already allocated.
 *
 * \ingroup GRID_PRIVATE
 */
void _copy_soils(SoilType* src, SoilType* dest){
	int i;

	dest->num_layers = src->num_layers;
	dest->gravel = Mem_Calloc(src->num_layers, sizeof(RealF), "_copy_Soils: gravel", &LogInfo);
	dest->depth = Mem_Calloc(src->num_layers, sizeof(RealF), "_copy_Soils: depth", &LogInfo);
	dest->matricd = Mem_Calloc(src->num_layers, sizeof(RealF), "_copy_Soils: matricd", &LogInfo);
	dest->evco = Mem_Calloc(src->num_layers, sizeof(RealF), "_copy_Soils: evco", &LogInfo);
	dest->trco_grass = Mem_Calloc(src->num_layers, sizeof(RealF), "_copy_Soils: trco_grass", &LogInfo);
	dest->trco_shrub = Mem_Calloc(src->num_layers, sizeof(RealF), "_copy_Soils: trco_shrub", &LogInfo);
	dest->trco_tree = Mem_Calloc(src->num_layers, sizeof(RealF), "_copy_Soils: trco_tree", &LogInfo);
	dest->trco_forb = Mem_Calloc(src->num_layers, sizeof(RealF), "_copy_Soils: trco_forb", &LogInfo);
	dest->psand = Mem_Calloc(src->num_layers, sizeof(RealF), "_copy_Soils: psand", &LogInfo);
	dest->pclay = Mem_Calloc(src->num_layers, sizeof(RealF), "_copy_Soils: pclay", &LogInfo);
	dest->imperm = Mem_Calloc(src->num_layers, sizeof(RealF), "_copy_Soils: imperm", &LogInfo);
	dest->soiltemp = Mem_Calloc(src->num_layers, sizeof(RealF), "_copy_Soils: soiltemp", &LogInfo);

	for(i = 0; i < src->num_layers; ++i){
		dest->gravel[i] = src->gravel[i];
		dest->evco[i] = src->evco[i];
		dest->depth[i] = src->depth[i];
		dest->matricd[i] = src->matricd[i];
		dest->trco_shrub[i] = src->trco_shrub[i];
		dest->trco_grass[i] = src->trco_grass[i];
		dest->trco_forb[i] = src->trco_forb[i];
		dest->trco_tree[i] = src->trco_tree[i];
		dest->psand[i] = src->psand[i];
		dest->pclay[i] = src->pclay[i];
		dest->imperm[i] = src->imperm[i];
		dest->soiltemp[i] = src->soiltemp[i];
	}
}

/**
 * \brief Read the species spinup CSV.
 *
 * This function only needs to be called if the user requests spinup.
 *
 * \sideeffect
 *     The species spinup information of each [cell](\ref gridCells)
 *     will be populated.
 *
 * \ingroup GRID_PRIVATE
 */
static void _read_spinup_species(void)
{
	FILE *f;
	int i, j, num, cell, do_copy, copy_cell, useSpinup, seeds_Avail,
	    row, col, copy_cell_row, copy_cell_col;
	Bool isAnyCellOnForSpinup = FALSE;
	char buf[4096];

	//open the file/do the reading
	f = OpenFile(grid_files[GRID_FILE_SPINUP_SPECIES], "r", &LogInfo);

	GetALine2(f, buf, 4096); // gets rid of the first line (since it just defines the columns)... it's only there for user readability
	for (i = 0; i < grid_Cells; i++)
	{
		useSpinup = FALSE;
	    row = i / grid_Cols;
	    col = i % grid_Cols;

	    load_cell(row, col);

		if (!GetALine2(f, buf, 4096))
			break;

		num = sscanf(buf, "%d,%d,%d", &cell, &do_copy, &copy_cell);

		copy_cell_row = copy_cell / grid_Cols;
		copy_cell_col = copy_cell % grid_Cols;

		if (num != 3)
			LogError(&LogInfo, LOGERROR, "Invalid %s file", grid_files[GRID_FILE_SPINUP_SPECIES]);

		int stringIndex = _get_value_index(buf, ',', 3); //gets us the index of the string that is right after what we just parsed in

		if (do_copy == 1 && copy_cell > -1 && copy_cell < grid_Cells
				&& cell != 0 && copy_cell < cell)
		{ //copy this cells values from a previous cell's
			for (j = 0; j < Globals->sppCount; j++)
				gridCells[row][col].mySpeciesInit.shouldSpinup[j] =
				    gridCells[copy_cell_row][copy_cell_col].mySpeciesInit.shouldSpinup[j];
			gridCells[row][col].mySpeciesInit.useSpinup =
			    gridCells[copy_cell_row][copy_cell_col].mySpeciesInit.useSpinup;
			continue;
		}
		else if (do_copy == 1)
			LogError(&LogInfo, LOGERROR,
					"Invalid %s file line %d invalid copy_cell attempt",
					grid_files[GRID_FILE_SPINUP_SPECIES], i + 2);

		//going through each species
		SppIndex s;
		ForEachSpecies(s)
		{
			num = sscanf(&buf[stringIndex], "%d,", &seeds_Avail);
			if (num != 1){
				LogError(&LogInfo, LOGERROR, "Invalid %s file line %d invalid species input",
						 grid_files[GRID_FILE_SPINUP_SPECIES], i + 2);
			}

			if(seeds_Avail){
				useSpinup = TRUE;
				isAnyCellOnForSpinup = TRUE;
			}

			gridCells[row][col].mySpeciesInit.shouldSpinup[s] = seeds_Avail;
			stringIndex += _get_value_index(&buf[stringIndex], ',', 1);
		}

		gridCells[row][col].mySpeciesInit.useSpinup = useSpinup;
	}

	if (i != grid_Cells)
		LogError(&LogInfo, LOGERROR, "Invalid %s file, not enough cells",
				grid_files[GRID_FILE_SPINUP_SPECIES]);

	if(!isAnyCellOnForSpinup){
		LogError(&LogInfo, LOGWARN, "Spinup is on, but no species are turned on for spinup inside %s.",
				grid_files[GRID_FILE_SPINUP_SPECIES]);
	}

    unload_cell();
	CloseFile(&f, &LogInfo);
}

/**
 * \brief Read the maxrgroupspecies file.
 *
 * This will populate the max [RGroup](\ref RGROUP) and [Species](\ref SPECIES)
 * information in the \ref SuperGlobals struct.
 *
 * \ingroup GRID_PRIVATE
 */
static void _read_maxrgroupspecies(void)
{
    ChDir(grid_directories[GRID_DIRECTORY_STEPWAT_INPUTS]);
    parm_SetName(grid_files[GRID_FILE_MAXRGROUPSPECIES], F_MaxRGroupSpecies);
    maxrgroupspecies_init();
    ChDir("..");
}

/**
 * \brief Read the non-gridded mode files.in file.
 *
 * \ingroup GRID_PRIVATE
 */
static void _read_files(void)
{
    ChDir(grid_directories[GRID_DIRECTORY_STEPWAT_INPUTS]);
    files_init();
    ChDir("..");
}

/**
 * \brief Reads the grid setup file and allocates \ref gridCells.
 *
 * \ingroup GRID_PRIVATE
 */
static void _read_grid_setup(void)
{
    FILE *f;
    char buf[1024];
    int i, j;

    f = OpenFile(grid_files[GRID_FILE_SETUP], "r", &LogInfo);

    GetALine(f, buf, 1024);
    i = sscanf(buf, "%d %d", &grid_Rows, &grid_Cols);
    if (i != 2)
        LogError(&LogInfo, LOGERROR,
                 "Invalid grid setup file (rows/cols line wrong)");

    grid_Cells = grid_Cols * grid_Rows;

    if (grid_Cells > MAX_CELLS)
        LogError(&LogInfo, LOGERROR,
                 "Number of cells in grid exceeds MAX_CELLS defined in ST_defines.h");

    /* Allocate the 2d array of cells now that we know how many we need */
    _allocate_gridCells(grid_Rows, grid_Cols);

    GetALine(f, buf, 1024);
    i = sscanf(buf, "%u", &UseDisturbances);
    if (i != 1)
        LogError(&LogInfo, LOGERROR,
                 "Invalid grid setup file (disturbances line wrong)");

    GetALine(f, buf, 1024);
    i = sscanf(buf, "%u", &UseSoils);
    if (i != 1)
        LogError(&LogInfo, LOGERROR, "Invalid grid setup file (soils line wrong)");

    GetALine(f, buf, 1024);
    i = sscanf(buf, "%d", &j);
    if (i != 1)
        LogError(&LogInfo, LOGERROR,
                 "Invalid grid setup file (seed dispersal line wrong)");
    UseSeedDispersal = itob(j);

	GetALine(f, buf, 1024);
	i = sscanf(buf, "%d", &shouldSpinup);
	if(i < 1){
		LogError(&LogInfo, LOGERROR, "Invalid grid setup file (Spinup line wrong)");
	}

	GetALine(f, buf, 1024);
	i = sscanf(buf, "%hd", &SuperGlobals.runSpinupYears);
	if(i < 1){
		LogError(&LogInfo, LOGERROR, "Invalid grid setup file (Spinup years line wrong)");
	}

	GetALine(f, buf, 1024);
	i = sscanf(buf, "%u", &writeIndividualFiles);
	if(i < 1){
		LogError(&LogInfo, LOGERROR, "Invalid grid setup file (Individual output line wrong)");
	}

	GetALine(f, buf, 1024);
	if (sscanf(buf, "%u", &recordDispersalEvents) != 1) {
		LogError(&LogInfo, LOGERROR,
				"Invalid %s file: seed dispersal events output line\n", grid_files[GRID_FILE_SETUP]);
    }

	GetALine(f, buf, 1024);
	if (sscanf(buf, "%d", &outputSDData) != 1) {
		LogError(&LogInfo, LOGERROR, "Invalid grid setup file (Seed Dispersal Data Output\n");
	}

    CloseFile(&f, &LogInfo);
}

/**
 * \brief Output a master .csv file containing the averages across all cells.
 *
 * \ingroup GRID_PRIVATE
 */
void _Output_AllCellAvgBmass(const char * filename){
	int i, j, year, nobs = 0;	//for iterating
	GrpIndex rg;	//for iterating
	SppIndex sp;	//for iterating

	/* One accumulator for every accumulator in ST_stats.c */
	float ppt, pptstd, pptsos, temp, tempstd, tempsos, dist, wildfire, grp[SuperGlobals.max_rgroups], grpstd[SuperGlobals.max_rgroups],
		  grpsos[SuperGlobals.max_rgroups], gsize[SuperGlobals.max_rgroups], gpr[SuperGlobals.max_rgroups],
		  gprsos[SuperGlobals.max_rgroups], gprstd[SuperGlobals.max_rgroups], graze[SuperGlobals.max_rgroups],
		  prescribedfire[SuperGlobals.max_rgroups], spp[SuperGlobals.max_spp_per_grp * SuperGlobals.max_rgroups],
		  indv[SuperGlobals.max_spp_per_grp * SuperGlobals.max_rgroups];

	char buf[2048], tbuf[2048];	// Two buffers: one for accumulating and one for formatting.
	char sep = BmassFlags.sep;	// Separator specified in inputs
	size_t len_buf;

	FILE* file;
	file = fopen(filename, "w");

	buf[0]='\0';

	load_cell(0, 0);

	if(BmassFlags.header){
		make_header_with_std(buf);
		fprintf(file, "%s", buf);
	}

	for(year = 0; year < SuperGlobals.runModelYears; ++year){
		*buf = '\0';	//Initialize buffer as empty string

		/* -------- Initialize all accumulators to 0 ------- */
		nobs = 0;
		ppt = 0;
		pptstd = 0;
		pptsos = 0;
		temp = 0;
		tempstd = 0;
		tempsos = 0;
		dist = 0;
		wildfire = 0;
		ForEachGroup(rg){
			grp[rg] = 0;
			grpsos[rg] = 0;
			grpstd[rg] = 0;
			gsize[rg] = 0;
			gpr[rg] = 0;
			gprsos[rg] = 0;
			gprstd[rg] = 0;
			prescribedfire[rg] = 0;
			graze[rg] = 0;
		}
		ForEachSpecies(sp){
			spp[sp] = 0;
			indv[sp] = 0;
		}
		/* ------ End Initialize all accumulators to 0 ------ */

		for(i = 0; i < grid_Rows; ++i){ // For each row
			for(j = 0; j < grid_Cols; ++j){ // For each column
				/* ------------- Accumulate requested output ----------------- */
				nobs++;
				if(BmassFlags.ppt) {

					float old_ppt_ave = ppt;
					ppt = get_running_mean(nobs, ppt, gridCells[i][j]._Ppt->s[year].ave);
					pptsos += get_running_sqr(old_ppt_ave, ppt, gridCells[i][j]._Ppt->s[year].ave);
					pptstd = final_running_sd(nobs, pptsos);
				}
				if(BmassFlags.tmp) {
					float old_temp_ave = temp;
					temp = get_running_mean(nobs, temp, gridCells[i][j]._Temp->s[year].ave);
					tempsos += get_running_sqr(old_temp_ave, temp, gridCells[i][j]._Temp->s[year].ave);
					tempstd = final_running_sd(nobs, tempsos);
				}
				if(BmassFlags.dist) dist += gridCells[i][j]._Dist->s[year].nobs;
				if(BmassFlags.grpb) {
					if (BmassFlags.graz) {
						ForEachGroup(rg) {
							graze[rg] = get_running_mean(nobs, graze[rg], gridCells[i][j]._Grazed[rg].s[year].ave);
						}
					}
					if(BmassFlags.wildfire){
						wildfire += gridCells[i][j]._Gwf->wildfire[year];
					}
					ForEachGroup(rg){
						float old_grp_ave = grp[rg];
						grp[rg] = get_running_mean(nobs, grp[rg], gridCells[i][j]._Grp[rg].s[year].ave);
						grpsos[rg] += get_running_sqr(old_grp_ave, grp[rg], gridCells[i][j]._Grp[rg].s[year].ave);
						grpstd[rg] = final_running_sd(nobs, grpsos[rg]);
						if(BmassFlags.size){
							gsize[rg] += gridCells[i][j]._Gsize[rg].s[year].ave;
						}
						if(BmassFlags.pr){
							float old_gpr_ave = gpr[rg];
							gpr[rg] = get_running_mean(nobs, gpr[rg], gridCells[i][j]._Gpr[rg].s[year].ave);
							gprsos[rg] += get_running_sqr(old_gpr_ave, gpr[rg], gridCells[i][j]._Gpr[rg].s[year].ave);
							gprstd[rg] = final_running_sd(nobs, gprsos[rg]);
						}
						if(BmassFlags.prescribedfire){
							prescribedfire[rg] += gridCells[i][j]._Gwf->prescribedFire[rg][year];
						}
					} // End ForEachGroup
				} // End grpb
				if(BmassFlags.sppb || BmassFlags.indv){
					ForEachSpecies(sp){
						if(BmassFlags.sppb)
							spp[sp] += gridCells[i][j]._Spp[sp].s[year].ave;
						if (BmassFlags.indv) 
							indv[sp] += gridCells[i][j]._Indv[sp].s[year].ave;
					} // End ForEachSpecies
				} // End sppb
				/* ------------ End Accumulate requested output --------------- */
			} // End for each column
		} // End for each row

		/* ------------------ Average all accumulators ----------------- */
		dist /= grid_Cells;
		wildfire /= grid_Cells;
		ForEachGroup(rg){
			gsize[rg] /= grid_Cells;
			prescribedfire[rg] /= grid_Cells;
		}
		ForEachSpecies(sp){
			spp[sp] /= grid_Cells;
			indv[sp] /= grid_Cells;
		}
		/* --------------- End average all accumulators --------------- */

		/* ----------------- Generate output string ------------------- */
		/* buf will hold the entire string. tbuf will format the output */
		if(BmassFlags.yr){
			sprintf(buf,"%d%c", year+1, sep);
		}
		if(BmassFlags.dist){
			sprintf(tbuf, "%f%c", dist, sep);
			strcat(buf, tbuf);
		}
		if(BmassFlags.ppt){
			sprintf(tbuf, "%f%c%f%c", ppt, sep, pptstd, sep);
			strcat(buf, tbuf);
		}
		if (BmassFlags.pclass) {
			sprintf(tbuf, "\"NA\"%c", sep);
      		strcat(buf, tbuf);
    	}
		if(BmassFlags.tmp){
			sprintf(tbuf, "%f%c%f%c", temp, sep, tempstd, sep);
			strcat(buf, tbuf);
		}
		if(BmassFlags.grpb){
			if(BmassFlags.wildfire){
				sprintf(tbuf, "%f%c", wildfire, sep);
				strcat(buf, tbuf);
			}
			ForEachGroup(rg){
				sprintf(tbuf, "%f%c%f%c", grp[rg], sep, grpstd[rg], sep);
				strcat(buf, tbuf);

				if(BmassFlags.size){
					sprintf(tbuf, "%f%c", gsize[rg], sep);
					strcat(buf, tbuf);
				}
				if(BmassFlags.pr){
					sprintf(tbuf, "%f%c%f%c", gpr[rg], sep, gprstd[rg], sep);
					strcat(buf, tbuf);
				}
				if(BmassFlags.prescribedfire){
					sprintf(tbuf, "%f%c", prescribedfire[rg], sep);
					strcat(buf, tbuf);
				}
				if (BmassFlags.graz) {
					sprintf(tbuf, "%f%c", graze[rg], sep);
					strcat(buf, tbuf);
				}
			}
		}
		if(BmassFlags.sppb || BmassFlags.indv){
			ForEachSpecies(sp){
				if (BmassFlags.sppb) {
					sprintf(tbuf, "%f%c", spp[sp], sep);
					strcat(buf, tbuf);
				}
				if (BmassFlags.indv) {
					sprintf(tbuf, "%f%c", indv[sp], sep);
					strcat(buf, tbuf);
				}
			}
		}
		/* --------------- End generate output string ---------------- */

		// remove the last (and superfluous) `sep` and replace it with a '\0'
		len_buf = strlen(buf);
		if (len_buf > 1) {
			buf[len_buf - 1] = 0;
		}

		fprintf(file, "%s\n", buf); // Finally, print this line
	} // End for each year

	unload_cell();
	fclose(file); // Close the file
}

/**
 * \brief Output the average mortality across cells.
 *
 * \ingroup GRID_PRIVATE
 */
void _Output_AllCellAvgMort(const char* fileName){
    if (!MortFlags.summary) return;

    /* We need a cell loaded for the ForEach loops. */
    load_cell(0,0);

    FILE *file;
    IntS age;
    GrpIndex rg;
    SppIndex sp;
    char sep = MortFlags.sep;

    int row, col, nobs = 0;

    float Gestab[SuperGlobals.max_rgroups],
          Sestab[SuperGlobals.max_spp_per_grp * SuperGlobals.max_rgroups],
          Gmort[SuperGlobals.max_rgroups][Globals->Max_Age],
          Smort[SuperGlobals.max_spp_per_grp * SuperGlobals.max_rgroups][Globals->Max_Age];

    file = OpenFile( fileName, "w", &LogInfo);

    /* --------------------- Initialize values ----------------------- */
    ForEachSpecies(sp){
        Sestab[sp] = 0;
        for(age = 0; age < Globals->Max_Age; ++age){
            Smort[sp][age] = 0;
        }
    }
    ForEachGroup(rg){
        Gestab[rg] = 0;
        for(age = 0; age < Globals->Max_Age; ++age){
            Gmort[rg][age] = 0;
        }
    }
    /* ------------------ End initializing values -------------------- */

    /* ----------------------------- Calculate averaged values ------------------------------------- */
    for(row = 0; row < grid_Rows; row++){
        for(col = 0; col < grid_Cols; col++){
            nobs++;
            if (MortFlags.group) {
                ForEachGroup(rg){
                    Gestab[rg] = get_running_mean(nobs, Gestab[rg], gridCells[row][col]._Gestab[rg].s[0].ave);
                }
            }

            if (MortFlags.species) {
                ForEachSpecies(sp){
                    Sestab[sp] = get_running_mean(nobs, Sestab[sp], gridCells[row][col]._Sestab[sp].s[0].ave);
                }
            }

            /* print one line of kill frequencies per age */
                if (MortFlags.group) {
                    ForEachGroup(rg){
                    	for(age = 0; age < RGroup[rg]->max_age; age++)
                    		Gmort[rg][age] = get_running_mean(nobs, Gmort[rg][age], gridCells[row][col]._Gmort[rg].s[age].ave);
                    }
                }
                if (MortFlags.species) {
                    ForEachSpecies(sp) {
                    	for(age = 0; age < Species[sp]->max_age; age++)
                    		Smort[sp][age] = get_running_mean(nobs, Smort[sp][age], gridCells[row][col]._Smort[sp].s[age].ave);

                }
            }
        }
    }
    /* --------------------------- End calculating averaged values -------------------------------- */

    /* --------------------- Print header ------------------ */
    fprintf(file, "Age");
    if (MortFlags.group) {
        ForEachGroup(rg) {
            fprintf(file,"%c%s", sep, RGroup[rg]->name);
        }
    }
    if (MortFlags.species) {
        ForEachSpecies(sp)
            fprintf(file,"%c%s", sep, Species[sp]->name);
    }
    fprintf(file,"\n");
    fprintf(file,"Estabs");
    /* ---------------------- End header ------------------- */

    /* --------------------- Print values ------------------ */
    if(MortFlags.group){
        ForEachGroup(rg){
            fprintf(file,"%c%5.1f", sep, Gestab[rg]);
        }
    }

    if (MortFlags.species) {
        ForEachSpecies(sp){
            fprintf(file,"%c%5.1f", sep, Sestab[sp]);
        }
    }

    fprintf(file,"\n");

    /* print one line of kill frequencies per age */
    for(age=0; age < Globals->Max_Age; age++) {
        fprintf(file,"%d", age+1);
        if (MortFlags.group) {
            ForEachGroup(rg)
                fprintf(file,"%c%5.1f", sep, ( age < GrpMaxAge(rg) )
                                  ? Gmort[rg][age]
                                  : 0.);
        }
        if (MortFlags.species) {
            ForEachSpecies(sp) {
                fprintf(file,"%c%5.1f", sep, ( age < SppMaxAge(sp))
                                ? Smort[sp][age]
                                : 0.);
            }
        }
        fprintf(file,"\n");
    }
    /* ----------------- End printing values --------------- */

    unload_cell();
    CloseFile(&file, &LogInfo);
}

/**
 * \brief Separate any SOILWAT2 output into cell-specific files
 *
 * SOILWAT2 prints output into 3 types of files: yearly, monthly and daily.
 * Each file contains the output for EVERY cell. This function iterates over
 * these files and separates them into cell-specific files.
 *
 * \author Chandler Haukap
 * \date 18 February 2020
 * \ingroup GRID_PRIVATE
 */
static void _separateSOILWAT2Output(void){
  // If none of the cells requested SOILWAT2 output we can quit now.
  if(!_getNumberSOILWAT2OutputCells()) {
    return;
  }

  int* cells = _getSOILWAT2OutputCells();
  DIR *d;
  struct dirent *dir;
  ChDir("./Output/sw_output/");
  d = opendir(".");
  if (d)
  {
    while ((dir = readdir(d)) != NULL)
    {
      if(strncmp(dir->d_name, "sw2_daily_", 10) == 0) {
        _separateSOILWAT2DailyOutput(dir->d_name, cells);
      } else if(strncmp(dir->d_name, "sw2_monthly_", 12) == 0) {
        _separateSOILWAT2MonthlyOutput(dir->d_name, cells);
      } else if(strncmp(dir->d_name, "sw2_yearly_", 11) == 0) {
        _separateSOILWAT2YearlyOutput(dir->d_name, cells);
      }
    }
    closedir(d);
  }
  free(cells);
  ChDir("../..");
}

/**
 * \brief Separate the daily SOILWAT2 output files into cell-specific files.
 *
 * This function is intended to be called by \ref _separateSOILWAT2Output. It
 * is a function that separates the daily weather files generated by SOILWAT2
 * into cell-specific files.
 *
 * \param fileName is the name of the file containing the daily data.
 * \param cellNumbers is an array of size \ref _getNumberSOILWAT2OutputCells
 *        containing the cell numbers that requested SOILWAT2 output.
 *
 * \sa _separateSOILWAT2Output
 * \author Chandler Haukap
 * \date 18 February 2020
 * \ingroup GRID_PRIVATE
 */
static void _separateSOILWAT2DailyOutput(char* fileName, int* cellNumbers) {
  int thisDay, lastDay = 0, junk, outFileIndex;
  size_t bufsize = 9000;
  char junkBuffer[4096];
  int numCells = _getNumberSOILWAT2OutputCells();
  FILE** outFiles = Mem_Calloc(numCells, sizeof(FILE*),
                               "_separateSOILWAT2DailyOutput", &LogInfo);
  char* buffer = Mem_Calloc(bufsize, sizeof(char),
                            "_separateSOILWAT2DailyOutput", &LogInfo);
  FILE* inFile = fopen(fileName, "r");

  if(!inFile) {
    LogError(&LogInfo, LOGERROR, "Issue while separating SOILWAT2 output.\n\tFile"
             "\"%s\" not found.", fileName);
  }

  // Open the output files then copy the header over.
  getline(&buffer, &bufsize, inFile);
  for(outFileIndex = 0; outFileIndex < numCells; ++outFileIndex) {
    sprintf(junkBuffer, "Cell_%d_%s", cellNumbers[outFileIndex], fileName);
    outFiles[outFileIndex] = fopen(junkBuffer, "w");
    fprintf(outFiles[outFileIndex], "%s", buffer);
  }

  // Separate the file
  outFileIndex = 0;
  while(getline(&buffer, &bufsize, inFile) > 0) {
    sscanf(buffer, "%d,%d,%s", &junk, &thisDay, junkBuffer);
    if(lastDay > thisDay) {
      outFileIndex = (outFileIndex + 1) % numCells;
      lastDay = 0;
    } else {
      lastDay = thisDay;
    }
    fprintf(outFiles[outFileIndex], "%s", buffer);
  }

  // Close all of the output files
  for(outFileIndex = 0; outFileIndex < numCells; ++outFileIndex) {
    fclose(outFiles[outFileIndex]);
  }
  fclose(inFile);
  remove(fileName);

  free(outFiles);
  free(buffer);
}

/**
 * \brief Separate the monthly SOILWAT2 output files into cell-specific files.
 *
 * This function is intended to be called by \ref _separateSOILWAT2Output. It
 * is a function that separates the monthly weather files generated by SOILWAT2
 * into cell-specific files.
 *
 * \param fileName is the name of the file containing the monthly data.
 * \param cellNumbers is an array of size \ref _getNumberSOILWAT2OutputCells
 *        containing the cell numbers that requested SOILWAT2 output.
 *
 * \sa _separateSOILWAT2Output
 * \author Chandler Haukap
 * \date 18 February 2020
 * \ingroup GRID_PRIVATE
 */
static void _separateSOILWAT2MonthlyOutput(char* fileName, int* cellNumbers) {
  int outFileIndex, month = 1;
  size_t bufsize = 9000;
  char junkBuffer[4096];
  int numCells = _getNumberSOILWAT2OutputCells();
  FILE** outFiles = Mem_Calloc(numCells, sizeof(FILE*),
                               "_separateSOILWAT2MonthlyOutput", &LogInfo);
  char* buffer = Mem_Calloc(bufsize, sizeof(char),
                            "_separateSOILWAT2MonthlyOutput", &LogInfo);
  FILE* inFile = fopen(fileName, "r");

  if(!inFile) {
    LogError(&LogInfo, LOGERROR, "Issue while separating SOILWAT2 output.\n\tFile"
             "\"%s\" not found.", fileName);
  }

  // Open the output files then copy the header over.
  getline(&buffer, &bufsize, inFile);
  for(outFileIndex = 0; outFileIndex < numCells; ++outFileIndex) {
    sprintf(junkBuffer, "Cell_%d_%s", cellNumbers[outFileIndex], fileName);
    outFiles[outFileIndex] = fopen(junkBuffer, "w");
    fprintf(outFiles[outFileIndex], "%s", buffer);
  }

  // Separate the file
  outFileIndex = 0;
  while(getline(&buffer, &bufsize, inFile) > 0) {
    fprintf(outFiles[outFileIndex], "%s", buffer);
    month++;
    if(month > 12){
      outFileIndex = (outFileIndex + 1) % numCells;
      month = 1;
    }
  }

  // Close all of the output files
  for(outFileIndex = 0; outFileIndex < numCells; ++outFileIndex) {
    fclose(outFiles[outFileIndex]);
  }
  fclose(inFile);
  remove(fileName);

  free(outFiles);
  free(buffer);
}

/**
 * \brief Separate the yearly SOILWAT2 output files into cell-specific files.
 *
 * This function is intended to be called by \ref _separateSOILWAT2Output. It
 * is a function that separates the yearly weather files generated by SOILWAT2
 * into cell-specific files.
 *
 * \param fileName is the name of the file containing the yearly data.
 * \param cellNumbers is an array of size \ref _getNumberSOILWAT2OutputCells
 *        containing the cell numbers that requested SOILWAT2 output.
 *
 * \sa _separateSOILWAT2Output
 * \author Chandler Haukap
 * \date 18 February 2020
 * \ingroup GRID_PRIVATE
 */
static void _separateSOILWAT2YearlyOutput(char* fileName, int* cellNumbers) {
  int outFileIndex;
  size_t bufsize = 9000;
  char junkBuffer[4096];
  int numCells = _getNumberSOILWAT2OutputCells();
  FILE** outFiles = Mem_Calloc(numCells, sizeof(FILE*),
                               "_separateSOILWAT2YearlyOutput", &LogInfo);
  char* buffer = Mem_Calloc(bufsize, sizeof(char),
                            "_separateSOILWAT2YearlyOutput", &LogInfo);
  FILE* inFile = fopen(fileName, "r");

  if(!inFile) {
    LogError(&LogInfo, LOGERROR, "Issue while separating SOILWAT2 output.\n\tFile"
             "\"%s\" not found.", fileName);
  }

  // Open the output files then copy the header over.
  getline(&buffer, &bufsize, inFile);
  for(outFileIndex = 0; outFileIndex < numCells; ++outFileIndex) {
    sprintf(junkBuffer, "Cell_%d_%s", cellNumbers[outFileIndex], fileName);
    outFiles[outFileIndex] = fopen(junkBuffer, "w");
    fprintf(outFiles[outFileIndex], "%s", buffer);
  }

  // Separate the file
  outFileIndex = 0;
  while(getline(&buffer, &bufsize, inFile) > 0) {
    fprintf(outFiles[outFileIndex], "%s", buffer);
    outFileIndex = (outFileIndex + 1) % numCells;
  }

  // Close all of the output files
  for(outFileIndex = 0; outFileIndex < numCells; ++outFileIndex) {
    fclose(outFiles[outFileIndex]);
  }
  fclose(inFile);
  remove(fileName);

  free(outFiles);
  free(buffer);
}

/**
 * \brief Returns the number of [grid cells](\ref gridCells) that requested
 *        SOILWAT2 output.
 *
 * \return an int greater than or equal to 0.
 *
 * \author Chandler Haukap
 * \date 18 February 2020
 * \ingroup GRID_PRIVATE
 */
static int _getNumberSOILWAT2OutputCells(void) {
  int i, j, count = 0;
  for(i = 0; i < grid_Rows; ++i) {
    for(j = 0; j < grid_Cols; ++j) {
      if(gridCells[i][j].generateSWOutput) count++;
    }
  }
  return count;
}

/**
 * \brief Get an array of cell numbers that requested SOILWAT2 output.
 *
 * \return An array of ints of size \ref _getNumberSOILWAT2OutputCells().
 *
 * \sideeffect Allocated a new array.
 *
 * \author Chandler Haukap
 * \date 21 February 2020
 * \ingroup GRID_PRIVATE
 */
static int* _getSOILWAT2OutputCells(void) {
  int i, j, count = 0;
  int numCells = _getNumberSOILWAT2OutputCells();
  int* cells = Mem_Calloc(numCells, sizeof(int),
                          "_getSOILWAT2OutputCells", &LogInfo);

  for(i = 0; i < grid_Rows; ++i) {
    for(j = 0; j < grid_Cols; ++j) {
      if(gridCells[i][j].generateSWOutput) {
        cells[count] = (i * grid_Cols) + (j % grid_Cols);
        count++;
      }
    }
  }

  return cells;
}<|MERGE_RESOLUTION|>--- conflicted
+++ resolved
@@ -263,9 +263,9 @@
 	// SOILWAT resets SoilWatRun.Weather.name_prefix every iteration. This is not the behavior we want
 	// so the name is stored here.
 	char SW_prefix_permanent[MAX_FILENAMESIZE - 5]; // see `SW_WEATHER`: subtract 4-digit 'year' file type extension
-	snprintf(SW_prefix_permanent, sizeof(grid_directories[GRID_DIRECTORY_STEPWAT_INPUTS]) + sizeof(SoilWatAll.Weather.name_prefix), "%s/%s",
-			grid_directories[GRID_DIRECTORY_STEPWAT_INPUTS],
-			SoilWatRun.Weather.name_prefix);
+	sprintf(SW_prefix_permanent, "%s/%s",
+				grid_directories[GRID_DIRECTORY_STEPWAT_INPUTS],
+				SoilWatRun.Weather.name_prefix);
 
 
   _init_soilwat_outputs(grid_files[GRID_FILE_SOILWAT2_OUTPUT]);
@@ -557,14 +557,9 @@
 	if (init_SW)
 	{
 		char aString[2048];
-<<<<<<< HEAD
-
-		sprintf(aString, "%s/%s", grid_directories[GRID_DIRECTORY_STEPWAT_INPUTS], SoilWatAll.Weather.name_prefix);
-		snprintf(SoilWatAll.Weather.name_prefix, sizeof(aString), "%s", aString); //updates the directory correctly for the weather files so soilwat can find them
-=======
+
 		sprintf(aString, "%s/%s", grid_directories[GRID_DIRECTORY_STEPWAT_INPUTS], SoilWatRun.Weather.name_prefix);
 		sprintf(SoilWatRun.Weather.name_prefix, "%s", aString); //updates the directory correctly for the weather files so soilwat can find them
->>>>>>> 5d781b74
 	}
 }
 
@@ -963,24 +958,6 @@
 			stat_free_mem();
 			unload_cell();
 
-<<<<<<< HEAD
-			Mem_Free(gridCells[i][j].mySpeciesInit.shouldSpinup);
-			Mem_Free(gridCells[i][j].someKillage);
-
-			Mem_Free(gridCells[i][j].mySoils.depth);
-            Mem_Free(gridCells[i][j].mySoils.evco);
-            Mem_Free(gridCells[i][j].mySoils.gravel);
-            Mem_Free(gridCells[i][j].mySoils.imperm);
-            Mem_Free(gridCells[i][j].mySoils.matricd);
-            Mem_Free(gridCells[i][j].mySoils.pclay);
-            Mem_Free(gridCells[i][j].mySoils.psand);
-            Mem_Free(gridCells[i][j].mySoils.soiltemp);
-            Mem_Free(gridCells[i][j].mySoils.trco_forb);
-            Mem_Free(gridCells[i][j].mySoils.trco_grass);
-            Mem_Free(gridCells[i][j].mySoils.trco_shrub);
-            Mem_Free(gridCells[i][j].mySoils.trco_tree);
-            Mem_Free(gridCells[i][j]._Gwf);
-=======
 			free(gridCells[i][j].mySpeciesInit.shouldSpinup);
 			free(gridCells[i][j].someKillage);
 
@@ -996,7 +973,7 @@
             free(gridCells[i][j].mySoils.trco_grass);
             free(gridCells[i][j].mySoils.trco_shrub);
             free(gridCells[i][j].mySoils.trco_tree);
->>>>>>> 5d781b74
+            free(gridCells[i][j]._Gwf);
 		}
 	}
 
