/**
 * \file ST_grid.c
 * \brief Function definitions for the gridded mode.
 *
 * This module handles the gridded mode of STEPWAT2. To accomplish this we use
 * a grid of cells represented by the CellType struct. The entire grid of
 * cells can be referenced by the gridCells variable which is a 2d array of
 * CellTypes. To allow this module to use the same functions as non-gridded
 * mode the CellType structs must be loaded into the global variables using
 * the load_cell function. As long as a cell is loaded in you can be sure that
 * all functions will work as expected.
 *
 * In addition to all of the functionality of non-gridded mode, gridded mode
 * has three additional features: [spinup](\ref SPINUP),
 * [seed dispersal](\ref SEED_DISPERSAL) and [colonization](\ref COLONIZATION).
 * Spinup allows vegetation to establish before the simulation
 * experiments begin. Seed dispersal allows each cell to disperse seeds to
 * nearby cells.
 *
 * See issue #262 and pull request #375 on GitHub for a discussion of the
 * overhaul of this module.
 *
 * \author DLM (initial programming)
 * \author Fredrick Pierson
 * \author Chandler Haukap
 * \date March through July 2019
 * \ingroup GRID_PRIVATE
 */

/*******************************************************/
/* -------------- INCLUDES / DEFINES ----------------- */
/*******************************************************/
#include <string.h>
#include <ctype.h>
#include <dirent.h>
#include "sw_src/include/generic.h"
#include "sw_src/include/filefuncs.h"
#include "sw_src/include/myMemory.h"
#include "sw_src/include/rands.h"
#include "sw_src/include/SW_SoilWater.h"
#include "sw_src/include/SW_Weather.h"
#include "sw_src/include/SW_Markov.h"
#include "ST_grid.h"
#include "ST_steppe.h"
#include "ST_globals.h" // externs `UseProgressBar`
#include "ST_functions.h" // externs `environs_rng`, `resgroups_rng`, `species_rng`
#include "ST_stats.h"
#include "sxw_funcs.h"
#include "ST_spinup.h"
#include "ST_progressBar.h"
#include "ST_colonization.h"
#include "ST_seedDispersal.h" // externs `UseSeedDispersal`
#include "ST_mortality.h" // externs `mortality_rng`, `*_SomeKillage`, `UseCheatgrassWildfire`
#include "sw_src/include/SW_Output.h"
#include "sw_src/include/SW_Output_outtext.h"
#include "sw_src/include/SW_Output_outarray.h"

#include "sw_src/include/SW_Flow.h" // for `SW_FLW_init_run()`
#include "sw_src/include/SW_Flow_lib.h" // for `SW_ST_init_run()`



/* =================================================== */
/*                  Global Variables                   */
/* --------------------------------------------------- */

char sd_Sep;

int grid_Cells = 0;
Bool UseDisturbances = 0, UseSoils = 0, sd_DoOutput = 0; //these are treated like booleans

pcg32_random_t grid_rng;         // Gridded mode's unique RNG.

/**
 * \brief The main struct of the gridded mode module.
 *
 * gridCells[i][j] denotes the cell at position (i,j)
 *
 * \author Chandler Haukap
 * \ingroup GRID
 */
CellType** gridCells;

/**
 * \brief Rows in the [grid](\ref gridCells).
 * \ingroup GRID
 */
int grid_Rows = 0;

/**
 * \brief Columns in the [grid](\ref gridCells).
 * \ingroup GRID
 */
int grid_Cols = 0;

/**
 * \brief Array of file names. Use the \ref File_Indices enum to pick the
 *         correct index.
 * \ingroup GRID
 */
char *grid_files[N_GRID_FILES];

/** \brief Array of directory names. Use the \ref Directory_Indices enum to
 *         pick the correct index.
 * \ingroup GRID
 */
char *grid_directories[N_GRID_DIRECTORIES];

/**
 * \brief TRUE if every cell should write its own output file.
 * \ingroup GRID
 */
Bool writeIndividualFiles = 0;

/**
 * \brief Set to TRUE to tell the gridded mode to output SOILWAT2 files.
 * \ingroup GRID
 */
Bool writeSOILWAT2Output = 0;



/******** Modular External Function Declarations ***********/
/* -- truly global functions are declared in functions.h --*/
/***********************************************************/
//from ST_species.c
void save_annual_species_relsize(void);
void copy_species(const SpeciesType* src, SpeciesType* dest);

//from ST_resgroups.c
void rgroup_Grow(void);
void rgroup_Establish(void);
void rgroup_IncrAges(void);
void rgroup_PartResources(void);
void copy_rgroup(const GroupType* src, GroupType* dest);

//functions from ST_params.c
void parm_Initialize(void);
void parm_SetFirstName(char *s);
void parm_SetName(char *s, int which);
void parm_free_memory(void);
void files_init(void);
void maxrgroupspecies_init(void);

//from ST_main.c
void Plot_Initialize(void);
void deallocate_Globals(Bool isGriddedMode);

/* Functions from sxw.c */
SXW_t* getSXW(void);
SXW_resourceType* getSXWResources(void);
transp_t* getTranspWindow(void);
void copy_sxw_variables(SXW_t* newSXW, SXW_resourceType* newSXWResources, transp_t* newTransp_window);


/***********************************************************/
/* --------- Locally Used Function Declarations ---------- */
/***********************************************************/
void _copy_soils(SoilType* src, SoilType* dest);
static void printGeneralInfo(void);
static void _init_grid_files(void);
static void _init_SXW_inputs(Bool init_SW, char *f_roots);
static void _allocate_gridCells(int rows, int cols);
static void _Output_AllCellAvgBmass(const char* filename);
static void _Output_AllCellAvgMort(const char* filename);
static void _allocate_accumulators(void);
static void _read_disturbances_in(void);
static void _read_soils_in(void);
static int _read_soil_line(char* buf, SoilType* destination, int layer);
static void _read_spinup_species(void);
static void _read_maxrgroupspecies(void);
static void _read_grid_setup(void);
static void _read_files(void);
static void _init_soilwat_outputs(char* fileName);
static void _init_stepwat_inputs(void);
static void _init_grid_inputs(void);
static void _separateSOILWAT2Output(void);
static void _separateSOILWAT2DailyOutput(char* fileName, int* cellNumbers);
static void _separateSOILWAT2MonthlyOutput(char* fileName, int* cellNumbers);
static void _separateSOILWAT2YearlyOutput(char* fileName, int* cellNumbers);
static int _getNumberSOILWAT2OutputCells(void);
static int* _getSOILWAT2OutputCells(void);

/******************** Begin Model Code *********************/
/***********************************************************/

/**
 * \brief Print information about the simulation to stdout.
 *
 * \author Chandler Haukap
 * \date August 2019
 * \ingroup GRID
 */
static void printGeneralInfo(void){
	/* ------------------- Print some general information to stdout ----------------------- */
    printf("Number of iterations: %d\n", SuperGlobals.runModelIterations);
    printf("Number of years: %d\n", SuperGlobals.runModelYears);
	printf("Number of cells: %d\n\n", grid_Cells);
	if(UseDisturbances) printf("Using grid disturbances file\n");
	if(UseSoils) printf("Using grid soils file\n");
	if(shouldSpinup){
		printf("Number of spinup years: %d\n", SuperGlobals.runSpinupYears);
	}
	if(UseSeedDispersal){
		printf("Dispersing seeds between cells\n");
	}
	printf("\n");
	/* --------------------------- END printing general info -------------------------------- */
}

/**
 * \brief Run gridded mode.
 *
 * This function is responsible for initializing the [cells](\ref CellType),
 * running the simulation on all of them, then printing output.
 *
 * \sideeffect
 *     In theory this function will have no side effects, but memory leaks are
 *     possible due to the massive amount of allocations associated with
 *     gridded mode.
 *
 * \author Chandler Haukap
 * \date August 2019
 * \ingroup GRID
 */
void runGrid(void)
{
	int i, j;
	Bool killedany;
	IntS year, iter;

  if(SoilWatAll.GenOutput.storeAllIterations) {
    printf("WARNING: SOILWAT2 iteration output unavailable for gridded mode.\n");
    SoilWatAll.GenOutput.storeAllIterations = FALSE;
  }

	_init_grid_files();				// reads in files.in file
	_read_maxrgroupspecies();       // reads in maxrgroupspecies.in file
	_read_grid_setup();             // reads in grid_setup.in file
    _read_files();                  // reads in Stepwat_Inputs/files.in file
    _init_stepwat_inputs();			// reads the stepwat inputs in
	_init_grid_inputs();			// reads the grid inputs in & initializes the global grid variables
	initColonization(grid_files[GRID_FILE_COLONIZATION]);
	//SWC hist file prefix needs to be cleared
	Mem_Free(SoilWatAll.SoilWat.hist.file_prefix);
	SoilWatAll.SoilWat.hist.file_prefix = NULL;

	printGeneralInfo();

	if(shouldSpinup){
		runSpinup();
	} else {
		/* SXW expects to be run from the testing.sagebrush.master/Stepwat_Inputs directory.
        However, we are running from the testing.sagebrush.master directory. To find the
        location of the SOILWAT input files we need to manually set SXW->f_watin. */
		ChDir(grid_directories[GRID_DIRECTORY_STEPWAT_INPUTS]);
		SXW_Reset(gridCells[0][0].mySXW->f_watin);
		ChDir("..");
	}

	// SOILWAT resets SoilWatAll.Weather.name_prefix every iteration. This is not the behavior we want
	// so the name is stored here.
	char SW_prefix_permanent[MAX_FILENAMESIZE - 5]; // see `SW_WEATHER`: subtract 4-digit 'year' file type extension
	sprintf(SW_prefix_permanent, "%s/%s", 
			grid_directories[GRID_DIRECTORY_STEPWAT_INPUTS],
			SoilWatAll.Weather.name_prefix);


  _init_soilwat_outputs(grid_files[GRID_FILE_SOILWAT2_OUTPUT]);
    SW_OUT_set_ncol(SoilWatAll.Site.n_layers, SoilWatAll.Site.n_evap_lyrs,
                    SoilWatAll.VegEstab.count, SoilWatAll.GenOutput.ncol_OUT); // set number of output columns
	SW_OUT_set_colnames(SoilWatAll.Site.n_layers, SoilWatAll.VegEstab.parms,
 						SoilWatAll.GenOutput.ncol_OUT,
 						SoilWatAll.GenOutput.colnames_OUT, &LogInfo); // set column names for output files
   if (_getNumberSOILWAT2OutputCells() > 0) {
 		SW_OUT_create_summary_files(&SoilWatAll.FileStatus, SoilWatAll.Output,
 									&SoilWatAll.GenOutput, PathInfo.InFiles,
 									SoilWatAll.Site.n_layers, &LogInfo);
		// allocate `p_OUT` and `p_OUTsd` arrays to aggregate SOILWAT2 output across iterations
		setGlobalSTEPWAT2_OutputVariables(SoilWatAll.Output, &SoilWatAll.GenOutput, &LogInfo);
    }

	for (iter = 1; iter <= SuperGlobals.runModelIterations; iter++)
	{ //for each iteration
		/*
		 * 06/15/2016 (akt) Added resetting correct historical weather file path,
		 * as it was resetting to original path value (that was not correct for grid version)from input file after every iteration
		 */
		sprintf(SoilWatAll.Weather.name_prefix, "%s", SW_prefix_permanent); //updates the directory of the weather files so SOILWAT2 can find them

		// Initialize the plot for each grid cell
		for (i = 0; i < grid_Rows; i++){
			for (j = 0; j < grid_Cols; j++){
				load_cell(i, j);
				Plot_Initialize();
				Globals->currIter = SoilWatAll.GenOutput.currIter = iter;

                if (_getNumberSOILWAT2OutputCells() > 0) {
			        SoilWatAll.GenOutput.print_IterationSummary = 
						(Bool) (Globals->currIter == SuperGlobals.runModelIterations);
                }
			}
		}
		unload_cell(); // Reset the global variables

		// If we used spinup we need to reset to the state of the program right after spinup.
		if (shouldSpinup){
			loadSpinupConditions();
		}

		for (year = 1; year <= SuperGlobals.runModelYears; year++)
		{ //for each year
			if(UseProgressBar){
				logProgress(iter, year, SIMULATION);
			}

            if (UseSeedDispersal){
				disperseSeeds(year);
            }

			// Allow the colonization module to run. This function MUST be
			// Called after disperseSeeds() because it modifies the
			// seedsPresent variable of each Species.
			colonize(year);

			for (i = 0; i < grid_Rows; i++){
				for (j = 0; j < grid_Cols; j++)
				{ //for each cell

                    /* Ensure that all global variables reference the specific cell */
					load_cell(i, j);

					//printf("------------------------Repetition/year = %d / %d\n", iter, year);

					set_all_rngs(SuperGlobals.randseed, iter, year, j * grid_Rows + i);



					Globals->currYear = year;

					/* The following functions mimic ST_main.c. */

					rgroup_Establish(); 		// Establish individuals.

					Env_Generate();				// Run SOILWAT2 to generate resources.

					rgroup_PartResources();		// Distribute resources
					rgroup_Grow(); 				// Implement plant growth

					mort_Main(&killedany); 		// Mortality that occurs during the growing season

					rgroup_IncrAges(); 			// Increment ages of all plants

					grazing_EndOfYear(); 		// Livestock grazing

					save_annual_species_relsize(); // Save annuals before we kill them

					mort_EndOfYear(); 			// End of year mortality.

					stat_Collect(year); 		// Update the accumulators

				    killAnnuals(); 			// Kill annuals
				    killMaxage();             // Kill plants that reach max age
					proportion_Recovery(); 		// Recover from any disturbances
					killExtraGrowth(); 		// Kill superfluous growth

				} /* end model run for this cell*/
			} /* end model run for this row */

			unload_cell(); // Reset the global variables
		}/* end model run for this year*/

		// collects the data for the mort output,
        // i.e. fills the accumulators in ST_stats.c.
		if (MortFlags.summary){
			for (i = 0; i < grid_Rows; i++){
				for (j = 0; j < grid_Cols; j++)
				{
					load_cell(i, j);
					stat_Collect_GMort();
					stat_Collect_SMort();
				}
			}
		}
		unload_cell();
		//reset soilwat to initial condition
		ChDir(grid_directories[GRID_DIRECTORY_STEPWAT_INPUTS]);
		for(i = 0; i < grid_Rows; ++i){
			for(j = 0; j < grid_Cols; ++j){
				load_cell(i, j);
                int realYears = SuperGlobals.runModelYears;
                SuperGlobals.runModelYears *= _getNumberSOILWAT2OutputCells();
				SXW_Reset(gridCells[i][j].mySXW->f_watin);
				unload_cell();
                SuperGlobals.runModelYears = realYears;
			}
		}
		Mem_Free(SoilWatAll.SoilWat.hist.file_prefix);
		SoilWatAll.SoilWat.hist.file_prefix = NULL;
		ChDir("..");

	} /* end iterations */

	if(UseProgressBar){
		logProgress(0, 0, OUTPUT);
	}

	// Output all of the mort and BMass files for each cell.
	for (i = 0; i < grid_Rows; i++){
		for (j = 0; j < grid_Cols; j++)
		{
			int cell = j + (i * grid_Cols);
			load_cell(i, j);
			char fileMort[1024], fileBMass[1024];

			sprintf(fileMort, "%s%d.csv", grid_files[GRID_FILE_PREFIX_MORTAVG], cell);
			sprintf(fileBMass, "%s%d.csv", grid_files[GRID_FILE_PREFIX_BMASSAVG], cell);
			parm_SetName(fileMort, F_MortAvg);
			parm_SetName(fileBMass, F_BMassAvg);

			if (MortFlags.summary && writeIndividualFiles){
				stat_Output_AllMorts();
			}
			if (BmassFlags.summary && writeIndividualFiles){
				stat_Output_AllBmass();
			}
		}
	}
	unload_cell(); // Reset the global variables

    if (recordDispersalEvents){
        outputDispersalEvents(grid_files[GRID_FILE_PREFIX_DISPERSALEVENTS]);
    }

	// Output the Bmass and Mort average statistics (if requested).
	char fileBMassCellAvg[1024], fileMortCellAvg[1024];
	if (BmassFlags.summary){
        sprintf(fileBMassCellAvg, "%s.csv", grid_files[GRID_FILE_PREFIX_BMASSCELLAVG]);
		_Output_AllCellAvgBmass(fileBMassCellAvg);
	}
    if (MortFlags.summary){
        sprintf(fileMortCellAvg, "%s.csv", grid_files[GRID_FILE_PREFIX_MORTCELLAVG]);
        _Output_AllCellAvgMort(fileMortCellAvg);
    }

  // If the user requested SOILWAT2 output this function will separate the
  // output into cell-specific files. If they didn't request SOILWAT2 output
  // this function will do nothing.
  _separateSOILWAT2Output();

	free_grid_memory();	// Free our allocated memory since we do not need it anymore
	parm_free_memory();		// Free memory allocated to the _files array in ST_params.c
	freeColonizationMemory(); // Free memory allocated to the Colonization module.
    freeDispersalMemory(); // Free memory allocated to the Seed Dispersal module.
	if(shouldSpinup) {
		freeSpinupMemory();
	}
	logProgress(0, 0, DONE);
}

/**
 * \brief Read the files.in file.
 *
 * The files.in file specifies the locations of the other input files.
 *
 * \sideeffect
 *     This function saves the file names it reads to \ref grid_files and
 *     \ref grid_directories.
 *
 * \ingroup GRID_PRIVATE
 */
static void _init_grid_files(void)
{
	// reads the files.in file
	FILE *f;
	char buf[1024];
	int i;

	f = OpenFile(Parm_name(F_First), "r", &LogInfo);

	for (i = 0; i < N_GRID_DIRECTORIES; i++)
	{ //0 is stepwat directory
		if (!GetALine(f, buf))
			break;
		grid_directories[i] = Str_Dup(Str_TrimLeftQ(buf), &LogInfo);
	}
	if (i != N_GRID_DIRECTORIES)
		LogError(&LogInfo, LOGFATAL, "Invalid files.in");

	for (i = 0; i < N_GRID_FILES; i++)
	{
		if (!GetALine(f, buf))
			break;
		grid_files[i] = Str_Dup(Str_TrimLeftQ(buf), &LogInfo);
	}
	if (i != N_GRID_FILES)
		LogError(&LogInfo, LOGFATAL, "Invalid files.in");

	// opens the log file...
	if (!strcmp("stdout", grid_files[GRID_FILE_LOGFILE])){
        LogInfo.logfp = stdout;
    }
	else {
        LogInfo.logfp = OpenFile(grid_files[GRID_FILE_LOGFILE], "w", &LogInfo);
    }

	CloseFile(&f, &LogInfo);
}

/**
 * \brief Read all gridded mode files excluding grid_setup.in.
 *
 * All associated fields will be populated with the values read.
 *
 * \sideeffect
 *     This function overrides values in the \ref RGroup and \ref Species
 *     arrays so make sure you have read the non-gridded mode files before
 *     calling this function.
 *
 * \ingroup GRID_PRIVATE
 */
static void _init_grid_inputs(void)
{
    int i, j;

	if (UseDisturbances){
		_read_disturbances_in();
	}
	if(shouldSpinup){
		_read_spinup_species();
	}
	if (UseSoils) {
		_read_soils_in();
	}

    for(i = 0; i < grid_Rows; ++i) {
        for(j = 0; j < grid_Cols; ++j) {
            gridCells[i][j].DuringSpinup = FALSE;
        }
    }
}

/**
 * \brief Read \ref SXW input files
 *
 * \ingroup GRID
 */
static void _init_SXW_inputs(Bool init_SW, char *f_roots)
{
    int realYears = SuperGlobals.runModelYears;
    SuperGlobals.runModelYears *= (grid_Cols * grid_Rows);
	SXW_Init(init_SW, f_roots);	// initializes soilwat
    SuperGlobals.runModelYears = realYears;
	if (init_SW)
	{
		char aString[2048];
		sprintf(aString, "%s/%s", grid_directories[GRID_DIRECTORY_STEPWAT_INPUTS], SoilWatAll.Weather.name_prefix);
		sprintf(SoilWatAll.Weather.name_prefix, "%s", aString); //updates the directory correctly for the weather files so soilwat can find them
	}
}

static void _init_soilwat_outputs(char* fileName) {
  if(!writeSOILWAT2Output) {
    return;
  }

  char buffer[2048];
  int cell;
  FILE* inFile = fopen(fileName, "r");
  if(!inFile) {
    LogError(&LogInfo, LOGFATAL, "Could not open SOILWAT2 output cells file."
             "\n\tFile named \"%s\"", fileName);
  }

  if(!GetALine(inFile, buffer)) {
    fclose(inFile);
    return;
  }

  while(sscanf(buffer, "%d,%s", &cell, buffer) == 2) {
    if(cell < 0 || cell > (grid_Cols * grid_Rows)) {
      LogError(&LogInfo, LOGWARN, "Invalid cell (%d) specified in file \"%s\"",
               cell, fileName);
    }
    gridCells[cell / grid_Cols][cell % grid_Cols].generateSWOutput = TRUE;
  }

  if(sscanf(buffer, "%d", &cell) == 1) {
    if(cell < 0 || cell > (grid_Cols * grid_Rows)) {
      LogError(&LogInfo, LOGWARN, "Invalid cell (%d) specified in file \"%s\"",
               cell, fileName);
    }
    gridCells[cell / grid_Cols][cell % grid_Cols].generateSWOutput = TRUE;
  }

  fclose(inFile);
}

/**
 * \brief Read in the STEPWAT2 files and populate the grid. This only needs to be called once.
 *
 * Note that \ref gridCells must be allocated first.
 *
 * \sideeffect
 *     Many fields in the \ref gridCells array will be assigned values.
 *
 * \ingroup GRID_PRIVATE
 */
static void _init_stepwat_inputs(void)
{
	int i, j; 							// Used as indices in gridCells

	ChDir(grid_directories[GRID_DIRECTORY_STEPWAT_INPUTS]);			// Change to folder with STEPWAT files
	parm_SetFirstName(grid_files[GRID_FILE_FILES]);	// Set the name of the STEPWAT "files.in" file

	/* Loop through all gridCells. */
	for(i = 0; i < grid_Rows; ++i){
		for(j = 0; j < grid_Cols; ++j){
			load_cell(i, j); 				     // Load this cell into the global variables
			parm_Initialize();				     // Initialize the STEPWAT variables
			gridCells[i][j].myGroup = RGroup;    // This is necessary because load_cell only points RGroup to our cell-specific
			                                     // resource group array, not to the variable that points to that array.
			gridCells[i][j].mySpecies = Species; // This is necessary because load_cell only points Species to our cell-specific
			                                     // species array, not to the variable that points to that array.
			_init_SXW_inputs(TRUE, NULL);	     // Initialize the SXW and SOILWAT variables

			// Set mySXW to the location of the newly allocated SXW
			gridCells[i][j].mySXW = getSXW();
			// Set myTranspWindow to the location of the newly allocated transp window
			gridCells[i][j].myTranspWindow = getTranspWindow();
			// Set mySXWResources to the location of the newly allocated SXW resources
			gridCells[i][j].mySXWResources = getSXWResources();
		} /* End for each column */
	} /* End for each row */
	unload_cell(); // Reset the global variables

	/* Since the accumulators used in ST_stats.c are local, we need to allocate our accumulators in ST_grid.
	   The other option is to create get functions for every accumulator, which is what we do for SXW variables.
	   The reason we do not do this for accumulators is the sheer number of accumulators, which would require
	   14 get functions (as of 4/5/19). */
	_allocate_accumulators();

	ChDir("..");						// go back to the folder we started in
}

/**
 * \brief Reread input files.
 *
 * This is useful when transitioning from [spinup](\ref SPINUP)
 * to the regular simulation. It is a quick way to reset everything
 *
 * Be careful because this function reallocates [the grid](\ref gridCells).
 * Make sure you call \ref free_grid_memory before calling this function.
 *
 * \sideeffect
 *     The grid will be reallocated and all fields will be assigned the values
 *     from inputs.
 *
 * \ingroup GRID
 */
void rereadInputs(void){
    _read_grid_setup();
    _read_files();
    _init_stepwat_inputs();
    _init_grid_inputs();
}

/**
 * \brief Allocates memory for the grid cells.
 *
 * This function only needs to be called once.
 *
 * \sideeffect
 *     \ref grid_Rows * \ref grid_Cols worth of [cells](\ref CellType)
 *     will be allocated.
 *
 * \ingroup GRID_PRIVATE
 */
static void _allocate_gridCells(int rows, int cols){
	int i, j;
	gridCells = (CellType**) Mem_Calloc(rows, sizeof(CellType*), 
				"_allocate_gridCells: rows", &LogInfo);
	for(i = 0; i < rows; ++i){
		gridCells[i] = (CellType*) Mem_Calloc(cols, sizeof(CellType), 
						"_allocate_gridCells: columns", &LogInfo);
	}

	/* Allocate all fields specific to gridded mode. This is not necessary for fields like mySpecies
	   since they are allocated elsewhere in the code.*/
	for(i = 0; i < grid_Rows; ++i){
		for(j = 0; j < grid_Cols; ++j){
			// shouldBeInitialized is a dynamically allocated array
			gridCells[i][j].mySpeciesInit.shouldSpinup = (int*)
				Mem_Calloc(MAX_SPECIES, sizeof(int), 
				          "_allocate_gridCells: mySpeciesInit", &LogInfo);

			gridCells[i][j].someKillage = (Bool*) Mem_Calloc(1, sizeof(Bool), 
										  "_allocate_gridCells: someKillage", &LogInfo);

			// Allocate the cheatgrassPrecip variable for the Mortality module
			setCheatgrassPrecip(0);
			initCheatgrassPrecip();
			gridCells[i][j].myCheatgrassPrecip = getCheatgrassPrecip();
		}
	}
}

/**
 * \brief Initialize each gridCell's accumulators.
 *
 * Must be called after STEPWAT inputs have been read so the program knows
 * which accumulators are necessary.
 *
 * \sideeffect
 *     Multiple [accumulators](\ref StatType) will be allocated to each
 *     [cell](\ref CellType). Of course, this means \ref gridCells must be
 *     allocated first.
 *
 * \ingroup GRID_PRIVATE
 */
static void _allocate_accumulators(void){
	int i, j;
	SppIndex sp;
	GrpIndex rg;

	/* Iterate across all cells */
	for(i = 0; i < grid_Rows; ++i){
		for(j = 0; j < grid_Cols; ++j){
			/* load_cell is not necessary for the actual accumulators, but it is necessary for
			   the ForEach loops. We still have to refer to the accumulators as
			   gridCells[i][j].<accumulator> because the ST_stats accumulators are local. */
			load_cell(i,j);

			if (BmassFlags.graz) {
				gridCells[i][j]._Grazed = (StatType*)Mem_Calloc(SuperGlobals.max_rgroups, sizeof(StatType),
					"allocate_accumulators(Grazed)", &LogInfo);
				ForEachGroup(rg) {
					gridCells[i][j]._Grazed[rg].s = (struct accumulators_st*)Mem_Calloc(SuperGlobals.runModelYears,
						sizeof(struct accumulators_st), "_allocate_accumulators(Grazed)", &LogInfo);
				}
			}

  			if (BmassFlags.dist) {
    			gridCells[i][j]._Dist = (StatType*) Mem_Calloc(1, sizeof(StatType), "_allocate_accumulators(Dist)", &LogInfo);
		    	gridCells[i][j]._Dist->s = (struct accumulators_st *)
		               		Mem_Calloc( SuperGlobals.runModelYears,
		                           		sizeof(struct accumulators_st),
 		                         		"_allocate_accumulators(Dist)", &LogInfo);
		  	}
 		 	if (BmassFlags.ppt) {
		    	gridCells[i][j]._Ppt = (StatType*) Mem_Calloc(1, sizeof(StatType), "_allocate_accumulators(PPT", &LogInfo);
		    	gridCells[i][j]._Ppt->s  = (struct accumulators_st *)
		               		Mem_Calloc( SuperGlobals.runModelYears,
		                           		sizeof(struct accumulators_st),
		                          		"_allocate_accumulators(PPT)", &LogInfo);
 		 	}
		  	if (BmassFlags.tmp) {
		    	gridCells[i][j]._Temp = (StatType*) Mem_Calloc(1, sizeof(StatType), "_allocate_accumulators(Temp)", &LogInfo);
		    	gridCells[i][j]._Temp->s = (struct accumulators_st *)
		               		Mem_Calloc( SuperGlobals.runModelYears,
 		                          		sizeof(struct accumulators_st),
 		                         		"_allocate_accumulators(Temp)", &LogInfo);
		  	}
		  	if (BmassFlags.grpb) {
 			   	gridCells[i][j]._Grp = (struct stat_st *)
           				Mem_Calloc( Globals->grpCount,
                		       sizeof(struct stat_st),
                		      "_allocate_accumulators(Grp)", &LogInfo);
    			ForEachGroup(rg){
      				gridCells[i][j]._Grp[rg].s = (struct accumulators_st *)
             			Mem_Calloc( SuperGlobals.runModelYears,
                         			sizeof(struct accumulators_st),
                        			"_allocate_accumulators(Grp[rg].s)", &LogInfo);
				}

    			if (BmassFlags.size) {
      				gridCells[i][j]._Gsize = (struct stat_st *)
             				Mem_Calloc( Globals->grpCount,
                         				sizeof(struct stat_st),
                        				"_allocate_accumulators(GSize)", &LogInfo);
      				ForEachGroup(rg){
          				gridCells[i][j]._Gsize[rg].s = (struct accumulators_st *)
             							Mem_Calloc( SuperGlobals.runModelYears,
                         							sizeof(struct accumulators_st),
                        							"_allocate_accumulators(GSize[rg].s)", &LogInfo);
					}
    			}

    			if (BmassFlags.pr) {
      				gridCells[i][j]._Gpr = (struct stat_st *)
             				Mem_Calloc( Globals->grpCount,
                		         		sizeof(struct stat_st),
                		        		"_allocate_accumulators(Gpr)", &LogInfo);
      				ForEachGroup(rg){
          				gridCells[i][j]._Gpr[rg].s = (struct accumulators_st *)
             							Mem_Calloc( SuperGlobals.runModelYears,
                    		     					sizeof(struct accumulators_st),
                        							"_allocate_accumulators(Gpr[rg].s)", &LogInfo);
					}
    			}

    			if (BmassFlags.wildfire || BmassFlags.prescribedfire) {
      				gridCells[i][j]._Gwf = (struct fire_st *)
             				Mem_Calloc( 1, sizeof(struct fire_st),
                		        		"_allocate_accumulators(Gwf)", &LogInfo);

      				gridCells[i][j]._Gwf->wildfire = (int *) Mem_Calloc( 1,
                    		  		 sizeof(int) * SuperGlobals.runModelYears,
                    		  		 "_allocate_accumulators(Gwf->wildfire)", &LogInfo);

      				gridCells[i][j]._Gwf->prescribedFire = (int **) Mem_Calloc( 1,
                      						sizeof(int **) * SuperGlobals.max_rgroups,
                       						"_allocate_accumulators(Gwf->prescribedfire", &LogInfo);

      				ForEachGroup(rg){
        				gridCells[i][j]._Gwf->prescribedFire[rg] = (int *)
          										   Mem_Calloc( SuperGlobals.runModelYears,
                      										   sizeof(int) * SuperGlobals.runModelYears,
                      										   "_allocate_accumulators(Gwf->prescribedFire)", &LogInfo);
      				}
    			}
    		}

  			if (MortFlags.group) {
    			gridCells[i][j]._Gestab = (struct stat_st *)
             	  		  Mem_Calloc( Globals->grpCount,
                         			sizeof(struct stat_st),
                         			"_allocate_accumulators(Gestab)", &LogInfo);

				gridCells[i][j]._Gmort = (struct stat_st *)
           		 		 Mem_Calloc( Globals->grpCount,
                       				sizeof(struct stat_st),
                      				"_allocate_accumulators(Gmort)", &LogInfo);
    			ForEachGroup(rg){
      				gridCells[i][j]._Gestab[rg].s = (struct accumulators_st *)
                     				Mem_Calloc( 1, sizeof(struct accumulators_st),
                                				"_allocate_accumulators(Gestab[rg].s)", &LogInfo);
					gridCells[i][j]._Gmort[rg].s = (struct accumulators_st *)
           							Mem_Calloc( GrpMaxAge(rg),
                       							sizeof(struct accumulators_st),
                      							"_allocate_accumulators(Gmort[rg].s)", &LogInfo);
				}
  			}

  			if (BmassFlags.sppb) {
      			gridCells[i][j]._Spp = (struct stat_st *)
               		   Mem_Calloc( Globals->sppCount,
                           		   sizeof(struct stat_st),
                          		   "_allocate_accumulators(Spp)", &LogInfo);
      			ForEachSpecies(sp){
        			gridCells[i][j]._Spp[sp].s = (struct accumulators_st *)
               			 		  Mem_Calloc( SuperGlobals.runModelYears,
                           					sizeof(struct accumulators_st),
                          					"_allocate_accumulators(Spp[sp].s)", &LogInfo);
				}
<<<<<<< HEAD
=======

      			if (BmassFlags.indv) {
        			gridCells[i][j]._Indv = (struct stat_st *)
               		 		Mem_Calloc( Globals->sppCount,
                           		 		sizeof(struct stat_st),
                          		 		"_allocate_accumulators(Indv)", &LogInfo);
        			ForEachSpecies(sp){
          				gridCells[i][j]._Indv[sp].s = (struct accumulators_st *)
               				  		Mem_Calloc( SuperGlobals.runModelYears,
                           						sizeof(struct accumulators_st),
                          						"_allocate_accumulators(Indv[sp].s)", &LogInfo);
					}
    			}
>>>>>>> ec1c1d7d
    		}
			if (BmassFlags.indv) {
				gridCells[i][j]._Indv = (struct stat_st*)
					Mem_Calloc(Globals->sppCount,
						sizeof(struct stat_st),
						"_allocate_accumulators(Indv)");
				ForEachSpecies(sp) {
					gridCells[i][j]._Indv[sp].s = (struct accumulators_st*)
						Mem_Calloc(SuperGlobals.runModelYears,
							sizeof(struct accumulators_st),
							"_allocate_accumulators(Indv[sp].s)");
				}
			}
  			if (MortFlags.species) {
    			gridCells[i][j]._Sestab = (struct stat_st *)
           					Mem_Calloc( Globals->sppCount,
                       					sizeof(struct stat_st),
                      					"_allocate_accumulators(Sestab)", &LogInfo);

				gridCells[i][j]._Smort = (struct stat_st *)
           		 		Mem_Calloc( Globals->sppCount,
                       				sizeof(struct stat_st),
                      				"_allocate_accumulators(Smort)", &LogInfo);

    			ForEachSpecies(sp){
      				gridCells[i][j]._Sestab[sp].s = (struct accumulators_st *)
                    				Mem_Calloc( 1, sizeof(struct accumulators_st),
                                				"_allocate_accumulators(Sestab[sp].s)", &LogInfo);
					gridCells[i][j]._Smort[sp].s = (struct accumulators_st *)
            		        		Mem_Calloc( SppMaxAge(sp),
            		                    	   sizeof(struct accumulators_st),
             		                   	   	   "_allocate_accumulators(Smort[sp].s)", &LogInfo);
				}
  			}

  			if (UseSeedDispersal) {
	  			gridCells[i][j]._Sreceived = Mem_Calloc( Globals->sppCount, sizeof(struct stat_st),
											 "_allocate_accumulators(Sreceived)", &LogInfo);

	  			ForEachSpecies(sp) {
		  			gridCells[i][j]._Sreceived[sp].s = (struct accumulators_st *)
					  									Mem_Calloc( SuperGlobals.runModelYears,
														  		   sizeof(struct accumulators_st),
																   "_allocate_accumulators(Sreceived[sp].s)",
																   &LogInfo);
		  			gridCells[i][j]._Sreceived[sp].name = &Species[sp]->name[0];
	  			}
  			}

  			/* "appoint" names of columns*/
  			if (BmassFlags.grpb) {
    			ForEachGroup(rg)
      				gridCells[i][j]._Grp[rg].name = &RGroup[rg]->name[0];
  				}
  			if (MortFlags.group) {
    			ForEachGroup(rg)
      				gridCells[i][j]._Gmort[rg].name = &RGroup[rg]->name[0];
  			}
  			if (BmassFlags.sppb) {
    			ForEachSpecies(sp)
      				gridCells[i][j]._Spp[sp].name = &Species[sp]->name[0];
  			}
			if (MortFlags.species) {
				ForEachSpecies(sp)
    				gridCells[i][j]._Smort[sp].name = &Species[sp]->name[0];
			}
		} /* End for each column */
	} /* End for each row */
	unload_cell(); // Unload the cell to protect the last cell from unintended modification.
}

/**
 * \brief Free all memory allocated to the gridded mode.
 *
 * This includes not only the [cells](\ref gridCells) but also the fields
 * inside those cells.
 *
 * \sideeffect
 *     \ref gridCells will be completely deallocated.
 *
 * \ingroup GRID
 */
void free_grid_memory(void)
{
	//frees all the memory allocated in this file ST_Grid.c (most of it is dynamically allocated in _init_grid_globals() & _load_grid_globals() functions)
	int i, j;

	/* Free memory that we have allocated in ST_grid.c */
	for(i = 0; i < grid_Rows; ++i){
		for(j = 0; j < grid_Cols; ++j){
			/* Use deallocate_Globals from ST_main to deallocate global variables,
			   and free_all_sxw_memory from sxw to deallocate SXW variables. */
			load_cell(i,j);
            #ifndef STDEBUG
			deallocate_Globals(TRUE);
            #endif
			freeMortalityMemory();
			free_all_sxw_memory();
			stat_free_mem();
			unload_cell();

			Mem_Free(gridCells[i][j].mySpeciesInit.shouldSpinup);
			Mem_Free(gridCells[i][j].someKillage);

			Mem_Free(gridCells[i][j].mySoils.depth);
            Mem_Free(gridCells[i][j].mySoils.evco);
            Mem_Free(gridCells[i][j].mySoils.gravel);
            Mem_Free(gridCells[i][j].mySoils.imperm);
            Mem_Free(gridCells[i][j].mySoils.matricd);
            Mem_Free(gridCells[i][j].mySoils.pclay);
            Mem_Free(gridCells[i][j].mySoils.psand);
            Mem_Free(gridCells[i][j].mySoils.soiltemp);
            Mem_Free(gridCells[i][j].mySoils.trco_forb);
            Mem_Free(gridCells[i][j].mySoils.trco_grass);
            Mem_Free(gridCells[i][j].mySoils.trco_shrub);
            Mem_Free(gridCells[i][j].mySoils.trco_tree);
		}
	}

	for(i = 0; i < grid_Rows; ++i){
		Mem_Free(gridCells[i]);
	}
	Mem_Free(gridCells);
}

/**
 * \brief Load \ref gridCells[row][col] into the
 *        [global variables](\ref ST_globals.h).
 *
 * \param row the row in the \ref gridCells 2d array.
 * \param col the column in the \ref gridCells 2d array.
 *
 * After calling this function all variables like \ref Species, \ref RGroup,
 * and \ref Env will point to a specific cell. It will also pass along the
 * cell-specific structs like \ref SXWResources to their specific modules.
 *
 * Any call to this function should have an accompanying call to
 * \ref unload_cell().
 *
 * \sideeffect
 *     All global variables will point to the specified cell.
 *
 * \ingroup GRID
 */
void load_cell(int row, int col){
    /* RGroup for this cell */
	RGroup = gridCells[row][col].myGroup;

	/*Species for this cell */
	Species = gridCells[row][col].mySpecies;

	/* Succulents corresponding to this cell */
	Succulent = &gridCells[row][col].mySucculent;

	/* This cell's environment. We expect each cell to
	 * have slightly different weather each year */
	Env = &gridCells[row][col].myEnvironment;

	/* Cell's plot data */
	Plot = &gridCells[row][col].myPlot;

	/* Global variables corresponding to this cell */
	Globals = &gridCells[row][col].myGlobals;

	/* TRUE if this cell is in spinup mode */
	DuringSpinup = gridCells[row][col].DuringSpinup;

	/* This cell's cheatgrass-wildfire parameters */
	setCheatgrassPrecip(gridCells[row][col].myCheatgrassPrecip);

	_SomeKillage = gridCells[row][col].someKillage;
	UseCheatgrassWildfire = gridCells[row][col].UseCheatgrassWildfire;

	/* Copy this cell's accumulators into the local accumulators in ST_stats.c */
	stat_Copy_Accumulators(gridCells[row][col]._Dist, gridCells[row][col]._Ppt, gridCells[row][col]._Temp,
	                       gridCells[row][col]._Grp, gridCells[row][col]._Gsize, gridCells[row][col]._Gpr,
						   gridCells[row][col]._Gmort, gridCells[row][col]._Gestab, gridCells[row][col]._Spp,
						   gridCells[row][col]._Indv, gridCells[row][col]._Smort, gridCells[row][col]._Sestab,
						   gridCells[row][col]._Sreceived, gridCells[row][col]._Grazed, gridCells[row][col]._Gwf, gridCells[row][col].stats_init);

	/* Copy this cell's SXW variables into the local variables in sxw.c */
	copy_sxw_variables(gridCells[row][col].mySXW, gridCells[row][col].mySXWResources, gridCells[row][col].myTranspWindow);

    SoilWatAll.GenOutput.prepare_IterationSummary = gridCells[row][col].generateSWOutput;

	// If we have read in the soil information num_layers will be > 0.
	// Otherwise we haven't read the file so there is no point wasting time on this.
	if(gridCells[row][col].mySoils.num_layers > 0){
		RealD soilRegionsLowerBounds[3] = { 30, 70, 100 };
		set_soillayers(&SoilWatAll.VegProd, &SoilWatAll.Site,
 			gridCells[row][col].mySoils.num_layers, gridCells[row][col].mySoils.depth,
 			gridCells[row][col].mySoils.matricd, gridCells[row][col].mySoils.gravel,
 			gridCells[row][col].mySoils.evco, gridCells[row][col].mySoils.trco_grass,
 			gridCells[row][col].mySoils.trco_shrub, gridCells[row][col].mySoils.trco_tree,
 			gridCells[row][col].mySoils.trco_forb, gridCells[row][col].mySoils.psand,
 			gridCells[row][col].mySoils.pclay, gridCells[row][col].mySoils.imperm,
 			gridCells[row][col].mySoils.soiltemp, 3, soilRegionsLowerBounds,
 			&LogInfo);
	}

	// Zero SOILWAT2 variables (weather, flow, soil temperature, soil moisture)
	// of current cell; otherwise, last values from previous cell carry over
	// to first value of next cell (vegetation is handled separately by STEPWAT2).
	// NOTE: This should also reset soil variables via `SW_SIT_init_run()` but
	// soils are here handled separately via the previous section calling
	// `set_soillayers()`.
	// NOTE: To fully re-initialize all SOILWAT2 variables, this here
	// should be a call to `SW_CTL_init_run()`.
	// WARNING: Ideally, a grid cell should continue with the state that it ended
	// the previous year (and not be zeroed out).
	// FIXME: remove once SOILWAT2 is re-entrant or
	// gridded code manages SOILWAT2 globals.
	SW_WTH_init_run(&SoilWatAll.Weather);
	//SW_SIT_init_run();
	SW_FLW_init_run(&SoilWatAll.SoilWat);
	SW_ST_init_run(&SoilWatAll.StRegValues);
	SW_SWC_init_run(&SoilWatAll.SoilWat, &SoilWatAll.Site,
 					&SoilWatAll.Weather.temp_snow);
}

/**
 * \brief Nullify all global variables. Prevents accidental modification of
 *        [cells](\ref CellType).
 *
 * Any call to \ref load_cell should be followed by a call to this function.
 *
 * \sideeffect
 *     All global variables will be nullified, i.e. point to 0.
 *
 * \ingroup GRID
 */
void unload_cell(){
	Species = NULL;
	RGroup = NULL;
	Succulent = NULL;
	Env = NULL;
	Plot = NULL;
	Globals = NULL;
	// Nullify the accumulators
	stat_Copy_Accumulators(NULL,NULL,NULL,NULL,NULL,NULL,NULL,NULL,NULL,NULL,NULL,NULL,NULL,NULL,NULL,FALSE);
	// Nullify sxw
	copy_sxw_variables(NULL,NULL,NULL);
}

/**
 * \brief Similar to the \ref GetALine function in \ref filefuncs.c, except
 *        this one checks for carriage return characters and doesn't deal with
 *        whitespace.
 *
 * It treats '\\r', '\\n', and '\\r\\n' all like they are valid line feeds.
 *
 * \ingroup GRID_PRIVATE
 */
static Bool GetALine2(FILE *f, char buf[], int limit)
{
	//only read limit characters
	int i = 0, aChar;
	aChar = getc(f);
	if (aChar == EOF)
		return FALSE;
	while ((i < (limit - 1)) && aChar != EOF && aChar != '\r' && aChar != '\n')
	{
		buf[i++] = (char) aChar;
		aChar = getc(f);
	}
	if (aChar == '\r') //this part handles the '\r\n' case
		if (getc(f) != '\n')
			fseek(f, -1, SEEK_CUR); //back up one character in the file because we didn't find a new-line character

	buf[i] = '\0';
	return TRUE;
}

/**
 * \brief Reads the grid disturbance CSV.
 *
 * This function will override disturbance inputs from non-gridded mode.
 *
 * \ingroup GRID_PRIVATE
 */
static void _read_disturbances_in(void)
{
	FILE *f;
	char buf[1024];
	int i, row, col, cell, num = 0;
    GrpIndex rg;

	f = OpenFile(grid_files[GRID_FILE_DISTURBANCES], "r", &LogInfo);

	GetALine2(f, buf, 1024); // gets rid of the first line (since it just defines the columns)
	for (i = 0; i < grid_Cells; i++)
	{
	    row = i / grid_Cols;
	    col = i % grid_Cols;

	    load_cell(row, col);

		if (!GetALine2(f, buf, 1024))
			break;

        ForEachGroup(rg) {
            num = sscanf(buf, "%d,%u,%u,%u,%hu,%hu,%f,%hu,%f,%hu,%u", &cell,
                &Globals->pat.use, &Globals->mound.use, &Globals->burrow.use,
				&RGroup[rg]->killyr, &RGroup[rg]->killfreq_startyr,
				&RGroup[rg]->killfreq, &RGroup[rg]->extirp,
				&RGroup[rg]->grazingfrq, &RGroup[rg]->grazingfreq_startyr,
				&gridCells[row][col].UseCheatgrassWildfire);
		}

		if (num != 11)
			LogError(&LogInfo, LOGFATAL, "Invalid %s file line %d wrong",
					grid_files[GRID_FILE_DISTURBANCES], i + 2);
	}
	if (i != grid_Cells)
		LogError(&LogInfo, LOGFATAL, "Invalid %s file wrong number of cells",
				grid_files[GRID_FILE_DISTURBANCES]);

    unload_cell();
	CloseFile(&f, &LogInfo);
}

/**
 * \brief Iterates through s until it find nSeperators worth of seperators
 *
 * Used to do most of the parsing in the \ref _read_soils_in() function
 *
 * \param s is a char* array.
 * \param seperator is the character used as a separator, for example tab or space.
 * \param nSeperators is the number of separators to read.
 *
 * \return index of the character following the last separator.
 *
 * \ingroup GRID_PRIVATE
 */
static int _get_value_index(char* s, char seperator, int nSeperators)
{
	int i = 0, sep = 0;
	while (*s)
	{
		i++;
		if (*s++ == seperator) //checks if the current char equals the seperator... and then increments the char pointer
			if (++sep == nSeperators) //needs ++sep, not sep++
				break;
	}
	return i;
}

/* Read the grid_soils.csv file and assign values to all gridCells.mySoils variables. */
static void _read_soils_in(void){
	int i, j, row, col, lineReadReturnValue;
	char buf[4096];

	/* tempSoil is allocated the maximum amount of memory that a SoilType could need.
	   It will serve to read in parameters. */
	SoilType tempSoil;
	tempSoil.depth = Mem_Calloc(MAX_LAYERS, sizeof(RealF), "_read_soils_in: tempSoil", &LogInfo);
	tempSoil.evco = Mem_Calloc(MAX_LAYERS, sizeof(RealF), "_read_soils_in: tempSoil", &LogInfo);
	tempSoil.gravel = Mem_Calloc(MAX_LAYERS, sizeof(RealF), "_read_soils_in: tempSoil", &LogInfo);
	tempSoil.imperm = Mem_Calloc(MAX_LAYERS, sizeof(RealF), "_read_soils_in: tempSoil", &LogInfo);
	tempSoil.matricd = Mem_Calloc(MAX_LAYERS, sizeof(RealF), "_read_soils_in: tempSoil", &LogInfo);
	tempSoil.pclay = Mem_Calloc(MAX_LAYERS, sizeof(RealF), "_read_soils_in: tempSoil", &LogInfo);
	tempSoil.psand = Mem_Calloc(MAX_LAYERS, sizeof(RealF), "_read_soils_in: tempSoil", &LogInfo);
	tempSoil.soiltemp = Mem_Calloc(MAX_LAYERS, sizeof(RealF), "_read_soils_in: tempSoil", &LogInfo);
	tempSoil.trco_forb = Mem_Calloc(MAX_LAYERS, sizeof(RealF), "_read_soils_in: tempSoil", &LogInfo);
	tempSoil.trco_grass = Mem_Calloc(MAX_LAYERS, sizeof(RealF), "_read_soils_in: tempSoil", &LogInfo);
	tempSoil.trco_shrub = Mem_Calloc(MAX_LAYERS, sizeof(RealF), "_read_soils_in: tempSoil", &LogInfo);
	tempSoil.trco_tree = Mem_Calloc(MAX_LAYERS, sizeof(RealF), "_read_soils_in: tempSoil", &LogInfo);

	FILE* f = OpenFile(grid_files[GRID_FILE_SOILS], "r", &LogInfo);
	if(!GetALine(f, buf)){ // Throw out the header line.
		LogError(&LogInfo, LOGFATAL, "%s file empty.", grid_files[GRID_FILE_SOILS]);
	}

	for(i = 0; i < grid_Cells; ++i){
		row = i / grid_Cols;
	    col = i % grid_Cols;
		load_cell(row, col);

		if(!GetALine(f, buf)){
			LogError(&LogInfo, LOGFATAL, "Too few lines in %s", grid_files[GRID_FILE_SOILS]);
		}
		lineReadReturnValue = _read_soil_line(buf, &tempSoil, 0);
		if (lineReadReturnValue == SOIL_READ_FAILURE){
			LogError(&LogInfo, LOGFATAL, "Error reading %s file.", grid_files[GRID_FILE_SOILS]);
		}
		/* If _read_soil_line didnt return SUCCESS or FAILURE,
		   it returned a cell number to copy. */
		else if (lineReadReturnValue != SOIL_READ_SUCCESS){
			if(lineReadReturnValue > i){
				LogError(&LogInfo, LOGFATAL, "%s: Attempted to copy values that have not been read yet.\n"
				                          "\tIf you want to copy a soil make sure you define the layers"
										  "the FIRST time you use it.", grid_files[GRID_FILE_SOILS]);
			}
			_copy_soils(&gridCells[lineReadReturnValue / grid_Cols][lineReadReturnValue % grid_Cols].mySoils, &gridCells[row][col].mySoils);
		}
		/* If we get here we have successfully populated the first layer of soil.
		   Now we must populate the rest. */
		else {
			for(j = 1; j < tempSoil.num_layers; ++j){
				if(!GetALine(f, buf)){
					LogError(&LogInfo, LOGFATAL, "Too few lines in %s", grid_files[GRID_FILE_SOILS]);
				}
				lineReadReturnValue = _read_soil_line(buf, &tempSoil, j);
				if(lineReadReturnValue != SOIL_READ_SUCCESS){
					LogError(&LogInfo, LOGFATAL, "Different behavior is specified between layers %d and %d of"
					                          " cell %d in file %s. (Perhaps you specified a cell to copy in one"
											  " but not the other?)", j, j+1, i, grid_files[GRID_FILE_SOILS]);
				}
			}
			/* And finally copy the temporary soil into the grid. */
			_copy_soils(&tempSoil, &gridCells[row][col].mySoils);
		}
	}

	unload_cell();
	CloseFile(&f, &LogInfo);

	Mem_Free(tempSoil.soiltemp);
	Mem_Free(tempSoil.trco_forb);
	Mem_Free(tempSoil.trco_grass);
	Mem_Free(tempSoil.trco_shrub);
	Mem_Free(tempSoil.trco_tree);
	Mem_Free(tempSoil.depth);
	Mem_Free(tempSoil.evco);
	Mem_Free(tempSoil.gravel);
	Mem_Free(tempSoil.imperm);
	Mem_Free(tempSoil.matricd);
	Mem_Free(tempSoil.pclay);
	Mem_Free(tempSoil.psand);
}

/**
 * \brief Reads a line of soil input from buf into destination.
 *
 * \param buf line of soil input to parse.
 * \param destination \ref SoilType struct to fill.
 * \param layer layer number of destination to fill (0 indexed).
 *
 * \return SOIL_READ_FAILURE if buf is incorrectly formatted.
 * \return SOIL_READ_SUCCESS if destination is populated correctly.
 * \return Otherwise returns the cell number that destination should copy.
 *
 * \ingroup GRID_PRIVATE
 */
static int _read_soil_line(char* buf, SoilType* destination, int layer){
	int entriesRead, cellToCopy, cellNum, layerRead;
	entriesRead = sscanf(buf, "%d,,%d,%d,%f,%f,%f,%f,%f,%f,%f,%f,%f,%f,%f,%f,%s",
			                    &cellNum, &destination->num_layers, &layerRead, &destination->depth[layer],
								&destination->matricd[layer], &destination->gravel[layer],
								&destination->evco[layer], &destination->trco_grass[layer],
								&destination->trco_shrub[layer], &destination->trco_tree[layer],
								&destination->trco_forb[layer], &destination->psand[layer],
								&destination->pclay[layer], &destination->imperm[layer],
								&destination->soiltemp[layer], destination->rootsFile);

	if(cellNum > grid_Cells){
		LogError(
			&LogInfo, LOGFATAL,
			"%s: cell number (id=%d) is larger than number of cells in grid (n=%d).",
			grid_files[GRID_FILE_SOILS], cellNum, grid_Cells
		);
	}


	/* If the user specified a cell to copy we will perform the copy, regardless
	   of whether or not they also entered parameters. */
	if(entriesRead == 1){
		entriesRead = sscanf(buf, "%d,%d", &cellNum, &cellToCopy);

		if(cellToCopy > grid_Cells){
			LogError(
				&LogInfo, LOGFATAL,
				"%s: cell to copy (id=%d) not present in grid (n=%d).",
				grid_files[GRID_FILE_SOILS], cellToCopy, grid_Cells
			);
		}

		if(entriesRead == 2){
			return cellToCopy;
		} else {
			return SOIL_READ_FAILURE;
		}
	}

	if(entriesRead == 16) {
		if(layerRead > destination->num_layers){
			LogError(
				&LogInfo, LOGFATAL,
				"%s: cell %d has too many soil layers (%d for max=%d).",
				grid_files[GRID_FILE_SOILS], cellNum, layerRead, destination->num_layers
			);
		}

		return SOIL_READ_SUCCESS;
	} else {
		return SOIL_READ_FAILURE;
	}
}

/**
 * \brief Copy one SoilType variable to another.
 *
 * \param src: An allocated and assigned SoilType
 * \param dest: An unallocated SoilType
 *
 * \sideeffect
 *     dest will be allocated memory, so do not call this function if dest is
 *     already allocated.
 *
 * \ingroup GRID_PRIVATE
 */
void _copy_soils(SoilType* src, SoilType* dest){
	int i;

	dest->num_layers = src->num_layers;
	dest->gravel = Mem_Calloc(src->num_layers, sizeof(RealF), "_copy_Soils: gravel", &LogInfo);
	dest->depth = Mem_Calloc(src->num_layers, sizeof(RealF), "_copy_Soils: depth", &LogInfo);
	dest->matricd = Mem_Calloc(src->num_layers, sizeof(RealF), "_copy_Soils: matricd", &LogInfo);
	dest->evco = Mem_Calloc(src->num_layers, sizeof(RealF), "_copy_Soils: evco", &LogInfo);
	dest->trco_grass = Mem_Calloc(src->num_layers, sizeof(RealF), "_copy_Soils: trco_grass", &LogInfo);
	dest->trco_shrub = Mem_Calloc(src->num_layers, sizeof(RealF), "_copy_Soils: trco_shrub", &LogInfo);
	dest->trco_tree = Mem_Calloc(src->num_layers, sizeof(RealF), "_copy_Soils: trco_tree", &LogInfo);
	dest->trco_forb = Mem_Calloc(src->num_layers, sizeof(RealF), "_copy_Soils: trco_forb", &LogInfo);
	dest->psand = Mem_Calloc(src->num_layers, sizeof(RealF), "_copy_Soils: psand", &LogInfo);
	dest->pclay = Mem_Calloc(src->num_layers, sizeof(RealF), "_copy_Soils: pclay", &LogInfo);
	dest->imperm = Mem_Calloc(src->num_layers, sizeof(RealF), "_copy_Soils: imperm", &LogInfo);
	dest->soiltemp = Mem_Calloc(src->num_layers, sizeof(RealF), "_copy_Soils: soiltemp", &LogInfo);

	for(i = 0; i < src->num_layers; ++i){
		dest->gravel[i] = src->gravel[i];
		dest->evco[i] = src->evco[i];
		dest->depth[i] = src->depth[i];
		dest->matricd[i] = src->matricd[i];
		dest->trco_shrub[i] = src->trco_shrub[i];
		dest->trco_grass[i] = src->trco_grass[i];
		dest->trco_forb[i] = src->trco_forb[i];
		dest->trco_tree[i] = src->trco_tree[i];
		dest->psand[i] = src->psand[i];
		dest->pclay[i] = src->pclay[i];
		dest->imperm[i] = src->imperm[i];
		dest->soiltemp[i] = src->soiltemp[i];
	}
}

/**
 * \brief Read the species spinup CSV.
 *
 * This function only needs to be called if the user requests spinup.
 *
 * \sideeffect
 *     The species spinup information of each [cell](\ref gridCells)
 *     will be populated.
 *
 * \ingroup GRID_PRIVATE
 */
static void _read_spinup_species(void)
{
	FILE *f;
	int i, j, num, cell, do_copy, copy_cell, useSpinup, seeds_Avail,
	    row, col, copy_cell_row, copy_cell_col;
	Bool isAnyCellOnForSpinup = FALSE;
	char buf[4096];

	//open the file/do the reading
	f = OpenFile(grid_files[GRID_FILE_SPINUP_SPECIES], "r", &LogInfo);

	GetALine2(f, buf, 4096); // gets rid of the first line (since it just defines the columns)... it's only there for user readability
	for (i = 0; i < grid_Cells; i++)
	{
		useSpinup = FALSE;
	    row = i / grid_Cols;
	    col = i % grid_Cols;

	    load_cell(row, col);

		if (!GetALine2(f, buf, 4096))
			break;

		num = sscanf(buf, "%d,%d,%d", &cell, &do_copy, &copy_cell);

		copy_cell_row = copy_cell / grid_Cols;
		copy_cell_col = copy_cell % grid_Cols;

		if (num != 3)
			LogError(&LogInfo, LOGFATAL, "Invalid %s file", grid_files[GRID_FILE_SPINUP_SPECIES]);

		int stringIndex = _get_value_index(buf, ',', 3); //gets us the index of the string that is right after what we just parsed in

		if (do_copy == 1 && copy_cell > -1 && copy_cell < grid_Cells
				&& cell != 0 && copy_cell < cell)
		{ //copy this cells values from a previous cell's
			for (j = 0; j < Globals->sppCount; j++)
				gridCells[row][col].mySpeciesInit.shouldSpinup[j] =
				    gridCells[copy_cell_row][copy_cell_col].mySpeciesInit.shouldSpinup[j];
			gridCells[row][col].mySpeciesInit.useSpinup =
			    gridCells[copy_cell_row][copy_cell_col].mySpeciesInit.useSpinup;
			continue;
		}
		else if (do_copy == 1)
			LogError(&LogInfo, LOGFATAL,
					"Invalid %s file line %d invalid copy_cell attempt",
					grid_files[GRID_FILE_SPINUP_SPECIES], i + 2);

		//going through each species
		SppIndex s;
		ForEachSpecies(s)
		{
			num = sscanf(&buf[stringIndex], "%d,", &seeds_Avail);
			if (num != 1){
				LogError(&LogInfo, LOGFATAL, "Invalid %s file line %d invalid species input",
						 grid_files[GRID_FILE_SPINUP_SPECIES], i + 2);
			}

			if(seeds_Avail){
				useSpinup = TRUE;
				isAnyCellOnForSpinup = TRUE;
			}

			gridCells[row][col].mySpeciesInit.shouldSpinup[s] = seeds_Avail;
			stringIndex += _get_value_index(&buf[stringIndex], ',', 1);
		}

		gridCells[row][col].mySpeciesInit.useSpinup = useSpinup;
	}

	if (i != grid_Cells)
		LogError(&LogInfo, LOGFATAL, "Invalid %s file, not enough cells",
				grid_files[GRID_FILE_SPINUP_SPECIES]);

	if(!isAnyCellOnForSpinup){
		LogError(&LogInfo, LOGWARN, "Spinup is on, but no species are turned on for spinup inside %s.",
				grid_files[GRID_FILE_SPINUP_SPECIES]);
	}

    unload_cell();
	CloseFile(&f, &LogInfo);
}

/**
 * \brief Read the maxrgroupspecies file.
 *
 * This will populate the max [RGroup](\ref RGROUP) and [Species](\ref SPECIES)
 * information in the \ref SuperGlobals struct.
 *
 * \ingroup GRID_PRIVATE
 */
static void _read_maxrgroupspecies(void)
{
    ChDir(grid_directories[GRID_DIRECTORY_STEPWAT_INPUTS]);
    parm_SetName(grid_files[GRID_FILE_MAXRGROUPSPECIES], F_MaxRGroupSpecies);
    maxrgroupspecies_init();
    ChDir("..");
}

/**
 * \brief Read the non-gridded mode files.in file.
 *
 * \ingroup GRID_PRIVATE
 */
static void _read_files(void)
{
    ChDir(grid_directories[GRID_DIRECTORY_STEPWAT_INPUTS]);
    files_init();
    ChDir("..");
}

/**
 * \brief Reads the grid setup file and allocates \ref gridCells.
 *
 * \ingroup GRID_PRIVATE
 */
static void _read_grid_setup(void)
{
    FILE *f;
    char buf[1024];
    int i, j;

    f = OpenFile(grid_files[GRID_FILE_SETUP], "r", &LogInfo);

    GetALine(f, buf);
    i = sscanf(buf, "%d %d", &grid_Rows, &grid_Cols);
    if (i != 2)
        LogError(&LogInfo, LOGFATAL,
                 "Invalid grid setup file (rows/cols line wrong)");

    grid_Cells = grid_Cols * grid_Rows;

    if (grid_Cells > MAX_CELLS)
        LogError(&LogInfo, LOGFATAL,
                 "Number of cells in grid exceeds MAX_CELLS defined in ST_defines.h");

    /* Allocate the 2d array of cells now that we know how many we need */
    _allocate_gridCells(grid_Rows, grid_Cols);

    GetALine(f, buf);
    i = sscanf(buf, "%u", &UseDisturbances);
    if (i != 1)
        LogError(&LogInfo, LOGFATAL,
                 "Invalid grid setup file (disturbances line wrong)");

    GetALine(f, buf);
    i = sscanf(buf, "%u", &UseSoils);
    if (i != 1)
        LogError(&LogInfo, LOGFATAL, "Invalid grid setup file (soils line wrong)");

    GetALine(f, buf);
    i = sscanf(buf, "%d", &j);
    if (i != 1)
        LogError(&LogInfo, LOGFATAL,
                 "Invalid grid setup file (seed dispersal line wrong)");
    UseSeedDispersal = itob(j);

	GetALine(f, buf);
	i = sscanf(buf, "%d", &shouldSpinup);
	if(i < 1){
		LogError(&LogInfo, LOGFATAL, "Invalid grid setup file (Spinup line wrong)");
	}

	GetALine(f, buf);
	i = sscanf(buf, "%hd", &SuperGlobals.runSpinupYears);
	if(i < 1){
		LogError(&LogInfo, LOGFATAL, "Invalid grid setup file (Spinup years line wrong)");
	}

	GetALine(f, buf);
	i = sscanf(buf, "%u", &writeIndividualFiles);
	if(i < 1){
		LogError(&LogInfo, LOGFATAL, "Invalid grid setup file (Individual output line wrong)");
	}

	GetALine(f, buf);
	if (sscanf(buf, "%u", &recordDispersalEvents) != 1) {
		LogError(&LogInfo, LOGFATAL,
				"Invalid %s file: seed dispersal events output line\n", grid_files[GRID_FILE_SETUP]);
    }

	GetALine(f, buf);
	if (sscanf(buf, "%d", &outputSDData) != 1) {
		LogError(&LogInfo, LOGFATAL, "Invalid grid setup file (Seed Dispersal Data Output\n");
	}

    CloseFile(&f, &LogInfo);
}

/**
 * \brief Output a master .csv file containing the averages across all cells.
 *
 * \ingroup GRID_PRIVATE
 */
void _Output_AllCellAvgBmass(const char * filename){
	int i, j, year, nobs = 0;	//for iterating
	GrpIndex rg;	//for iterating
	SppIndex sp;	//for iterating

	/* One accumulator for every accumulator in ST_stats.c */
	float ppt, pptstd, pptsos, temp, tempstd, tempsos, dist, wildfire, grp[SuperGlobals.max_rgroups], grpstd[SuperGlobals.max_rgroups],
		  grpsos[SuperGlobals.max_rgroups], gsize[SuperGlobals.max_rgroups], gpr[SuperGlobals.max_rgroups],
		  gprsos[SuperGlobals.max_rgroups], gprstd[SuperGlobals.max_rgroups], graze[SuperGlobals.max_rgroups],
		  prescribedfire[SuperGlobals.max_rgroups], spp[SuperGlobals.max_spp_per_grp * SuperGlobals.max_rgroups],
		  indv[SuperGlobals.max_spp_per_grp * SuperGlobals.max_rgroups];

	char buf[2048], tbuf[2048];	// Two buffers: one for accumulating and one for formatting.
	char sep = BmassFlags.sep;	// Separator specified in inputs
	size_t len_buf;

	FILE* file;
	file = fopen(filename, "w");

	buf[0]='\0';

	load_cell(0, 0);

	if(BmassFlags.header){
		make_header_with_std(buf);
		fprintf(file, "%s", buf);
	}

	for(year = 0; year < SuperGlobals.runModelYears; ++year){
		*buf = '\0';	//Initialize buffer as empty string

		/* -------- Initialize all accumulators to 0 ------- */
		nobs = 0;
		ppt = 0;
		pptstd = 0;
		pptsos = 0;
		temp = 0;
		tempstd = 0;
		tempsos = 0;
		dist = 0;
		wildfire = 0;
		ForEachGroup(rg){
			grp[rg] = 0;
			grpsos[rg] = 0;
			grpstd[rg] = 0;
			gsize[rg] = 0;
			gpr[rg] = 0;
			gprsos[rg] = 0;
			gprstd[rg] = 0;
			prescribedfire[rg] = 0;
			graze[rg] = 0;
		}
		ForEachSpecies(sp){
			spp[sp] = 0;
			indv[sp] = 0;
		}
		/* ------ End Initialize all accumulators to 0 ------ */

		for(i = 0; i < grid_Rows; ++i){ // For each row
			for(j = 0; j < grid_Cols; ++j){ // For each column
				/* ------------- Accumulate requested output ----------------- */
				nobs++;
				if(BmassFlags.ppt) {

					float old_ppt_ave = ppt;
					ppt = get_running_mean(nobs, ppt, gridCells[i][j]._Ppt->s[year].ave);
					pptsos += get_running_sqr(old_ppt_ave, ppt, gridCells[i][j]._Ppt->s[year].ave);
					pptstd = final_running_sd(nobs, pptsos);
				}
				if(BmassFlags.tmp) {
					float old_temp_ave = temp;
					temp = get_running_mean(nobs, temp, gridCells[i][j]._Temp->s[year].ave);
					tempsos += get_running_sqr(old_temp_ave, temp, gridCells[i][j]._Temp->s[year].ave);
					tempstd = final_running_sd(nobs, tempsos);
				}
				if(BmassFlags.dist) dist += gridCells[i][j]._Dist->s[year].nobs;
				if(BmassFlags.grpb) {
					if (BmassFlags.graz) {
						ForEachGroup(rg) {
							graze[rg] = get_running_mean(nobs, graze[rg], gridCells[i][j]._Grazed[rg].s[year].ave);
						}
					}
					if(BmassFlags.wildfire){
						wildfire += gridCells[i][j]._Gwf->wildfire[year];
					}
					ForEachGroup(rg){
						float old_grp_ave = grp[rg];
						grp[rg] = get_running_mean(nobs, grp[rg], gridCells[i][j]._Grp[rg].s[year].ave);
						grpsos[rg] += get_running_sqr(old_grp_ave, grp[rg], gridCells[i][j]._Grp[rg].s[year].ave);
						grpstd[rg] = final_running_sd(nobs, grpsos[rg]);
						if(BmassFlags.size){
							gsize[rg] += gridCells[i][j]._Gsize[rg].s[year].ave;
						}
						if(BmassFlags.pr){
							float old_gpr_ave = gpr[rg];
							gpr[rg] = get_running_mean(nobs, gpr[rg], gridCells[i][j]._Gpr[rg].s[year].ave);
							gprsos[rg] += get_running_sqr(old_gpr_ave, gpr[rg], gridCells[i][j]._Gpr[rg].s[year].ave);
							gprstd[rg] = final_running_sd(nobs, gprsos[rg]);
						}
						if(BmassFlags.prescribedfire){
							prescribedfire[rg] += gridCells[i][j]._Gwf->prescribedFire[rg][year];
						}
					} // End ForEachGroup
				} // End grpb
				if(BmassFlags.sppb || BmassFlags.indv){
					ForEachSpecies(sp){
						if(BmassFlags.sppb)
							spp[sp] += gridCells[i][j]._Spp[sp].s[year].ave;
						if (BmassFlags.indv) 
							indv[sp] += gridCells[i][j]._Indv[sp].s[year].ave;
					} // End ForEachSpecies
				} // End sppb
				/* ------------ End Accumulate requested output --------------- */
			} // End for each column
		} // End for each row

		/* ------------------ Average all accumulators ----------------- */
		dist /= grid_Cells;
		wildfire /= grid_Cells;
		ForEachGroup(rg){
			gsize[rg] /= grid_Cells;
			prescribedfire[rg] /= grid_Cells;
		}
		ForEachSpecies(sp){
			spp[sp] /= grid_Cells;
			indv[sp] /= grid_Cells;
		}
		/* --------------- End average all accumulators --------------- */

		/* ----------------- Generate output string ------------------- */
		/* buf will hold the entire string. tbuf will format the output */
		if(BmassFlags.yr){
			sprintf(buf,"%d%c", year+1, sep);
		}
		if(BmassFlags.dist){
			sprintf(tbuf, "%f%c", dist, sep);
			strcat(buf, tbuf);
		}
		if(BmassFlags.ppt){
			sprintf(tbuf, "%f%c%f%c", ppt, sep, pptstd, sep);
			strcat(buf, tbuf);
		}
		if (BmassFlags.pclass) {
			sprintf(tbuf, "\"NA\"%c", sep);
      		strcat(buf, tbuf);
    	}
		if(BmassFlags.tmp){
			sprintf(tbuf, "%f%c%f%c", temp, sep, tempstd, sep);
			strcat(buf, tbuf);
		}
		if(BmassFlags.grpb){
			if(BmassFlags.wildfire){
				sprintf(tbuf, "%f%c", wildfire, sep);
				strcat(buf, tbuf);
			}
			ForEachGroup(rg){
				sprintf(tbuf, "%f%c%f%c", grp[rg], sep, grpstd[rg], sep);
				strcat(buf, tbuf);

				if(BmassFlags.size){
					sprintf(tbuf, "%f%c", gsize[rg], sep);
					strcat(buf, tbuf);
				}
				if(BmassFlags.pr){
					sprintf(tbuf, "%f%c%f%c", gpr[rg], sep, gprstd[rg], sep);
					strcat(buf, tbuf);
				}
				if(BmassFlags.prescribedfire){
					sprintf(tbuf, "%f%c", prescribedfire[rg], sep);
					strcat(buf, tbuf);
				}
				if (BmassFlags.graz) {
					sprintf(tbuf, "%f%c", graze[rg], sep);
					strcat(buf, tbuf);
				}
			}
		}
		if(BmassFlags.sppb || BmassFlags.indv){
			ForEachSpecies(sp){
				if (BmassFlags.sppb) {
					sprintf(tbuf, "%f%c", spp[sp], sep);
					strcat(buf, tbuf);
				}
				if (BmassFlags.indv) {
					sprintf(tbuf, "%f%c", indv[sp], sep);
					strcat(buf, tbuf);
				}
			}
		}
		/* --------------- End generate output string ---------------- */

		// remove the last (and superfluous) `sep` and replace it with a '\0'
		len_buf = strlen(buf);
		if (len_buf > 1) {
			buf[len_buf - 1] = 0;
		}

		fprintf(file, "%s\n", buf); // Finally, print this line
	} // End for each year

	unload_cell();
	fclose(file); // Close the file
}

/**
 * \brief Output the average mortality across cells.
 *
 * \ingroup GRID_PRIVATE
 */
void _Output_AllCellAvgMort(const char* fileName){
    if (!MortFlags.summary) return;

    /* We need a cell loaded for the ForEach loops. */
    load_cell(0,0);

    FILE *file;
    IntS age;
    GrpIndex rg;
    SppIndex sp;
    char sep = MortFlags.sep;

    int row, col, nobs = 0;

    float Gestab[SuperGlobals.max_rgroups],
          Sestab[SuperGlobals.max_spp_per_grp * SuperGlobals.max_rgroups],
          Gmort[SuperGlobals.max_rgroups][Globals->Max_Age],
          Smort[SuperGlobals.max_spp_per_grp * SuperGlobals.max_rgroups][Globals->Max_Age];

    file = OpenFile( fileName, "w", &LogInfo);

    /* --------------------- Initialize values ----------------------- */
    ForEachSpecies(sp){
        Sestab[sp] = 0;
        for(age = 0; age < Globals->Max_Age; ++age){
            Smort[sp][age] = 0;
        }
    }
    ForEachGroup(rg){
        Gestab[rg] = 0;
        for(age = 0; age < Globals->Max_Age; ++age){
            Gmort[rg][age] = 0;
        }
    }
    /* ------------------ End initializing values -------------------- */

    /* ----------------------------- Calculate averaged values ------------------------------------- */
    for(row = 0; row < grid_Rows; row++){
        for(col = 0; col < grid_Cols; col++){
            nobs++;
            if (MortFlags.group) {
                ForEachGroup(rg){
                    Gestab[rg] = get_running_mean(nobs, Gestab[rg], gridCells[row][col]._Gestab[rg].s[0].ave);
                }
            }

            if (MortFlags.species) {
                ForEachSpecies(sp){
                    Sestab[sp] = get_running_mean(nobs, Sestab[sp], gridCells[row][col]._Sestab[sp].s[0].ave);
                }
            }

            /* print one line of kill frequencies per age */
            for(age=0; age < Globals->Max_Age; age++) {
                if (MortFlags.group) {
                    ForEachGroup(rg){
                        Gmort[rg][age] = get_running_mean(nobs, Gmort[rg][age], gridCells[row][col]._Gmort[rg].s[age].ave);
                    }
                }
                if (MortFlags.species) {
                    ForEachSpecies(sp) {
                        Smort[sp][age] = get_running_mean(nobs, Smort[sp][age], gridCells[row][col]._Smort[sp].s[age].ave);
                    }
                }
            }
        }
    }
    /* --------------------------- End calculating averaged values -------------------------------- */

    /* --------------------- Print header ------------------ */
    fprintf(file, "Age");
    if (MortFlags.group) {
        ForEachGroup(rg) {
            fprintf(file,"%c%s", sep, RGroup[rg]->name);
        }
    }
    if (MortFlags.species) {
        ForEachSpecies(sp)
            fprintf(file,"%c%s", sep, Species[sp]->name);
    }
    fprintf(file,"\n");
    fprintf(file,"Estabs");
    /* ---------------------- End header ------------------- */

    /* --------------------- Print values ------------------ */
    if(MortFlags.group){
        ForEachGroup(rg){
            fprintf(file,"%c%5.1f", sep, Gestab[rg]);
        }
    }

    if (MortFlags.species) {
        ForEachSpecies(sp){
            fprintf(file,"%c%5.1f", sep, Sestab[sp]);
        }
    }

    fprintf(file,"\n");

    /* print one line of kill frequencies per age */
    for(age=0; age < Globals->Max_Age; age++) {
        fprintf(file,"%d", age+1);
        if (MortFlags.group) {
            ForEachGroup(rg)
                fprintf(file,"%c%5.1f", sep, ( age < GrpMaxAge(rg) )
                                  ? Gmort[rg][age]
                                  : 0.);
        }
        if (MortFlags.species) {
            ForEachSpecies(sp) {
                fprintf(file,"%c%5.1f", sep, ( age < SppMaxAge(sp))
                                ? Smort[sp][age]
                                : 0.);
            }
        }
        fprintf(file,"\n");
    }
    /* ----------------- End printing values --------------- */

    unload_cell();
    CloseFile(&file, &LogInfo);
}

/**
 * \brief Separate any SOILWAT2 output into cell-specific files
 *
 * SOILWAT2 prints output into 3 types of files: yearly, monthly and daily.
 * Each file contains the output for EVERY cell. This function iterates over
 * these files and separates them into cell-specific files.
 *
 * \author Chandler Haukap
 * \date 18 February 2020
 * \ingroup GRID_PRIVATE
 */
static void _separateSOILWAT2Output(void){
  // If none of the cells requested SOILWAT2 output we can quit now.
  if(!_getNumberSOILWAT2OutputCells()) {
    return;
  }

  int* cells = _getSOILWAT2OutputCells();
  DIR *d;
  struct dirent *dir;
  ChDir("./Output/sw_output/");
  d = opendir(".");
  if (d)
  {
    while ((dir = readdir(d)) != NULL)
    {
      if(strncmp(dir->d_name, "sw2_daily_", 10) == 0) {
        _separateSOILWAT2DailyOutput(dir->d_name, cells);
      } else if(strncmp(dir->d_name, "sw2_monthly_", 12) == 0) {
        _separateSOILWAT2MonthlyOutput(dir->d_name, cells);
      } else if(strncmp(dir->d_name, "sw2_yearly_", 11) == 0) {
        _separateSOILWAT2YearlyOutput(dir->d_name, cells);
      }
    }
    closedir(d);
  }
  Mem_Free(cells);
  ChDir("../..");
}

/**
 * \brief Separate the daily SOILWAT2 output files into cell-specific files.
 *
 * This function is intended to be called by \ref _separateSOILWAT2Output. It
 * is a function that separates the daily weather files generated by SOILWAT2
 * into cell-specific files.
 *
 * \param fileName is the name of the file containing the daily data.
 * \param cellNumbers is an array of size \ref _getNumberSOILWAT2OutputCells
 *        containing the cell numbers that requested SOILWAT2 output.
 *
 * \sa _separateSOILWAT2Output
 * \author Chandler Haukap
 * \date 18 February 2020
 * \ingroup GRID_PRIVATE
 */
static void _separateSOILWAT2DailyOutput(char* fileName, int* cellNumbers) {
  int thisDay, lastDay = 0, junk, outFileIndex;
  size_t bufsize = 9000;
  char junkBuffer[4096];
  int numCells = _getNumberSOILWAT2OutputCells();
  FILE** outFiles = Mem_Calloc(numCells, sizeof(FILE*),
                               "_separateSOILWAT2DailyOutput", &LogInfo);
  char* buffer = Mem_Calloc(bufsize, sizeof(char),
                            "_separateSOILWAT2DailyOutput", &LogInfo);
  FILE* inFile = fopen(fileName, "r");

  if(!inFile) {
    LogError(&LogInfo, LOGFATAL, "Issue while separating SOILWAT2 output.\n\tFile"
             "\"%s\" not found.", fileName);
  }

  // Open the output files then copy the header over.
  getline(&buffer, &bufsize, inFile);
  for(outFileIndex = 0; outFileIndex < numCells; ++outFileIndex) {
    sprintf(junkBuffer, "Cell_%d_%s", cellNumbers[outFileIndex], fileName);
    outFiles[outFileIndex] = fopen(junkBuffer, "w");
    fprintf(outFiles[outFileIndex], "%s", buffer);
  }

  // Separate the file
  outFileIndex = 0;
  while(getline(&buffer, &bufsize, inFile) > 0) {
    sscanf(buffer, "%d,%d,%s", &junk, &thisDay, junkBuffer);
    if(lastDay > thisDay) {
      outFileIndex = (outFileIndex + 1) % numCells;
      lastDay = 0;
    } else {
      lastDay = thisDay;
    }
    fprintf(outFiles[outFileIndex], "%s", buffer);
  }

  // Close all of the output files
  for(outFileIndex = 0; outFileIndex < numCells; ++outFileIndex) {
    fclose(outFiles[outFileIndex]);
  }
  fclose(inFile);
  remove(fileName);

  Mem_Free(outFiles);
  Mem_Free(buffer);
}

/**
 * \brief Separate the monthly SOILWAT2 output files into cell-specific files.
 *
 * This function is intended to be called by \ref _separateSOILWAT2Output. It
 * is a function that separates the monthly weather files generated by SOILWAT2
 * into cell-specific files.
 *
 * \param fileName is the name of the file containing the monthly data.
 * \param cellNumbers is an array of size \ref _getNumberSOILWAT2OutputCells
 *        containing the cell numbers that requested SOILWAT2 output.
 *
 * \sa _separateSOILWAT2Output
 * \author Chandler Haukap
 * \date 18 February 2020
 * \ingroup GRID_PRIVATE
 */
static void _separateSOILWAT2MonthlyOutput(char* fileName, int* cellNumbers) {
  int outFileIndex, month = 1;
  size_t bufsize = 9000;
  char junkBuffer[4096];
  int numCells = _getNumberSOILWAT2OutputCells();
  FILE** outFiles = Mem_Calloc(numCells, sizeof(FILE*),
                               "_separateSOILWAT2MonthlyOutput", &LogInfo);
  char* buffer = Mem_Calloc(bufsize, sizeof(char),
                            "_separateSOILWAT2MonthlyOutput", &LogInfo);
  FILE* inFile = fopen(fileName, "r");

  if(!inFile) {
    LogError(&LogInfo, LOGFATAL, "Issue while separating SOILWAT2 output.\n\tFile"
             "\"%s\" not found.", fileName);
  }

  // Open the output files then copy the header over.
  getline(&buffer, &bufsize, inFile);
  for(outFileIndex = 0; outFileIndex < numCells; ++outFileIndex) {
    sprintf(junkBuffer, "Cell_%d_%s", cellNumbers[outFileIndex], fileName);
    outFiles[outFileIndex] = fopen(junkBuffer, "w");
    fprintf(outFiles[outFileIndex], "%s", buffer);
  }

  // Separate the file
  outFileIndex = 0;
  while(getline(&buffer, &bufsize, inFile) > 0) {
    fprintf(outFiles[outFileIndex], "%s", buffer);
    month++;
    if(month > 12){
      outFileIndex = (outFileIndex + 1) % numCells;
      month = 1;
    }
  }

  // Close all of the output files
  for(outFileIndex = 0; outFileIndex < numCells; ++outFileIndex) {
    fclose(outFiles[outFileIndex]);
  }
  fclose(inFile);
  remove(fileName);

  Mem_Free(outFiles);
  Mem_Free(buffer);
}

/**
 * \brief Separate the yearly SOILWAT2 output files into cell-specific files.
 *
 * This function is intended to be called by \ref _separateSOILWAT2Output. It
 * is a function that separates the yearly weather files generated by SOILWAT2
 * into cell-specific files.
 *
 * \param fileName is the name of the file containing the yearly data.
 * \param cellNumbers is an array of size \ref _getNumberSOILWAT2OutputCells
 *        containing the cell numbers that requested SOILWAT2 output.
 *
 * \sa _separateSOILWAT2Output
 * \author Chandler Haukap
 * \date 18 February 2020
 * \ingroup GRID_PRIVATE
 */
static void _separateSOILWAT2YearlyOutput(char* fileName, int* cellNumbers) {
  int outFileIndex;
  size_t bufsize = 9000;
  char junkBuffer[4096];
  int numCells = _getNumberSOILWAT2OutputCells();
  FILE** outFiles = Mem_Calloc(numCells, sizeof(FILE*),
                               "_separateSOILWAT2YearlyOutput", &LogInfo);
  char* buffer = Mem_Calloc(bufsize, sizeof(char),
                            "_separateSOILWAT2YearlyOutput", &LogInfo);
  FILE* inFile = fopen(fileName, "r");

  if(!inFile) {
    LogError(&LogInfo, LOGFATAL, "Issue while separating SOILWAT2 output.\n\tFile"
             "\"%s\" not found.", fileName);
  }

  // Open the output files then copy the header over.
  getline(&buffer, &bufsize, inFile);
  for(outFileIndex = 0; outFileIndex < numCells; ++outFileIndex) {
    sprintf(junkBuffer, "Cell_%d_%s", cellNumbers[outFileIndex], fileName);
    outFiles[outFileIndex] = fopen(junkBuffer, "w");
    fprintf(outFiles[outFileIndex], "%s", buffer);
  }

  // Separate the file
  outFileIndex = 0;
  while(getline(&buffer, &bufsize, inFile) > 0) {
    fprintf(outFiles[outFileIndex], "%s", buffer);
    outFileIndex = (outFileIndex + 1) % numCells;
  }

  // Close all of the output files
  for(outFileIndex = 0; outFileIndex < numCells; ++outFileIndex) {
    fclose(outFiles[outFileIndex]);
  }
  fclose(inFile);
  remove(fileName);

  Mem_Free(outFiles);
  Mem_Free(buffer);
}

/**
 * \brief Returns the number of [grid cells](\ref gridCells) that requested
 *        SOILWAT2 output.
 *
 * \return an int greater than or equal to 0.
 *
 * \author Chandler Haukap
 * \date 18 February 2020
 * \ingroup GRID_PRIVATE
 */
static int _getNumberSOILWAT2OutputCells(void) {
  int i, j, count = 0;
  for(i = 0; i < grid_Rows; ++i) {
    for(j = 0; j < grid_Cols; ++j) {
      if(gridCells[i][j].generateSWOutput) count++;
    }
  }
  return count;
}

/**
 * \brief Get an array of cell numbers that requested SOILWAT2 output.
 *
 * \return An array of ints of size \ref _getNumberSOILWAT2OutputCells().
 *
 * \sideeffect Allocated a new array.
 *
 * \author Chandler Haukap
 * \date 21 February 2020
 * \ingroup GRID_PRIVATE
 */
static int* _getSOILWAT2OutputCells(void) {
  int i, j, count = 0;
  int numCells = _getNumberSOILWAT2OutputCells();
  int* cells = Mem_Calloc(numCells, sizeof(int),
                          "_getSOILWAT2OutputCells", &LogInfo);

  for(i = 0; i < grid_Rows; ++i) {
    for(j = 0; j < grid_Cols; ++j) {
      if(gridCells[i][j].generateSWOutput) {
        cells[count] = (i * grid_Cols) + (j % grid_Cols);
        count++;
      }
    }
  }

  return cells;
}<|MERGE_RESOLUTION|>--- conflicted
+++ resolved
@@ -853,33 +853,17 @@
                            					sizeof(struct accumulators_st),
                           					"_allocate_accumulators(Spp[sp].s)", &LogInfo);
 				}
-<<<<<<< HEAD
-=======
-
-      			if (BmassFlags.indv) {
-        			gridCells[i][j]._Indv = (struct stat_st *)
-               		 		Mem_Calloc( Globals->sppCount,
-                           		 		sizeof(struct stat_st),
-                          		 		"_allocate_accumulators(Indv)", &LogInfo);
-        			ForEachSpecies(sp){
-          				gridCells[i][j]._Indv[sp].s = (struct accumulators_st *)
-               				  		Mem_Calloc( SuperGlobals.runModelYears,
-                           						sizeof(struct accumulators_st),
-                          						"_allocate_accumulators(Indv[sp].s)", &LogInfo);
-					}
-    			}
->>>>>>> ec1c1d7d
     		}
 			if (BmassFlags.indv) {
 				gridCells[i][j]._Indv = (struct stat_st*)
 					Mem_Calloc(Globals->sppCount,
 						sizeof(struct stat_st),
-						"_allocate_accumulators(Indv)");
+                          		 		"_allocate_accumulators(Indv)", &LogInfo);
 				ForEachSpecies(sp) {
 					gridCells[i][j]._Indv[sp].s = (struct accumulators_st*)
 						Mem_Calloc(SuperGlobals.runModelYears,
 							sizeof(struct accumulators_st),
-							"_allocate_accumulators(Indv[sp].s)");
+                          						"_allocate_accumulators(Indv[sp].s)", &LogInfo);
 				}
 			}
   			if (MortFlags.species) {
