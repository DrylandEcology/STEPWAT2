/*
 * sxw_sql.c
 *
 *  Created on: Jan 15, 2015
 *      Author: Ryan J. Murphy
 */

#include <stdio.h>
#include <string.h>
#include <sqlite3.h>
#include "ST_steppe.h"
#include "ST_globals.h"
#include "SW_Defines.h"
#include "sxw_module.h"
#include "sxw.h"

extern SW_MODEL SW_Model;
extern SXW_t* SXW;
extern SW_SITE SW_Site;
extern SW_VEGPROD SW_VegProd;
extern SXW_resourceType* SXWResources;

static sqlite3 *db;
static char sql[1024];

static sqlite3_stmt * stmt_InputVars;
static sqlite3_stmt * stmt_InputProd;
static sqlite3_stmt * stmt_InputSoils;
static sqlite3_stmt * stmt_OutVars;
static sqlite3_stmt * stmt_OutRgroup;
static sqlite3_stmt * stmt_OutProd;
static sqlite3_stmt * stmt_OutRootsSum;
static sqlite3_stmt * stmt_OutRootsRel;
static sqlite3_stmt * stmt_OutTransp;
static sqlite3_stmt * stmt_OutSWC;

static void beginTransaction(void);
static void endTransaction(void);
static void prepareStatements(void);
static void finalizeStatements(void);

static void beginTransaction() {
	char * sErrMsg = 0;
	sqlite3_exec(db, "BEGIN TRANSACTION", NULL, NULL, &sErrMsg);
}

static void endTransaction() {
	char * sErrMsg = 0;
	sqlite3_exec(db, "END TRANSACTION", NULL, NULL, &sErrMsg);
}

static int callback(void *NotUsed, int argc, char **argv, char **azColName) {
	int i;
	for (i = 0; i < argc; i++) {
		printf("%s = %s\n", azColName[i], argv[i] ? argv[i] : "NULL");
	}
	printf("\n");
	return 0;
}

static void sqlcheck(int rc, char *zErrMsg) {
	if (rc != SQLITE_OK) {
		fprintf(stderr, "SQL error: %s\n", zErrMsg);
		sqlite3_free(zErrMsg);
	} else {
		//fprintf(stdout, "Table created successfully\n");
	}
}

void connect(char *debugout) {
	int rc;
	char name[256] = { 0 };
	char *zErrMsg = 0;
	strcat(name, debugout);
	strcat(name, ".sqlite3");

	remove(name);
	rc = sqlite3_open(name, &db);
	if (rc) {
		fprintf(stderr, "Can't open database: %s\n", sqlite3_errmsg(db));
		sqlite3_close(db);
		return;
	}

	sqlite3_exec(db, "PRAGMA synchronous = OFF", NULL, NULL, &zErrMsg);
	sqlite3_exec(db, "PRAGMA journal_mode = MEMORY", NULL, NULL, &zErrMsg);
}

void disconnect() {
	finalizeStatements();
	sqlite3_close(db);
}

static void insertRgroups(void) {
	int rc;
	GrpIndex g;
	char *zErrMsg = 0;
	sql[0] = 0;

	beginTransaction();
	ForEachGroup(g)
	{
		sql[0] = 0;
		sprintf(sql, "INSERT INTO RGroups (ID, NAME, VegProdType) VALUES (%d, '%s', %d);", g+1, RGroup[g]->name, RGroup[g]->veg_prod_type);
		rc = sqlite3_exec(db, sql, callback, 0, &zErrMsg);
		sqlcheck(rc, zErrMsg);
	}
	endTransaction();
}

void insertSXWPhen(void) {
	int rc,m;
	GrpIndex g;
	char *zErrMsg = 0;
	sql[0] = 0;

	beginTransaction();
	ForEachGroup(g)
	{
		for(m=0;m<12;m++) {
			sql[0] = 0;
			sprintf(sql, "INSERT INTO sxwphen (RGroupID, Month, GrowthPCT) VALUES (%d, %d, %f);", g+1, m+1,SXWResources->_phen[Igp(g,m)]);
			rc = sqlite3_exec(db, sql, callback, 0, &zErrMsg);
			sqlcheck(rc, zErrMsg);
		}
	}
	endTransaction();
}

void insertSXWProd(void) {
	int rc,m;
	GrpIndex g;
	char *zErrMsg = 0;
	sql[0] = 0;

	beginTransaction();
	ForEachGroup(g)
	{
	for(m=0;m<12;m++) {
		sql[0] = 0;
		sprintf(sql, "INSERT INTO sxwprod (RGroupID, Month, BMASS, LITTER, PCTLIVE) VALUES (%d, %d, %f, %f, %f);", 
					  g+1, m+1, SXWResources->_prod_bmass[Igp(g,m)], SXWResources->_prod_litter[m], SXWResources->_prod_pctlive[Igp(g,m)]);
		rc = sqlite3_exec(db, sql, callback, 0, &zErrMsg);
		sqlcheck(rc, zErrMsg);
	}
	}
	endTransaction();
}

void insertInfo() {
	int rc;
	char *zErrMsg = 0;
	sql[0] = 0;

	beginTransaction();
	sprintf(sql, "INSERT INTO info (StartYear, Years, Iterations, RGroups, TranspirationLayers, SoilLayers, PlotSize, BVT) VALUES (%d, %d, %d, %d, %d, %d, %f, %f);", 
				  SW_Model.startyr, SuperGlobals.runModelYears, SuperGlobals.runModelIterations, Globals->grpCount, SXW->NTrLyrs, SXW->NSoLyrs, Globals->plotsize, SXWResources->_bvt);
	rc = sqlite3_exec(db, sql, callback, 0, &zErrMsg);
	sqlcheck(rc, zErrMsg);
	endTransaction();
}

static void insertRootsXphenRow(GrpIndex g, int Layer, double var_Jan, double var_Feb, double var_Mar, double var_Apr, double var_May, double var_Jun, double var_Jul, double var_Aug, double var_Sep, double var_Oct, double var_Nov, double var_Dec) {
	int rc;
	char *zErrMsg = 0;

	sql[0] = 0;

	sprintf(sql, "INSERT INTO sxwRootsXphen (RGroupID,Layer,January,February,March,April,May,June,July,August,September,October,November,December) VALUES (%d, %d, %.4f, %.4f, %.4f, %.4f, %.4f, %.4f, %.4f, %.4f, %.4f, %.4f, %.4f, %.4f);", g, Layer, var_Jan, var_Feb, var_Mar, var_Apr, var_May, var_Jun, var_Jul, var_Aug, var_Sep, var_Oct, var_Nov, var_Dec);
	rc = sqlite3_exec(db, sql, callback, 0, &zErrMsg);
	sqlcheck(rc, zErrMsg);
}

void insertRootsXphen(double * _rootsXphen) {
	int r, l, p;
	int nLyrs;
	double m[12];

	beginTransaction();
	ForEachGroup(r)
	{
		nLyrs = getNTranspLayers(RGroup[r]->veg_prod_type);
		for (l = 0; l < nLyrs; l++) {
			for(p=0;p<12;p++)
			{
				m[p] = _rootsXphen[Iglp(r, l, p)];
			}
			insertRootsXphenRow(r+1, l+1, m[0], m[1], m[2], m[3], m[4], m[5], m[6], m[7], m[8], m[9], m[10], m[11]);
		}
	}
	endTransaction();
}

static void insertSXWinputVarsRow(int year, int iter, double fracGrass, double fracShrub, double fracTree, double fracForb, double fracBareGround) {
	//int rc;
	//char *zErrMsg = 0;
	//sql[0] = 0;

	sqlite3_bind_int(stmt_InputVars, 1, year);
	sqlite3_bind_int(stmt_InputVars, 2, iter);
	sqlite3_bind_double(stmt_InputVars, 3, fracGrass);
	sqlite3_bind_double(stmt_InputVars, 4, fracShrub);
	sqlite3_bind_double(stmt_InputVars, 5, fracTree);
	sqlite3_bind_double(stmt_InputVars, 6, fracForb);
	sqlite3_bind_double(stmt_InputVars, 7, fracBareGround);

	sqlite3_step(stmt_InputVars);
	sqlite3_clear_bindings(stmt_InputVars);
	sqlite3_reset(stmt_InputVars);

	//sprintf(sql, "INSERT INTO sxwInputVars (Year,Iteration,FracGrass,FracShrub,FracTree,FracForb,FracBareGround) VALUES (%d, %d, %.4f, %.4f, %.4f, %.4f, %.4f);", year, iter, fracGrass, fracShrub, fracTree, fracForb, fracBareGround);
	//rc = sqlite3_exec(db, sql, callback, 0, &zErrMsg);
	//sqlcheck(rc, zErrMsg);
}

void insertInputVars() {
	int Year = SW_Model.year;
	int Iteration = Globals->currIter;
	SW_VEGPROD *v = &SW_VegProd;

	beginTransaction();
	insertSXWinputVarsRow(Year, Iteration, v->veg[3].cov.fCover, v->veg[1].cov.fCover, v->veg[0].cov.fCover, v->veg[2].cov.fCover, v->bare_cov.fCover);
	endTransaction();
}

static void insertSXWinputProdRow(int year, int iter, int VegProdType, int Month, double Litter, double Biomass, double PLive, double LAI_conv) {
	/*int rc;
	char *zErrMsg = 0;
	sql[0] = 0;

	sprintf(sql, "INSERT INTO sxwInputProd (Year,Iteration,VegProdType,Month,Litter,Biomass,PLive,LAI_conv) VALUES (%d, %d, %d, %d, %.3f, %.3f, %.3f, %.3f);", year, iter, VegProdType, Month, Litter, Biomass, PLive, LAI_conv);
	rc = sqlite3_exec(db, sql, callback, 0, &zErrMsg);
	sqlcheck(rc, zErrMsg);*/

	sqlite3_bind_int(stmt_InputProd, 1, year);
	sqlite3_bind_int(stmt_InputProd, 2, iter);
	sqlite3_bind_int(stmt_InputProd, 3, VegProdType);
	sqlite3_bind_int(stmt_InputProd, 4, Month);
	sqlite3_bind_double(stmt_InputProd, 5, Litter);
	sqlite3_bind_double(stmt_InputProd, 6, Biomass);
	sqlite3_bind_double(stmt_InputProd, 7, PLive);
	sqlite3_bind_double(stmt_InputProd, 8, LAI_conv);

	sqlite3_step(stmt_InputProd);
	sqlite3_clear_bindings(stmt_InputProd);
	sqlite3_reset(stmt_InputProd);
}

void insertInputProd() {
	int Year = SW_Model.year;
	int Iteration = Globals->currIter;
	int p;
	SW_VEGPROD *v = &SW_VegProd;

	beginTransaction();
	ForEachTrPeriod(p) {
		insertSXWinputProdRow(Year, Iteration, 1, p+1, v->veg[0].litter[p], v->veg[0].biomass[p], v->veg[0].pct_live[p], v->veg[0].lai_conv[p]);
		insertSXWinputProdRow(Year, Iteration, 2, p+1, v->veg[1].litter[p], v->veg[1].biomass[p], v->veg[1].pct_live[p], v->veg[1].lai_conv[p]);
		insertSXWinputProdRow(Year, Iteration, 3, p+1, v->veg[3].litter[p], v->veg[3].biomass[p], v->veg[3].pct_live[p], v->veg[3].lai_conv[p]);
		insertSXWinputProdRow(Year, Iteration, 4, p+1, v->veg[2].litter[p], v->veg[2].biomass[p], v->veg[2].pct_live[p], v->veg[2].lai_conv[p]);
	}
	endTransaction();
}

static void insertSXWinputSoilsRow(int year, int iter, int Layer, double Tree_trco, double Shrub_trco, double Grass_trco, double Forb_trco) {
	/*int rc;
	char *zErrMsg = 0;
	sql[0] = 0;

	sprintf(sql, "INSERT INTO sxwInputSoils (Year,Iteration,Layer,Tree_trco,Shrub_trco,Grass_trco,Forb_trco) VALUES (%d, %d, %d, %.3f, %.3f, %.3f, %.3f);", year, iter, Layer, Tree_trco,Shrub_trco,Grass_trco,Forb_trco);
	rc = sqlite3_exec(db, sql, callback, 0, &zErrMsg);
	sqlcheck(rc, zErrMsg);*/

	sqlite3_bind_int(stmt_InputSoils, 1, year);
	sqlite3_bind_int(stmt_InputSoils, 2, iter);
	sqlite3_bind_int(stmt_InputSoils, 3, Layer);
	sqlite3_bind_double(stmt_InputSoils, 4, Tree_trco);
	sqlite3_bind_double(stmt_InputSoils, 5, Shrub_trco);
	sqlite3_bind_double(stmt_InputSoils, 6, Grass_trco);
	sqlite3_bind_double(stmt_InputSoils, 7, Forb_trco);

	sqlite3_step(stmt_InputSoils);
	sqlite3_clear_bindings(stmt_InputSoils);
	sqlite3_reset(stmt_InputSoils);
}

void insertInputSoils() {
	int Year = SW_Model.year;
	int Iteration = Globals->currIter;
	int l;
	SW_SITE *s = &SW_Site;

	beginTransaction();
	ForEachSoilLayer(l)
	{
		insertSXWinputSoilsRow(Year, Iteration, l+1, s->lyr[l]->transp_coeff[0], s->lyr[l]->transp_coeff[1], s->lyr[l]->transp_coeff[3], s->lyr[l]->transp_coeff[2]);
	}
	endTransaction();
}

static void insertSXWoutputVarsRow(int year, int iter, int MAP_mm, double MAT_C, double AET_cm, double T_cm, double ADT_cm, double AT_cm, double TotalRelsize, double TotalPR, double TotalTransp) {
	/*int rc;
	char *zErrMsg = 0;
	sql[0] = 0;

	sprintf(sql, "INSERT INTO sxwOutputVars (Year,Iteration,MAP_mm,MAT_C,AET_cm,AT_cm,TotalRelsize,TotalPR,TotalTransp) VALUES (%d, %d, %d, %5.2f, %5.4f, %5.4f, %.4f, %.4f, %.4f);", year, iter, MAP_mm, MAT_C, AET_cm, AT_cm, TotalRelsize, TotalPR, TotalTransp);
	rc = sqlite3_exec(db, sql, callback, 0, &zErrMsg);
	sqlcheck(rc, zErrMsg);*/

	sqlite3_bind_int(stmt_OutVars, 1, year);
	sqlite3_bind_int(stmt_OutVars, 2, iter);
	sqlite3_bind_int(stmt_OutVars, 3, MAP_mm);
	sqlite3_bind_double(stmt_OutVars, 4, MAT_C);
	sqlite3_bind_double(stmt_OutVars, 5, AET_cm);
	sqlite3_bind_double(stmt_OutVars, 6, T_cm);
	sqlite3_bind_double(stmt_OutVars, 7, ADT_cm);
	sqlite3_bind_double(stmt_OutVars, 8, AT_cm);
	sqlite3_bind_double(stmt_OutVars, 9, TotalRelsize);
	sqlite3_bind_double(stmt_OutVars, 10, TotalPR);
	sqlite3_bind_double(stmt_OutVars, 11, TotalTransp);

	sqlite3_step(stmt_OutVars);
	sqlite3_clear_bindings(stmt_OutVars);
	sqlite3_reset(stmt_OutVars);
}

void insertOutputVars(RealF * _resource_cur, RealF added_transp) {
	int Year = SW_Model.year;
	int Iteration = Globals->currIter;
	int p;
	int t;
	int r;
	double sum = 0;
	double sum1 = 0;
	double sum2 = 0;
	double sum3 = 0;

	ForEachTrPeriod(p)
	{
		//ForEachTranspLayer(t) sum += SXW->transp[Ilp(t,p)];
		for (t = 0; t < SXW->NSoLyrs; t++)
			sum += SXW->transpTotal[Ilp(t, p)];
	}

	ForEachGroup(r) {
			sum1 += getRGroupRelsize(r);
			sum2 += RGroup[r]->pr;
			sum3 += _resource_cur[r];
	}
	beginTransaction();
	insertSXWoutputVarsRow(Year, Iteration, Env->ppt, Env->temp, SXW->aet, sum, added_transp, sum+added_transp, sum1,sum2,sum3);
	endTransaction();
}

static void insertSXWoutputRgroupRow(int year, int iter, int RGroupID, double Biomass, double Realsize, double PR, double pre_bvt, double resource_cur) {
	/*int rc;
	char *zErrMsg = 0;
	sql[0] = 0;

	sprintf(sql, "INSERT INTO sxwOutputRgroup (Year,Iteration,RGroupID,Realsize,PR,Transpiration) VALUES (%d, %d, %d, %.4f, %.4f, %.4f);", year, iter, RGroupID, Realsize, PR, Transpiration);
	rc = sqlite3_exec(db, sql, callback, 0, &zErrMsg);
	sqlcheck(rc, zErrMsg);*/

	sqlite3_bind_int(stmt_OutRgroup, 1, year);
	sqlite3_bind_int(stmt_OutRgroup, 2, iter);
	sqlite3_bind_int(stmt_OutRgroup, 3, RGroupID);
	sqlite3_bind_double(stmt_OutRgroup, 4, Biomass);
	sqlite3_bind_double(stmt_OutRgroup, 5, Realsize);
	sqlite3_bind_double(stmt_OutRgroup, 6, PR);
	sqlite3_bind_double(stmt_OutRgroup, 7, pre_bvt);
	sqlite3_bind_double(stmt_OutRgroup, 8, resource_cur);

	sqlite3_step(stmt_OutRgroup);
	sqlite3_clear_bindings(stmt_OutRgroup);
	sqlite3_reset(stmt_OutRgroup);
}

void insertRgroupInfo(RealF * _resource_cur) {
	int Year = SW_Model.year;
	int Iteration = Globals->currIter;
	int r;

	beginTransaction();
	ForEachGroup(r) {
		insertSXWoutputRgroupRow(Year, Iteration, r+1, RGroup_GetBiomass(r),getRGroupRelsize(r), RGroup[r]->pr, SXWResources->_resource_cur[r]/SXWResources->_bvt, _resource_cur[r]);
	}
	endTransaction();
}

static void insertSXWoutputProdRow(int year, int iter, int Month, double BMass, double PctLive, double LAIlive, double LAItotal, double TotAGB) {
	int rc;
	char *zErrMsg = 0;
	sql[0] = 0;

	sprintf(sql, "INSERT INTO sxwOutputProd (Year,Iteration,Month,BMass,PctLive,LAIlive,LAItotal,TotAGB) VALUES (%d, %d, %d, %.3f, %.3f, %.3f, %.3f, %.3f);", year, iter,Month,BMass,PctLive,LAIlive,LAItotal,TotAGB);
	rc = sqlite3_exec(db, sql, callback, 0, &zErrMsg);
	sqlcheck(rc, zErrMsg);
}

void insertOutputProd(SW_VEGPROD *v) {
	int p;
	int Year = SW_Model.year;
	int Iteration = Globals->currIter;

	beginTransaction();
	int doy = 1;
	ForEachMonth(p)
	{
		int days = 31, i;
		double pct_live = 0, lai_live = 0, bLAI_total = 0, total_agb = 0, biomass = 0;

		if (p == Apr || p == Jun || p == Sep || p == Nov) //all these months have 30 days
			days = 30;
		else if (p == Feb) { //February has either 28 or 29 days
			days = 28;
			if (Is_LeapYear(SW_Model.year))
				days = 29;
		} // all the other months have 31 days

		for (i = doy; i < (doy + days); i++) { //accumulating the monthly values...
			lai_live += (v->veg[0].lai_live_daily[i])
					+ (v->veg[1].lai_live_daily[i])
					+ (v->veg[3].lai_live_daily[i])
					+ (v->veg[2].lai_live_daily[i]);
			bLAI_total += (v->veg[0].bLAI_total_daily[i]) + (v->veg[1].bLAI_total_daily[i])
					+ (v->veg[3].bLAI_total_daily[i]) + (v->veg[2].bLAI_total_daily[i]);
			total_agb += (v->veg[0].total_agb_daily[i])
					+ (v->veg[1].total_agb_daily[i])
					+ (v->veg[3].total_agb_daily[i])
					+ (v->veg[2].total_agb_daily[i]);
			pct_live += (v->veg[0].pct_live_daily[i])
					+ (v->veg[1].pct_live_daily[i])
					+ (v->veg[3].pct_live_daily[i])
					+ (v->veg[2].pct_live_daily[i]);
			biomass += (v->veg[0].biomass_daily[i])
					+ (v->veg[1].biomass_daily[i])
					+ (v->veg[3].biomass_daily[i])
					+ (v->veg[2].biomass_daily[i]);
		}
		doy += days; //updating the doy

		pct_live /= days;
		biomass /= days;
		lai_live /= days; //getting the monthly averages...
		bLAI_total /= days;
		total_agb /= days;

		insertSXWoutputProdRow(Year,Iteration,p+1,biomass,pct_live, lai_live, bLAI_total, total_agb);
	}
	endTransaction();
}

static void insertSXWoutputRootsSumRow(int Year, int Iteration, int Layer, int VegProdType, double var_Jan, double var_Feb, double var_Mar, double var_Apr, double var_May, double var_Jun, double var_Jul, double var_Aug, double var_Sep, double var_Oct, double var_Nov, double var_Dec) {
	/*int rc;
	char *zErrMsg = 0;
	sql[0] = 0;

	sprintf(sql, "INSERT INTO sxwOutputRootsSum (Year,Iteration,Layer,VegProdType,January,February,March,April,May,June,July,August,September,October,November,December) VALUES (%d, %d, %d, %d, %.4f, %.4f, %.4f, %.4f, %.4f, %.4f, %.4f, %.4f, %.4f, %.4f, %.4f, %.4f);", Year,Iteration,Layer,VegProdType,January,February,var_Mar,April,May,June,July,August,September,October,November,December);
	rc = sqlite3_exec(db, sql, callback, 0, &zErrMsg);
	sqlcheck(rc, zErrMsg);*/

	sqlite3_bind_int(stmt_OutRootsSum, 1, Year);
	sqlite3_bind_int(stmt_OutRootsSum, 2, Iteration);
	sqlite3_bind_int(stmt_OutRootsSum, 3, Layer);
	sqlite3_bind_int(stmt_OutRootsSum, 4, VegProdType);
	sqlite3_bind_double(stmt_OutRootsSum, 5, var_Jan);
	sqlite3_bind_double(stmt_OutRootsSum, 6, var_Feb);
	sqlite3_bind_double(stmt_OutRootsSum, 7, var_Mar);
	sqlite3_bind_double(stmt_OutRootsSum, 8, var_Apr);
	sqlite3_bind_double(stmt_OutRootsSum, 9, var_May);
	sqlite3_bind_double(stmt_OutRootsSum, 10, var_Jun);
	sqlite3_bind_double(stmt_OutRootsSum, 11, var_Jul);
	sqlite3_bind_double(stmt_OutRootsSum, 12, var_Aug);
	sqlite3_bind_double(stmt_OutRootsSum, 13, var_Sep);
	sqlite3_bind_double(stmt_OutRootsSum, 14, var_Oct);
	sqlite3_bind_double(stmt_OutRootsSum, 15, var_Nov);
	sqlite3_bind_double(stmt_OutRootsSum, 16, var_Dec);

	sqlite3_step(stmt_OutRootsSum);
	sqlite3_clear_bindings(stmt_OutRootsSum);
	sqlite3_reset(stmt_OutRootsSum);
}

void insertRootsSum(RealD * _roots_active_sum) {
	int l;
	int p;
	int i;
	double m[12];
	int Year = SW_Model.year;
	int Iteration = Globals->currIter;

	beginTransaction();
<<<<<<< HEAD
	for(i=1; i<=4; i++) {
		for (l = 0; l < SXW->NTrLyrs; l++) {
=======

  ForEachVegType(i) {
		for (l = 0; l < SXW.NTrLyrs; l++) {
>>>>>>> 21ac1063
			for (p = 0; p < 12; p++) {
				m[p] = _roots_active_sum[Itlp(i, l, p)];
			}
			insertSXWoutputRootsSumRow(Year, Iteration, l+1, i, m[0], m[1],
					m[2], m[3], m[4], m[5], m[6], m[7], m[8], m[9], m[10],
					m[11]);
		}
	}
	endTransaction();
}

static void insertSXWoutputRootsRelativeRow(int Year, int Iteration, int Layer, int RGroupID, double var_Jan, double var_Feb, double var_Mar, double var_Apr, double var_May, double var_Jun, double var_Jul, double var_Aug, double var_Sep, double var_Oct, double var_Nov, double var_Dec) {
	/*int rc;
	char *zErrMsg = 0;
	sql[0] = 0;

	sprintf(sql, "INSERT INTO sxwOutputRootsRelative (Year,Iteration,Layer,RGroupID,January,February,March,April,May,June,July,August,September,October,November,December) VALUES (%d, %d, %d, %d, %.4f, %.4f, %.4f, %.4f, %.4f, %.4f, %.4f, %.4f, %.4f, %.4f, %.4f, %.4f);", Year,Iteration,Layer,RGroupID,January,February,March,April,May,June,July,August,September,October,November,December);
	rc = sqlite3_exec(db, sql, callback, 0, &zErrMsg);
	sqlcheck(rc, zErrMsg);*/

	sqlite3_bind_int(stmt_OutRootsRel, 1, Year);
	sqlite3_bind_int(stmt_OutRootsRel, 2, Iteration);
	sqlite3_bind_int(stmt_OutRootsRel, 3, Layer);
	sqlite3_bind_int(stmt_OutRootsRel, 4, RGroupID);
	sqlite3_bind_double(stmt_OutRootsRel, 5, var_Jan);
	sqlite3_bind_double(stmt_OutRootsRel, 6, var_Feb);
	sqlite3_bind_double(stmt_OutRootsRel, 7, var_Mar);
	sqlite3_bind_double(stmt_OutRootsRel, 8, var_Apr);
	sqlite3_bind_double(stmt_OutRootsRel, 9, var_May);
	sqlite3_bind_double(stmt_OutRootsRel, 10, var_Jun);
	sqlite3_bind_double(stmt_OutRootsRel, 11, var_Jul);
	sqlite3_bind_double(stmt_OutRootsRel, 12, var_Aug);
	sqlite3_bind_double(stmt_OutRootsRel, 13, var_Sep);
	sqlite3_bind_double(stmt_OutRootsRel, 14, var_Oct);
	sqlite3_bind_double(stmt_OutRootsRel, 15, var_Nov);
	sqlite3_bind_double(stmt_OutRootsRel, 16, var_Dec);

	sqlite3_step(stmt_OutRootsRel);
	sqlite3_clear_bindings(stmt_OutRootsRel);
	sqlite3_reset(stmt_OutRootsRel);
}

void insertRootsRelative(RealD * _roots_active_rel) {
	int l;
	int p;
	int g;
	int nLyrs;
	double m[12];
	int Year = SW_Model.year;
	int Iteration = Globals->currIter;

	beginTransaction();
	ForEachGroup(g)
	{
		nLyrs = getNTranspLayers(RGroup[g]->veg_prod_type);
		for (l = 0; l < nLyrs; l++) {
			for (p = 0; p < 12; p++) {
				m[p] = _roots_active_rel[Iglp(g, l, p)];
			}
			insertSXWoutputRootsRelativeRow(Year, Iteration, l+1, g+1, m[0], m[1],
					m[2], m[3], m[4], m[5], m[6], m[7], m[8], m[9], m[10],
					m[11]);
		}
	}
	endTransaction();
}

static void insertSXWoutputTranspirationRow(int Year, int Iteration, int Layer, int VegProdType, double var_Jan, double var_Feb, double var_Mar, double var_Apr, double var_May, double var_Jun, double var_Jul, double var_Aug, double var_Sep, double var_Oct, double var_Nov, double var_Dec) {
	/*int rc;
	char *zErrMsg = 0;
	sql[0] = 0;

	sprintf(sql, "INSERT INTO sxwOutputTranspiration (Year,Iteration,Layer,VegProdType,January,February,March,April,May,June,July,August,September,October,November,December) VALUES (%d, %d, %d, %d, %.4f, %.4f, %.4f, %.4f, %.4f, %.4f, %.4f, %.4f, %.4f, %.4f, %.4f, %.4f);", Year,Iteration,Layer,VegProdType,January,February,March,April,May,June,July,August,September,October,November,December);
	rc = sqlite3_exec(db, sql, callback, 0, &zErrMsg);
	sqlcheck(rc, zErrMsg);*/

	sqlite3_bind_int(stmt_OutTransp, 1, Year);
	sqlite3_bind_int(stmt_OutTransp, 2, Iteration);
	sqlite3_bind_int(stmt_OutTransp, 3, Layer);
	sqlite3_bind_int(stmt_OutTransp, 4, VegProdType);
	sqlite3_bind_double(stmt_OutTransp, 5, var_Jan);
	sqlite3_bind_double(stmt_OutTransp, 6, var_Feb);
	sqlite3_bind_double(stmt_OutTransp, 7, var_Mar);
	sqlite3_bind_double(stmt_OutTransp, 8, var_Apr);
	sqlite3_bind_double(stmt_OutTransp, 9, var_May);
	sqlite3_bind_double(stmt_OutTransp, 10, var_Jun);
	sqlite3_bind_double(stmt_OutTransp, 11, var_Jul);
	sqlite3_bind_double(stmt_OutTransp, 12, var_Aug);
	sqlite3_bind_double(stmt_OutTransp, 13, var_Sep);
	sqlite3_bind_double(stmt_OutTransp, 14, var_Oct);
	sqlite3_bind_double(stmt_OutTransp, 15, var_Nov);
	sqlite3_bind_double(stmt_OutTransp, 16, var_Dec);

	sqlite3_step(stmt_OutTransp);
	sqlite3_clear_bindings(stmt_OutTransp);
	sqlite3_reset(stmt_OutTransp);
}

void insertTranspiration() {
	int l;
	int p;
	double m[12];
	int Year = SW_Model.year;
	int Iteration = Globals->currIter;

	beginTransaction();
	//Total - 0
	for (l = 0; l < SXW->NSoLyrs; l++) {
		for(p=0;p<12;p++) {
			m[p] = SXW->transpTotal[Ilp(l, p)];
		}
		insertSXWoutputTranspirationRow(Year,Iteration,l+1,0,m[0],m[1],m[2],m[3],m[4],m[5],m[6],m[7],m[8],m[9],m[10],m[11]);
	}

	//Tree - 1
	for (l = 0; l < SXW->NSoLyrs; l++) {
		for(p=0;p<12;p++) {
			m[p] = SXW->transpVeg[SW_TREES][Ilp(l, p)];
		}
		insertSXWoutputTranspirationRow(Year,Iteration,l+1,1,m[0],m[1],m[2],m[3],m[4],m[5],m[6],m[7],m[8],m[9],m[10],m[11]);
	}

	//Shrub - 2
	for (l = 0; l < SXW->NSoLyrs; l++) {
		for(p=0;p<12;p++) {
			m[p] = SXW->transpVeg[SW_SHRUB][Ilp(l, p)];
		}
		insertSXWoutputTranspirationRow(Year,Iteration,l+1,2,m[0],m[1],m[2],m[3],m[4],m[5],m[6],m[7],m[8],m[9],m[10],m[11]);
	}

	//Grass - 3
	for (l = 0; l < SXW->NSoLyrs; l++) {
		for (p = 0; p < 12; p++) {
			m[p] = SXW->transpVeg[SW_GRASS][Ilp(l, p)];
		}
		insertSXWoutputTranspirationRow(Year, Iteration, l+1, 3, m[0], m[1], m[2],
				m[3], m[4], m[5], m[6], m[7], m[8], m[9], m[10], m[11]);
	}

	//Forb - 4
	for (l = 0; l < SXW->NSoLyrs; l++) {
		for (p = 0; p < 12; p++) {
			m[p] = SXW->transpVeg[SW_FORBS][Ilp(l, p)];
		}
		insertSXWoutputTranspirationRow(Year, Iteration, l+1, 4, m[0], m[1], m[2],
				m[3], m[4], m[5], m[6], m[7], m[8], m[9], m[10], m[11]);
	}
	endTransaction();
}

static void insertSXWoutputSWCBulkRow(int Year, int Iteration, int Layer, double var_Jan, double var_Feb, double var_Mar, double var_Apr, double var_May, double var_Jun, double var_Jul, double var_Aug, double var_Sep, double var_Oct, double var_Nov, double var_Dec) {
	/*int rc;
	char *zErrMsg = 0;
	sql[0] = 0;

	sprintf(sql, "INSERT INTO sxwOutputSWCBulk (Year,Iteration,Layer,January,February,March,April,May,June,July,August,September,October,November,December) VALUES (%d, %d, %d, %.4f, %.4f, %.4f, %.4f, %.4f, %.4f, %.4f, %.4f, %.4f, %.4f, %.4f, %.4f);", Year,Iteration,Layer,January,February,March,April,May,June,July,August,September,October,November,December);
	rc = sqlite3_exec(db, sql, callback, 0, &zErrMsg);
	sqlcheck(rc, zErrMsg);*/

	sqlite3_bind_int(stmt_OutSWC, 1, Year);
	sqlite3_bind_int(stmt_OutSWC, 2, Iteration);
	sqlite3_bind_int(stmt_OutSWC, 3, Layer);
	sqlite3_bind_double(stmt_OutSWC, 4, var_Jan);
	sqlite3_bind_double(stmt_OutSWC, 5, var_Feb);
	sqlite3_bind_double(stmt_OutSWC, 6, var_Mar);
	sqlite3_bind_double(stmt_OutSWC, 7, var_Apr);
	sqlite3_bind_double(stmt_OutSWC, 8, var_May);
	sqlite3_bind_double(stmt_OutSWC, 9, var_Jun);
	sqlite3_bind_double(stmt_OutSWC, 10, var_Jul);
	sqlite3_bind_double(stmt_OutSWC, 11, var_Aug);
	sqlite3_bind_double(stmt_OutSWC, 12, var_Sep);
	sqlite3_bind_double(stmt_OutSWC, 13, var_Oct);
	sqlite3_bind_double(stmt_OutSWC, 14, var_Nov);
	sqlite3_bind_double(stmt_OutSWC, 15, var_Dec);

	sqlite3_step(stmt_OutSWC);
	sqlite3_clear_bindings(stmt_OutSWC);
	sqlite3_reset(stmt_OutSWC);
}

void insertSWCBulk() {
	int l;
	int p;
	double m[12];
	int Year = SW_Model.year;
	int Iteration = Globals->currIter;

	beginTransaction();
	for (l = 0; l < SXW->NSoLyrs; l++) {
		for(p=0;p<12;p++) {
			m[p] = SXW->swc[Ilp(l, p)];
		}
		insertSXWoutputSWCBulkRow(Year,Iteration,l+1,m[0],m[1],m[2],m[3],m[4],m[5],m[6],m[7],m[8],m[9],m[10],m[11]);
	}
	endTransaction();
}

static void prepareStatements() {
	sql[0] = 0;

	sprintf(sql, "INSERT INTO sxwInputVars (Year,Iteration,FracGrass,FracShrub,FracTree,FracForb,FracBareGround) VALUES (@Year,@Iteration,@FracGrass,@FracShrub,@FracTree,@FracForb,@FracBareGround);");
	sqlite3_prepare_v2(db, sql, 1024, &stmt_InputVars, NULL);

	sprintf(sql, "INSERT INTO sxwInputProd (Year,Iteration,VegProdType,Month,Litter,Biomass,PLive,LAI_conv) VALUES (@Year,@Iteration,@VegProdType,@Month,@Litter,@Biomass,@PLive,@LAI_conv);");
	sqlite3_prepare_v2(db, sql, 1024, &stmt_InputProd, NULL);

	sprintf(sql, "INSERT INTO sxwInputSoils (Year,Iteration,Layer,Tree_trco,Shrub_trco,Grass_trco,Forb_trco) VALUES (@Year,@Iteration,@Layer,@Tree_trco,@Shrub_trco,@Grass_trco,@Forb_trco);");
	sqlite3_prepare_v2(db, sql, 1024, &stmt_InputSoils, NULL);

	sprintf(sql, "INSERT INTO sxwOutputVars (Year,Iteration,MAP_mm,MAT_C,AET_cm,T_cm,ADT_cm,AT_cm,TotalRelsize,TotalPR,TotalTransp) VALUES (@Year,@Iteration,@MAP_mm,@MAT_C,@AET_cm,@T_cm,@ADT_cm,@AT_cm,@TotalRelsize,@TotalPR,@TotalTransp);");
	sqlite3_prepare_v2(db, sql, 1024, &stmt_OutVars, NULL);

	sprintf(sql, "INSERT INTO sxwOutputRgroup (Year,Iteration,RGroupID,Biomass,Realsize,PR,resource_cur_preBvt,resource_cur) VALUES (@Year,@Iteration,@RGroupID,@Biomass,@Realsize,@PR,@pre_bvt,@resource_cur);");
	sqlite3_prepare_v2(db, sql, 1024, &stmt_OutRgroup, NULL);

	sprintf(sql, "INSERT INTO sxwOutputProd (Year,Iteration,Month,BMass,PctLive,LAIlive,LAItotal,TotAGB) VALUES (@Year,@Iteration,@Month,@BMass,@PctLive,@LAIlive,@LAItotal,@TotAGB);");
	sqlite3_prepare_v2(db, sql, 1024, &stmt_OutProd, NULL);

	sprintf(sql, "INSERT INTO sxwRootsSum (Year,Iteration,Layer,VegProdType,January,February,March,April,May,June,July,August,September,October,November,December) VALUES (@Year,@Iteration,@Layer,@VegProdType,@January,@February,@March,@April,@May,@June,@July,@August,@September,@October,@November,@December);");
	sqlite3_prepare_v2(db, sql, 1024, &stmt_OutRootsSum, NULL);

	sprintf(sql, "INSERT INTO sxwRootsRelative (Year,Iteration,Layer,RGroupID,January,February,March,April,May,June,July,August,September,October,November,December) VALUES (@Year,@Iteration,@Layer,@RGroupID,@January,@February,@March,@April,@May,@June,@July,@August,@September,@October,@November,@December);");
	sqlite3_prepare_v2(db, sql, 1024, &stmt_OutRootsRel, NULL);

	sprintf(sql, "INSERT INTO sxwOutputTranspiration (Year,Iteration,Layer,VegProdType,January,February,March,April,May,June,July,August,September,October,November,December) VALUES (@Year,@Iteration,@Layer,@VegProdType,@January,@February,@March,@April,@May,@June,@July,@August,@September,@October,@November,@December);");
	sqlite3_prepare_v2(db, sql, 1024, &stmt_OutTransp, NULL);

	sprintf(sql, "INSERT INTO sxwOutputSWCBulk (Year,Iteration,Layer,January,February,March,April,May,June,July,August,September,October,November,December) VALUES (@Year,@Iteration,@Layer,@January,@February,@March,@April,@May,@June,@July,@August,@September,@October,@November,@December);");
	sqlite3_prepare_v2(db, sql, 1024, &stmt_OutSWC, NULL);
}

static void finalizeStatements() {
	sqlite3_finalize(stmt_InputVars);
	sqlite3_finalize(stmt_InputProd);
	sqlite3_finalize(stmt_InputSoils);
	sqlite3_finalize(stmt_OutVars);
	sqlite3_finalize(stmt_OutRgroup);
	sqlite3_finalize(stmt_OutProd);
	sqlite3_finalize(stmt_OutRootsSum);
	sqlite3_finalize(stmt_OutRootsRel);
	sqlite3_finalize(stmt_OutTransp);
	sqlite3_finalize(stmt_OutSWC);
}

void createTables() {
	int rc;
	char *zErrMsg = 0;

	char *table_PrjInfo = "CREATE TABLE info(StartYear INT, Years INT, Iterations INT, RGroups INT, TranspirationLayers INT, SoilLayers INT, PlotSize REAL, BVT REAL);";
	char *table_rgroups = "CREATE TABLE RGroups(ID INT PRIMARY KEY NOT NULL, NAME TEXT NOT NULL, VegProdType INT NOT NULL);";
	char *table_phen = "CREATE TABLE sxwphen(RGroupID INT NOT NULL, Month INT NOT NULL, GrowthPCT REAL NOT NULL, PRIMARY KEY(RGroupID, Month));";
	char *table_prod = "CREATE TABLE sxwprod(RGroupID INT NOT NULL, Month INT NOT NULL, BMASS REAL, LITTER REAL, PCTLIVE REAL, PRIMARY KEY(RGroupID, Month));";
	char *table_rootsXphen = "CREATE TABLE sxwRootsXphen(RGroupID INT NOT NULL, Layer INT NOT NULL, January REAL, February REAL, March REAL, April REAL, May REAL, June REAL, July REAL, August REAL, September REAL, October REAL, November REAL, December REAL, PRIMARY KEY(RGroupID, Layer));";
	char *table_rootsSum =
			"CREATE TABLE sxwRootsSum(YEAR INT NOT NULL, Iteration INT NOT NULL, Layer INT NOT NULL, VegProdType INT NOT NULL, January REAL, February REAL, March REAL, April REAL, May REAL, June REAL, July REAL, August REAL, September REAL, October REAL, November REAL, December REAL, PRIMARY KEY(Year, Iteration, Layer, VegProdType));";
	char *table_rootsRelative =
			"CREATE TABLE sxwRootsRelative(YEAR INT NOT NULL, Iteration INT NOT NULL, Layer INT NOT NULL, RGroupID INT NOT NULL, January REAL, February REAL, March REAL, April REAL, May REAL, June REAL, July REAL, August REAL, September REAL, October REAL, November REAL, December REAL, PRIMARY KEY(Year, Iteration, Layer, RGroupID));";

	char *table_InputVars =
			"CREATE TABLE sxwInputVars(Year INT NOT NULL, Iteration INT NOT NULL, FracGrass REAL, FracShrub REAL, FracTree REAL, FracForb REAL, FracBareGround REAL, PRIMARY KEY(Year, Iteration));";
	char *table_InputProd =
			"CREATE TABLE sxwInputProd(Year INT NOT NULL, Iteration INT NOT NULL, VegProdType INT NOT NULL, Month INT NOT NULL, Litter REAL, Biomass REAL, PLive REAL, LAI_conv REAL, PRIMARY KEY(Year, Iteration, VegProdType, Month));";
	char *table_InputSoils =
			"CREATE TABLE sxwInputSoils(Year INT NOT NULL, Iteration INT NOT NULL, Layer INT NOT NULL, Tree_trco REAL, Shrub_trco REAL, Grass_trco REAL, Forb_trco REAL, PRIMARY KEY(Year, Iteration, Layer));";
	char *table_OutputVars =
			"CREATE TABLE sxwOutputVars(Year INT NOT NULL, Iteration INT NOT NULL, MAP_mm INT, MAT_C REAL, AET_cm REAL, T_cm REAL, ADT_cm REAL, AT_cm REAL, TotalRelsize REAL, TotalPR REAL, TotalTransp REAL, PRIMARY KEY(Year, Iteration));";
	char *table_OutputRgroup =
			"CREATE TABLE sxwOutputRgroup(YEAR INT NOT NULL, Iteration INT NOT NULL, RGroupID INT NOT NULL, Biomass REAL, Realsize REAL, PR REAL, resource_cur_preBvt Real,resource_cur REAL, PRIMARY KEY(Year, Iteration, RGroupID));";
	char *table_OutputProd =
			"CREATE TABLE sxwOutputProd(YEAR INT NOT NULL, Iteration INT NOT NULL, Month INT NOT NULL, BMass REAL, PctLive REAL, LAIlive REAL, LAItotal REAL, TotAGB REAL, PRIMARY KEY(Year, Iteration, Month));";
	char *table_OutputTransp =
			"CREATE TABLE sxwOutputTranspiration(YEAR INT NOT NULL, Iteration INT NOT NULL, Layer INT NOT NULL, VegProdType INT NOT NULL, January REAL, February REAL, March REAL, April REAL, May REAL, June REAL, July REAL, August REAL, September REAL, October REAL, November REAL, December REAL, PRIMARY KEY(Year, Iteration, Layer, VegProdType));";
	char *table_OutputSWCBulk =
			"CREATE TABLE sxwOutputSWCBulk(YEAR INT NOT NULL, Iteration INT NOT NULL, Layer INT NOT NULL, January REAL, February REAL, March REAL, April REAL, May REAL, June REAL, July REAL, August REAL, September REAL, October REAL, November REAL, December REAL, PRIMARY KEY(Year, Iteration, Layer));";

	rc = sqlite3_exec(db, table_PrjInfo, callback, 0, &zErrMsg);
	sqlcheck(rc, zErrMsg);

	rc = sqlite3_exec(db, table_rgroups, callback, 0, &zErrMsg);
	sqlcheck(rc, zErrMsg);

	rc = sqlite3_exec(db, table_phen, callback, 0, &zErrMsg);
	sqlcheck(rc, zErrMsg);

	rc = sqlite3_exec(db, table_prod, callback, 0, &zErrMsg);
	sqlcheck(rc, zErrMsg);

	rc = sqlite3_exec(db, table_rootsXphen, callback, 0, &zErrMsg);
	sqlcheck(rc, zErrMsg);

	rc = sqlite3_exec(db, table_rootsSum, callback, 0, &zErrMsg);
	sqlcheck(rc, zErrMsg);

	rc = sqlite3_exec(db, table_rootsRelative, callback, 0, &zErrMsg);
	sqlcheck(rc, zErrMsg);

	rc = sqlite3_exec(db, table_InputVars, callback, 0, &zErrMsg);
	sqlcheck(rc, zErrMsg);

	rc = sqlite3_exec(db, table_InputProd, callback, 0, &zErrMsg);
	sqlcheck(rc, zErrMsg);

	rc = sqlite3_exec(db, table_InputSoils, callback, 0, &zErrMsg);
	sqlcheck(rc, zErrMsg);

	rc = sqlite3_exec(db, table_OutputVars, callback, 0, &zErrMsg);
	sqlcheck(rc, zErrMsg);

	rc = sqlite3_exec(db, table_OutputRgroup, callback, 0, &zErrMsg);
	sqlcheck(rc, zErrMsg);

	rc = sqlite3_exec(db, table_OutputProd, callback, 0, &zErrMsg);
	sqlcheck(rc, zErrMsg);

	rc = sqlite3_exec(db, table_OutputTransp, callback, 0, &zErrMsg);
	sqlcheck(rc, zErrMsg);

	rc = sqlite3_exec(db, table_OutputSWCBulk, callback, 0, &zErrMsg);
	sqlcheck(rc, zErrMsg);

	insertRgroups();
	prepareStatements();
}<|MERGE_RESOLUTION|>--- conflicted
+++ resolved
@@ -490,14 +490,9 @@
 	int Iteration = Globals->currIter;
 
 	beginTransaction();
-<<<<<<< HEAD
-	for(i=1; i<=4; i++) {
+
+  ForEachVegType(i) {
 		for (l = 0; l < SXW->NTrLyrs; l++) {
-=======
-
-  ForEachVegType(i) {
-		for (l = 0; l < SXW.NTrLyrs; l++) {
->>>>>>> 21ac1063
 			for (p = 0; p < 12; p++) {
 				m[p] = _roots_active_sum[Itlp(i, l, p)];
 			}
