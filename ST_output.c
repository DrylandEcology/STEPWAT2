--- conflicted
+++ resolved
@@ -55,11 +55,7 @@
 
   if (!BmassFlags.yearly) return;
 
-<<<<<<< HEAD
-if(Globals.currYear == 1) // At year one we need a header.
-=======
   if(Globals.currYear == 1) // At year one we need a header.
->>>>>>> 3c9f151a
   {
   /* --------- Begin setting up header ------- */
 
@@ -80,19 +76,10 @@
       {
         strcpy(fields[fc++], RGroup[rg]->name);
         if (BmassFlags.size) {
-<<<<<<< HEAD
-          strcpy(fields[fc], RGroup[rg]->name);
-          strcat(fields[fc++], "_RSize");
-        }
-        if (BmassFlags.pr) {
-          strcpy(fields[fc], RGroup[rg]->name);
-          strcat(fields[fc++],"_PR");
-=======
           strcpy(fields[fc++], "_RSize");
         }
         if (BmassFlags.pr) {
           strcpy(fields[fc++],"_PR");
->>>>>>> 3c9f151a
         }
       }
     }
@@ -100,12 +87,7 @@
       ForEachSpecies(sp) {
         strcpy(fields[fc++], Species[sp]->name);
         if (BmassFlags.indv) {
-<<<<<<< HEAD
-          strcpy(fields[fc], Species[sp]->name);
-          strcat(fields[fc++], "_Indivs");
-=======
           strcpy(fields[fc++], "_Indivs");
->>>>>>> 3c9f151a
         }
       }
     }
@@ -125,11 +107,64 @@
 
     fc = 0; //reset fc for first line of data.
   }
-<<<<<<< HEAD
+  /* ---------- End setting up header ---------- */
+
+if(Globals.currYear == 1) // At year one we need a header.
+  {
+  /* --------- Begin setting up header ------- */
+
+    if (BmassFlags.yr)
+      strcpy(fields[fc++], "Year");
+    if (BmassFlags.dist)
+      strcpy(fields[fc++], "Disturbs");
+    if (BmassFlags.ppt) {
+      strcpy(fields[fc++], "PPT");
+    }
+    if (BmassFlags.pclass)
+      strcpy(fields[fc++], "PPTClass");
+    if (BmassFlags.tmp) {
+      strcpy(fields[fc++], "Temp");
+    }
+    if (BmassFlags.grpb) {
+      ForEachGroup(rg) 
+      {
+        strcpy(fields[fc++], RGroup[rg]->name);
+        if (BmassFlags.size) {
+          strcpy(fields[fc], RGroup[rg]->name);
+          strcat(fields[fc++], "_RSize");
+        }
+        if (BmassFlags.pr) {
+          strcpy(fields[fc], RGroup[rg]->name);
+          strcat(fields[fc++],"_PR");
+        }
+      }
+    }
+    if (BmassFlags.sppb) {
+      ForEachSpecies(sp) {
+        strcpy(fields[fc++], Species[sp]->name);
+        if (BmassFlags.indv) {
+          strcpy(fields[fc], Species[sp]->name);
+          strcat(fields[fc++], "_Indivs");
+        }
+      }
+    }
+    sprintf(filename, "%s%0*d.csv", Parm_name(F_BMassPre),
+                                 Globals.bmass.suffixwidth,
+                                 Globals.currIter);
+    Globals.bmass.fp_year = OpenFile(filename, "a");
+
+    /* Write data line to already opened file */
+    for (i=0; i< fc-1; i++) {
+      fprintf(Globals.bmass.fp_year,"%s%c", fields[i], BmassFlags.sep);
+    }
+
+    if (i) fprintf(Globals.bmass.fp_year,"%s\n", fields[i]);
+    fflush(Globals.bmass.fp_year);
+    CloseFile(&Globals.bmass.fp_year);
+
+    fc = 0; //reset fc for first line of data.
+  }
   /* ------------- end setting up header -------------- */
-=======
-  /* ---------- End setting up header ---------- */
->>>>>>> 3c9f151a
 
   if (BmassFlags.yr) {
       if (UseSoilwat)
