[submodule "sw_src"]
	path = sw_src
<<<<<<< HEAD
	url = https://github.com/Burke-Lauenroth-Lab/SOILWAT2.git
	branch = bugfix_177
=======
	url = https://github.com/DrylandEcology/SOILWAT2.git
	branch = master
>>>>>>> 7f856b26
        ignore = dirty<|MERGE_RESOLUTION|>--- conflicted
+++ resolved
@@ -1,10 +1,5 @@
 [submodule "sw_src"]
 	path = sw_src
-<<<<<<< HEAD
-	url = https://github.com/Burke-Lauenroth-Lab/SOILWAT2.git
+	url = https://github.com/DrylandEcology/SOILWAT2.git
 	branch = bugfix_177
-=======
-	url = https://github.com/DrylandEcology/SOILWAT2.git
-	branch = master
->>>>>>> 7f856b26
         ignore = dirty