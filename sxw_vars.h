--- conflicted
+++ resolved
@@ -18,15 +18,7 @@
 #ifndef SXW_VARS_DEF
 #define SXW_VARS_DEF
 
-<<<<<<< HEAD
-#include "sxw.h"
-
-extern SXW_t* SXW;
-=======
 #include "sxw.h" // externs `*SXW`
-#include "sw_src/generic.h"
 
 
->>>>>>> 4dd0b1e2
-
 #endif