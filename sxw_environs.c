--- conflicted
+++ resolved
@@ -13,24 +13,10 @@
 /*                INCLUDES / DEFINES                   */
 /* --------------------------------------------------- */
 
-<<<<<<< HEAD
 #include "ST_steppe.h"
 #include "sxw.h"
 #include "sxw_module.h"
-#include "SW_Weather.h"
-=======
-#include <stdio.h>
-#include "sw_src/generic.h"
-#include "ST_steppe.h"
-/*#include "ST_globals.h"*/
-#include "sw_src/SW_Defines.h"
-#include "sxw.h"
-#include "sxw_module.h"
-#include "sw_src/SW_Model.h"
-#include "sw_src/SW_Site.h"
-#include "sw_src/SW_SoilWater.h"
 #include "sw_src/SW_Weather.h"
->>>>>>> 0e72f1d7
 
 /*************** Global Variable Declarations ***************/
 /***********************************************************/
