/**
 * \file ST_main.c
 * \brief Main program loop and argument processing
 * 
 *  History:
 *     (6/15/2000) -- INITIAL CODING - cwb
 *     15-Apr-02 (cwb) -- added code to interface with SOILWAT
 *	   5-24-2013 (DLM) -- added gridded option to program... see ST_grid.c
 *               source file for the rest of the gridded code 
 * 
 * \author CWB (initial programming)
 * \author DLM (added gridded mode option)
 * \author Kyle Palmquist
 * \author Chandler Haukap
 * \date 15 April 2000 (initial programming)
 * \ingroup STEPPE
 */

/* =================================================== */
/*                INCLUDES / DEFINES                   */
/* --------------------------------------------------- */

#include <string.h>
#include <stdlib.h>
#include "ST_steppe.h"
#include "sw_src/include/generic.h"
#include "sw_src/include/filefuncs.h"
#include "sw_src/include/myMemory.h"
#include "sw_src/include/SW_Main_lib.h"
#include "sw_src/include/SW_VegProd.h"
#include "sw_src/include/SW_Control.h"
#include "sw_src/include/SW_Defines.h"
#include "sw_src/include/SW_Domain.h"

#include "sxw_funcs.h"
#include "sxw.h"
#include "sw_src/include/SW_Output.h"
#include "sw_src/include/SW_Output_outtext.h"
#include "sw_src/include/SW_Output_outarray.h"
#include "sw_src/include/rands.h"
#include "ST_functions.h" // externs `environs_rng`, `resgroups_rng`, `species_rng`
#include "ST_spinup.h"
#include "ST_stats.h"
#include "ST_progressBar.h"
#include "ST_seedDispersal.h" // externs `UseSeedDispersal`, `dispersal_rng`
#include "ST_mortality.h" // externs `mortality_rng`, `*_SomeKillage`
#include "ST_grid.h" // externs `grid_rng`




/************* External Function Declarations **************/
/***********************************************************/

  void rgroup_Grow( void);
  void rgroup_Establish( void) ;
  void rgroup_IncrAges( void);
  void rgroup_PartResources( void);

  void parm_Initialize(void);
  void parm_SetFirstName( char *s);

  void output_Bmass_Yearly( Int year );
  void output_Mort_Yearly( void );

  void save_annual_species_relsize(void);

  void files_init(void);
  void maxrgroupspecies_init(void);

/*************** Local Function Declarations ***************/
/***********************************************************/
void Plot_Initialize( void);

#ifndef STDEBUG
/** \brief Prints a description of flags then exits the program.
 *  
 * Meant to be used when the user inputs an undefined flag.
 * 
 * \sa init_args(int argc, char **argv)
 */
static void usage(void) {
  char *s ="STEPPE plant community dynamics (SGS-LTER Jan-04).\n"
           "   Usage : steppe [-d startdir] [-f files.in] [-q] [-e] [-o] [-g]\n"
           "      -d : supply working directory (default=.)\n"
           "      -f : supply list of input files (default=files.in)\n"
           "      -q : quiet mode, don't print message to check logfile.\n"
           "      -p : prints progress bar\n"
           "      -e : echo initialization results to logfile\n"
           "      -o : write SOILWAT output to output files. Contains average over all iterations and standard deviation.\n"
           "      -g : use gridded mode\n"
           "      -i : write SOILWAT output to output files for each iteration\n" // dont need to set -o flag to use this flag
		   "-STdebug : generate sqlite database with STEPWAT information\n";
  fprintf(stderr,"%s", s);
  exit(0);
}

static void init_args(int argc, char **argv);
static void check_log(void);

void allocate_Globals(void);
void deallocate_Globals(Bool isGriddedMode);
#endif

/* a couple of debugging routines */
void check_sizes(const char *);



/************ External Variable Definitions  ***************/
/*              see ST_globals.h                       */
/***********************************************************/


/** \brief Global struct holding species-specific variables. */
SpeciesType  **Species;
/** \brief Global struct holding rgroup-specific variables. */
GroupType    **RGroup;
/** \brief Global struct holding succulent-specific constants. */
SucculentType  *Succulent;
/** \brief Global struct holding environment-specific variables. */
EnvType        *Env;
/** \brief Global struct holding plot-specific variables. */
PlotType       *Plot;
/** \brief Global struct holding global variables. */
ModelType      *Globals;
/** \brief Global struct holding biomass output flags. */
GlobalType     SuperGlobals;
/** \brief Global struct holding variables describing the domain */
SW_DOMAIN      SoilWatDomain;
/** \brief Global struct holding SOILWAT2 variables*/
SW_RUN         SoilWatRun;
/** \brief Global struct holding log information (used by SOILWAT2) */
LOG_INFO       LogInfo;
/** \brief Local booleans to echo inputs/any output (used by SOILWAT2) */
Bool           EchoInits;

BmassFlagsType BmassFlags;
/** \brief Global struct holding biomass quantile mapping information */
BmassQMType BmassQM;
/** \brief Global struct holding mortality output flags. */
MortFlagsType  MortFlags;

Bool UseGrid;
Bool UseProgressBar;


/**
 * \brief If TRUE an SQL database wil be generated containing debug information.
 * This flag can be set by adding "-STDebug" as an option when calling the program.
 * \ingroup SQL
 */
Bool STdebug_requested;
GrpIndex rg;
SppIndex sp;
IndivType *ndv; /* shorthand for the current indiv */


#ifndef STDEBUG

/** \brief Runs the program.
 *
 * Initializes flags and parameters, and runs the non-gridded mode. If the
 * user requests gridded mode this function calls RunGrid.
 */
int main(int argc, char **argv) {
  IntS year, iter;
	Bool killedany;

	sw_init_logs(stdout, &LogInfo);
	atexit(check_log);
	/* provides a way to inform user that something
	 * was logged.  see generic.h */
    
    SW_DOM_init_ptrs(&SoilWatDomain);
    SW_CTL_init_ptrs(&SoilWatRun);

  SuperGlobals.prepare_IterationSummary = FALSE; // dont want to get soilwat output unless -o flag
  SuperGlobals.storeAllIterations = FALSE; // dont want to store all soilwat output iterations unless -i flag
  STdebug_requested = FALSE;

	init_args(argc, argv); // read input arguments and intialize proper flags

	printf("STEPWAT  init_args() executed successfully \n");

	if (UseGrid) {
        writeSOILWAT2Output = SuperGlobals.prepare_IterationSummary;
		runGrid();
		return 0;
	}

    /* Read files.in and maxrgroupspecies.in before everything else */
    files_init();
    maxrgroupspecies_init();

	allocate_Globals();

	parm_Initialize();
        
	SXW_Init(TRUE, NULL); // allocate SOILWAT2-memory
	SW_OUT_set_ncol(SoilWatDomain.nMaxSoilLayers, SoilWatDomain.nMaxEvapLayers,
                    SoilWatRun.VegEstab.count, SoilWatDomain.OutDom.ncol_OUT,
                    SoilWatDomain.OutDom.nvar_OUT, SoilWatDomain.OutDom.nsl_OUT,
                    SoilWatDomain.OutDom.npft_OUT); // set number of output columns
 	SW_OUT_set_colnames(SoilWatRun.Site.n_layers, SoilWatRun.VegEstab.parms,
 						SoilWatDomain.OutDom.ncol_OUT,
 						SoilWatDomain.OutDom.colnames_OUT, &LogInfo); // set column names for output files

 	if (SuperGlobals.prepare_IterationSummary) {
 		SW_OUT_create_summary_files(&SoilWatDomain.OutDom, &SoilWatRun.FileStatus,
                                    SoilWatDomain.PathInfo.InFiles, SoilWatRun.Site.n_layers,
                                    &LogInfo);
        SW_OUT_construct_outarray(&SoilWatDomain.OutDom, &SoilWatRun.OutRun, &LogInfo);
 	}
        
	/* Connect to ST db and insert static data */
	if(STdebug_requested){
	    ST_connect("Output/stdebug");
	}

	/* --- Begin a new iteration ------ */
	for (iter = 1; iter <= SuperGlobals.runModelIterations; iter++) {
		Plot_Initialize();

		Globals->currIter = SoilWatRun.OutRun.currIter = iter;

		if (SuperGlobals.storeAllIterations) {
 			SW_OUT_create_iteration_files(&SoilWatDomain.OutDom, &SoilWatRun.FileStatus,
                                          iter, SoilWatDomain.PathInfo.InFiles,
                                          SoilWatRun.Site.n_layers, &LogInfo);
		}

		if (SuperGlobals.prepare_IterationSummary) {
 			SoilWatDomain.OutDom.print_IterationSummary =
				(Bool) (Globals->currIter == SuperGlobals.runModelIterations);
		}

		/* ------  Begin running the model ------ */
		for (year = 1; year <= SuperGlobals.runModelYears; year++) {
            if(UseProgressBar){
                logProgress(iter, year, SIMULATION);
            }

			//printf("------------------------Repetition/year = %d / %d\n", iter, year);

			set_all_rngs(SuperGlobals.randseed, iter, year, 0);

			Globals->currYear = year;

			rgroup_Establish();

			Env_Generate();

			rgroup_PartResources();

			if (!isnull(SXW->debugfile) ) SXW_PrintDebug(0);

			rgroup_Grow();

			mort_Main(&killedany);

			rgroup_IncrAges();

			// Added functions for Grazing and mort_end_year as proportional killing effect before exporting biomass end of the year
			grazing_EndOfYear();

			save_annual_species_relsize();

      		mort_EndOfYear();

			stat_Collect(year);

			if (BmassFlags.yearly)
				output_Bmass_Yearly(year);

			// Moved kill annual and kill extra growth after we export biomass, and recovery of biomass after fire before the next year
			killAnnuals();
                        
			killMaxage();

			proportion_Recovery();

			killExtraGrowth();
			
			// if the user requests the stdebug.sqlite3 file to be generated
			// it is populated here.
			if(STdebug_requested){
				//species info
				ForEachSpecies(sp) {
					//individual info
					insertSpecieYearInfo(sp);
					for ((ndv) = Species[sp]->IndvHead; (ndv) != NULL; (ndv) = (ndv)->Next) {
						insertIndivYearInfo(ndv);
						insertIndiv(ndv);
					}
				}
				//Rgroup info
				ForEachGroup(rg){
					insertRGroupYearInfo(rg);
				}
			}
		} /* end model run for this year*/

		if (MortFlags.summary) {
			stat_Collect_GMort();
			stat_Collect_SMort();
		}

		if (MortFlags.yearly)
			output_Mort_Yearly(); // writes yearly file

		// dont need to restart if last iteration finished
		// this keeps it from re-writing the output folder and overwriting output files
		if (Globals->currIter != SuperGlobals.runModelIterations)
		{
			// don't reset in last iteration because we need to close files
			// before clearing/de-allocated SOILWAT2-memory
			SXW_Reset(SXW->f_watin, FALSE);
		}
	} /* end model run for this iteration*/

    if(UseProgressBar){
        logProgress(0, 0, OUTPUT);
    }

	/*------------------------------------------------------*/
	if (MortFlags.summary)
		stat_Output_AllMorts();
	if (BmassFlags.summary)
		stat_Output_AllBmass();
        
    /* Disconnect from the database */
	if(STdebug_requested){
		ST_disconnect();
	}

  if (!isnull(SXW->debugfile)){
    printf("entering debugfile\n");
    SXW_PrintDebug(1);
  }

  SW_OUT_close_files(&SoilWatRun.FileStatus, &SoilWatDomain.OutDom, &LogInfo);
  SW_DOM_deconstruct(&SoilWatDomain);
  SW_CTL_clear_model(TRUE, &SoilWatRun); // de-allocate all memory
  free_all_sxw_memory();
  freeMortalityMemory();

	deallocate_Globals(FALSE);

    // This isn't wrapped in an if statement on purpose.
    // We should print "Done" either way.
    logProgress(0, 0, DONE);

	return 0;
}
/* END PROGRAM */
#endif

/** \brief (re)initializes the plot.
 * 
 * Zeros out Species and RGroup and kills all individuals.
 * Finally this function resets sxw.
 * 
 * \sa SXW_InitPlot(void)
 */
void Plot_Initialize(void) {
	GrpIndex rg;
	SppIndex sp;

	/* Clear remaining individuals and
	 resource counters */
	ForEachSpecies(sp)
	{

		if (!Species[sp]->use_me)
			continue;

		/* reset extirpated RGroups' species, if any */
		if (RGroup[Species[sp]->res_grp]->extirpated) {
			Species[sp]->seedling_estab_prob =
					Species[sp]->seedling_estab_prob_old;
		}

		/* clear estab and kills information */
		if (!isnull(Species[sp]->kills))
			Mem_Set(Species[sp]->kills, 0, sizeof(IntUS) * (SppMaxAge(sp)));

		/* Kill all individuals of each species.
		 This should zero everything necessary (inc. estab&kilz) */
		Species_Kill(sp, 0);

		/* This should no longer occur following the resolution of issue #209 on GitHub */
		if (!ZRO(getSpeciesRelsize(sp))) {
			LogError(&LogInfo, LOGWARN, 
							 "%s relsize = %f in Plot_Initialize. This indicates that some individuals in this species were not killed.",
							 Species[sp]->name, getSpeciesRelsize(sp));
		}
		if (Species[sp]->est_count) {
			LogError(&LogInfo, LOGWARN, "%s est_count (%d) forced "
					"in Plot_Initialize", Species[sp]->name,
					Species[sp]->est_count);
			Species[sp]->est_count = 0;
		}
	}

	ForEachGroup(rg)
	{

		if (!RGroup[rg]->use_me)
			continue;

		/* Clearing kills-accounting for survival data */
		if (!isnull(RGroup[rg]->kills))
			Mem_Set(RGroup[rg]->kills, 0, sizeof(IntUS) * GrpMaxAge(rg));

    /* This should no longer occur following the resolution of issue #209 on GitHub */
		if (!ZRO(getRGroupRelsize(rg))) {
			LogError(&LogInfo, LOGWARN, 
							 "%s relsize = %f in Plot_Initialize. This indicates that some individuals in this RGroup were not killed.",
							 RGroup[rg]->name, getRGroupRelsize(rg));
			/*printf("in plot_initialize before forcing, Rgroup = %s, relsize = %f, est_count= %d\n",
			RGroup[rg]->name, RGroup[rg]->relsize, RGroup[rg]->est_count); */
		}
                
		/* THIS NEVER SEEMS TO OCCUR */
		if (RGroup[rg]->est_count) {
			LogError(&LogInfo, LOGWARN, "%s est_count (%d) forced "
					"in Plot_Initialize", RGroup[rg]->name,
					RGroup[rg]->est_count);
			RGroup[rg]->est_count = 0;
		}
		RGroup[rg]->yrs_neg_pr = 0;
		RGroup[rg]->extirpated = FALSE;
	}

	/* Note, currently initCheatgrassPrecip is not being used, but retained for the time being */
	initCheatgrassPrecip();
	initWildfireClimate();
	SXW_InitPlot();
}


/** Set up all random number generators

  STEPWAT2 expects random number generators to produce sequences of random
  numbers that are reproducible (if user-provided "seed" is non-zero) and
      * unique among RNGs, iterations, years, and grid cells (most RNGs)
      * unique among RNGs, iterations, and years but identical among grid cells
        (weather generator RNG).

  A user-provided "seed" of zero produces non-reproducible random number
  sequences which are non-coinciding among RNGs, iterations, and grid cells.

  The set up of RNGs retains its characteristics even if `iter`, `year`, and/or
  `cell_id` are zero.

  See #RNG_INITSEQ and SOILWAT2's `RandSeed()` for further details.

  \param initstate The initial state of the system,
         i.e., the user provided "seed".
  \param iter The iteration identification number.
  \param year The simulated year.
  \param cell_id The cell identification number.

  \sideeffect STEPWAT2's random number generators are
              initialized with state and sequence.
 */
void set_all_rngs(
	unsigned long initstate,
	int iter,
	int year,
	int cell_id
) {
	/* Set up RNGs with seed/state and sequence identifier that is
		 reproducible and unique among RNGs, iterations, years and grid cells */
	RandSeed(initstate, RNG_INITSEQ(1, iter, year, cell_id), &environs_rng);
	RandSeed(initstate, RNG_INITSEQ(2, iter, year, cell_id), &mortality_rng);
	RandSeed(initstate, RNG_INITSEQ(3, iter, year, cell_id), &resgroups_rng);
	RandSeed(initstate, RNG_INITSEQ(4, iter, year, cell_id), &species_rng);
	RandSeed(initstate, RNG_INITSEQ(5, iter, year, cell_id), &grid_rng);
	RandSeed(initstate, RNG_INITSEQ(6, iter, year, cell_id), &dispersal_rng);
	RandSeed(initstate, RNG_INITSEQ(7, iter, year, cell_id), &resource_rng);

	/* Initialize RNGs with seed/state and sequence identifier that is
		 reproducible and unique among RNGs, iterations, and year
		 but not grid cells */
	RandSeed(initstate, RNG_INITSEQ(8, iter, year, 0), &SoilWatRun.Markov.markov_rng);
}



#ifndef STDEBUG

/**************************************************************/
/* Allocates memory for any global variables defined as pointers */
void allocate_Globals(void){
	Env = (EnvType*) Mem_Calloc(1, sizeof(EnvType), "allocate_Globals: Env", &LogInfo);
	Succulent = (SucculentType*) Mem_Calloc(1, sizeof(SucculentType), "allocate_Globals: Succulent", &LogInfo);
	Globals = (ModelType*) Mem_Calloc(1, sizeof(ModelType), "allocate_Globals: Globals", &LogInfo);
	Plot = (PlotType*) Mem_Calloc(1, sizeof(PlotType), "allocate_Globals: Plot", &LogInfo);
	_SomeKillage = (Bool*) Mem_Calloc(1, sizeof(Bool), "allocate_Globals: _SomeKillage", &LogInfo);
}

/* Deallocates the global variables */
void deallocate_Globals(Bool isGriddedMode){
	GrpIndex rg;
	SppIndex sp;
<<<<<<< HEAD
=======

	double **bMassQMFreeArray[] = {
		&BmassQM.rap_annual_points,
		&BmassQM.rap_perennial_points,
		&BmassQM.stepwat_annual_points,
		&BmassQM.stepwat_perennial_points
	};
	const int numBmassFreeElems = 4;
	int bMassIndex;

	if(!isGriddedMode){
		free(Env);
		free(Succulent);
		free(Globals);
		free(Plot);
		free(_SomeKillage);
	}
>>>>>>> 18af4d6d
	
	/* Free Species */
	ForEachSpecies(sp){
		/* Start by freeing any pointers in the Species struct */
		free(Species[sp]->kills);
		free(Species[sp]->seedprod);
		free(Species[sp]->name);
		IndivType *indv = Species[sp]->IndvHead, *next;
		/* Next free the linked list of individuals */
		while(indv){
			next = indv->Next;
			free(indv);
			indv = next;
		}
		free(indv);
		/* Finally free the actual species */
		free(Species[sp]);
	}
	/* Then free the entire array */
	free(Species); 

	/* Free RGroup */
	ForEachGroup(rg){
		/* Free all pointers in the RGroup struct */
		free(RGroup[rg]->est_spp);
		free(RGroup[rg]->kills);
		free(RGroup[rg]->name);
		free(RGroup[rg]->species);
		free(RGroup[rg]);
	}
	/* Then free the entire array */
	free(RGroup);

<<<<<<< HEAD
	if(!isGriddedMode){
			free(Env);
			free(Succulent);
			free(Globals);
			free(Plot);
			free(_SomeKillage);
		}
=======
	/* Free BmassQM */
	for (bMassIndex = 0; bMassIndex < numBmassFreeElems; bMassIndex++) {
		if (!isnull(*bMassQMFreeArray[bMassIndex])) {
			free(*bMassQMFreeArray[bMassIndex]);
			*bMassQMFreeArray[bMassIndex] = NULL;
		}
	}
>>>>>>> 18af4d6d
}

/** \brief Translates the input flags to in program flags.
 * 
 * The recognised flags are -d, -f, -q, -e, -p, -g, -o, -i, -s and -S.
 * Note that flags are case sensitive. 
 * 
 * When the -f flag is uses this function looks next for the name of the file.
 */
static void init_args(int argc, char **argv) {
  /* to add an option:
   *  - include it in opts[]
   *  - set a flag in valopts indicating no value (0),
   *    value required (1), or value optional (-1),
   *  - then tell us what to do in the switch statement
   *
   * 3/1/03 - cwb - Current options are
   *                -d=chg to work dir <opt=dir_name>
   *                -f=chg deflt first file <opt=file.in>
   *                -q=quiet, noprint "Check logfile" at end of program
   *                -e=echo init values to logfile.
   * 06/27/16 -AKT  -o= Print all the Soilwat output as well while running with STEPWAT
   *                  This option is required to have soilwat_input_files is next path after this
   *                  like  -o ../../sw_src/testing/files_step_soilwat_grid.in
   * 1/8/04 - cwb - Added -p option to help the GUI with a progress bar.
   *         This is another "secret" option, insofar as the
   *         command-line user doesn't need it.  The option directs
   *         the program to write progress info (iter) to stdout.
   *         Without the option, progress info (dots) is written to
   *         stderr.
   * 8/16/17 - BEB  Updated option for -o flag. Now if this flag is set the output files from
   *                files_v30.in are written to.
   * 10/9/17 - BEB Added -i flag for writing SOILWAT output for every iteration
   */
  char str[1024],
       *opts[]  = {"-d","-f","-q","-e", "-p", "-g", "-o", "-i", "-s", "-S"};  /* valid options */
  int valopts[] = {  1,   1,   0,  -1,   0,    0,    0,   0,   0,   0};  /* indicates options with values */
                 /* 0=none, 1=required, -1=optional */
  int i, /* looper through all cmdline arguments */
      a, /* current valid argument-value position */
      op, /* position number of found option */
      nopts=sizeof(opts)/sizeof(char *);
  Bool lastop_noval = FALSE;

  /* Defaults */
  parm_SetFirstName( DFLT_FIRSTFILE);
  LogInfo.QuietMode = EchoInits = UseSeedDispersal = FALSE;
  LogInfo.logfp = stderr;


  a=1;
	for (i = 1; i <= nopts; i++)
	{
		if (a >= argc)
			break;

		/* figure out which option by its position 0-(nopts-1) */
		for (op = 0; op < nopts; op++)
		{
			if (strncmp(opts[op], argv[a], 2) == 0)
				break; /* found it, move on */
		}
		if (op == nopts)
		{
			fprintf(stderr, "Invalid option %s\n", argv[a]);
			usage();
			exit(-1);
		}
		if (a == argc - 1 && strlen(argv[a]) == 2)
			lastop_noval = TRUE;

		*str = '\0';
		/* extract value part of option-value pair */
		if (valopts[op])
		{
			if (lastop_noval && valopts[op] < 0)
			{
				/* break out, optional value not available */
				/* avoid checking past end of array */

			}
			else if (lastop_noval && valopts[op] > 0)
			{
				fprintf(stderr, "Incomplete option %s\n", opts[op]);
				usage();
				exit(-1);

			}
			else if ('\0' == argv[a][2] && valopts[op] < 0)
			{
				/* break out, optional value not available */

			}
			else if ('\0' != argv[a][2])
			{ /* no space betw opt-value */
				strcpy(str, (argv[a] + 2));

			}
			else if ('-' != *argv[a + 1])
			{ /* space betw opt-value */
				strcpy(str, argv[++a]);

			}
			else if (0 < valopts[op])
			{ /* required opt-val not found */
				fprintf(stderr, "Incomplete option %s\n", opts[op]);
				usage();
				exit(-1);
			} /* opt-val not required */
		}

		/* set indicators/variables based on results */
		switch (op)
		{
		case 0: /* -d */
			if (!ChDir(str))
			{
				LogError(&LogInfo, LOGERROR, "Invalid project directory (%s)",
						str);
			}
			break;
		case 1:
			parm_SetFirstName(str);
			break; /* -f */

		case 2:
			LogInfo.QuietMode = TRUE;
			break; /* -q */

		case 3:
			EchoInits = TRUE;
			break; /* -e */

		case 4:
			LogInfo.logfp = stdout; /* -p */
			UseProgressBar = TRUE;
			break;

		case 5:
			UseGrid = TRUE;
			break; /* -g */

		case 6:
      		printf("storing SOILWAT output aggregated across-iterations (-o flag)\n");
      		SuperGlobals.prepare_IterationSummary = TRUE;
			break; /* -o */

    	case 7: // -i
      		printf("storing SOILWAT output for each iteration (-i flag)\n");
      		SuperGlobals.storeAllIterations = TRUE;
      		break;

		case 8: // -s
			if (strlen(argv[a]) > 1){
				printf("Generating SXW debug file\n");
				SXW->debugfile = Str_Dup(&argv[a][1], &LogInfo);
			}
			break;
	  
	  	case 9: // -S
		    if(!strncmp("-STdebug", argv[a], 8)){ //  -STdebug
				printf("Generating STdebug.sqlite database (-STdebug flag)\n");
				STdebug_requested = TRUE;
				break;
			} else {
				printf("Invalid option. (Did you mean -STdebug?)\n");
				usage();
			}

		default:
			LogError(&LogInfo, LOGERROR,
					"Programmer: bad option in main:init_args:switch");
		}

		a++; /* move to next valid option-value position */

	} /* end for(i) */


}

/** \brief Prints a warning if there is an entry in the logfile
 * 
 * The warning is printed to the progress file, which is usually the 
 * same as stdout.
 * 
 * check_log is registered to run automatically at exit.
 */
static void check_log(void) {
/* =================================================== */

  if (LogInfo.logfp != stdout) {
    if ((LogInfo.stopRun || LogInfo.numWarnings > 0) && !LogInfo.QuietMode)
      fprintf(LogInfo.logfp, "\nCheck logfile for error messages.\n");

    CloseFile(&LogInfo.logfp, &LogInfo);
  }

}
#endif

/** \brief Compares the getRelsize funcitons to calculated values.
 * 
 * Used for debugging. 
 * 
 * \sa getSpeciesRelsize
 * \sa getRGroupRelsize
 */
void check_sizes(const char *chkpt) {
    /* =================================================== */
    /* Use this for debugging to check that the sum of the individual
     * sizes add up to the RGroup and Species relsize registers.
     * The chkpt is a string that gets output to help you know where
     * the difference was found.
     */
    GrpIndex rg;
    SppIndex sp;
    IndivType *ndv;
    int i;
    RealF spsize, rgsize,
            diff = .000005; /* amount of difference allowed */

    ForEachGroup(rg) {

        rgsize = 0.0;

        ForEachEstSpp(sp, rg, i) {

            spsize = 0.0;
            ForEachIndiv(ndv, Species[sp]) spsize += ndv->relsize;
            rgsize += spsize;

            if (LT(diff, fabs(spsize - getSpeciesRelsize(sp)))) {
                LogError(&LogInfo, LOGWARN, "%s (%d:%d): SP: \"%s\" size error: "
                        "SP=%.7f, ndv=%.7f",
                        chkpt, Globals->currIter, Globals->currYear,
                        Species[sp]->name, getSpeciesRelsize(sp), spsize);
            }
        }

        if (LT(diff, fabs(rgsize - getRGroupRelsize(rg)))) {
            LogError(&LogInfo, LOGWARN, "%s (%d:%d): RG \"%s\" size error: "
                    "RG=%.7f, ndv=%.7f",
                    chkpt, Globals->currIter, Globals->currYear,
                    RGroup[rg]->name, getRGroupRelsize(rg), rgsize);
        }
    }

}

#ifdef DEBUG_GROW
/**************************************************************/
void Debug_AddByIter( Int iter) {

     Species_Add_Indiv(1,1);
   Species_Add_Indiv(2,4);
   Species_Add_Indiv(12,4);

}

void Debug_AddByYear( Int year) {

  if (year == 1 && 1) {
    if(1) Species_Add_Indiv(1,3);
    if(1) Species_Add_Indiv(2,10);
    if(1) Species_Add_Indiv(12,20);
  }

  if (year == 20 && 1) {
    if(1) Species_Add_Indiv(1,1);
  }
  if (year > 3 && !(year & 5) && 0) {
    if(1) Species_Add_Indiv(1,1);
    if(1) Species_Add_Indiv(2,1);
    if(1) Species_Add_Indiv(12,2);
  }

  if (year == 140 && 1) {
    Species_Add_Indiv(2,1);
  }

}

#endif<|MERGE_RESOLUTION|>--- conflicted
+++ resolved
@@ -505,9 +505,7 @@
 void deallocate_Globals(Bool isGriddedMode){
 	GrpIndex rg;
 	SppIndex sp;
-<<<<<<< HEAD
-=======
-
+	
 	double **bMassQMFreeArray[] = {
 		&BmassQM.rap_annual_points,
 		&BmassQM.rap_perennial_points,
@@ -517,15 +515,6 @@
 	const int numBmassFreeElems = 4;
 	int bMassIndex;
 
-	if(!isGriddedMode){
-		free(Env);
-		free(Succulent);
-		free(Globals);
-		free(Plot);
-		free(_SomeKillage);
-	}
->>>>>>> 18af4d6d
-	
 	/* Free Species */
 	ForEachSpecies(sp){
 		/* Start by freeing any pointers in the Species struct */
@@ -558,7 +547,6 @@
 	/* Then free the entire array */
 	free(RGroup);
 
-<<<<<<< HEAD
 	if(!isGriddedMode){
 			free(Env);
 			free(Succulent);
@@ -566,7 +554,7 @@
 			free(Plot);
 			free(_SomeKillage);
 		}
-=======
+		
 	/* Free BmassQM */
 	for (bMassIndex = 0; bMassIndex < numBmassFreeElems; bMassIndex++) {
 		if (!isnull(*bMassQMFreeArray[bMassIndex])) {
@@ -574,7 +562,6 @@
 			*bMassQMFreeArray[bMassIndex] = NULL;
 		}
 	}
->>>>>>> 18af4d6d
 }
 
 /** \brief Translates the input flags to in program flags.
