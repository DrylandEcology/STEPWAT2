--- conflicted
+++ resolved
@@ -1,4 +1,3 @@
-<<<<<<< HEAD
 /**
  * \file ST_stats.c
  * \brief Record keeping for the entire model.
@@ -14,31 +13,20 @@
  *     Freddy Pierson\n 
  *     Chris Bennett
  * 
+ *  History:
+ *    (6/15/2000) -- INITIAL CODING - cwb
+ *    1/9/01 - revised to make extensive use of malloc()
+ *	  5/28/2013 (DLM) - added module level variable accumulators (grid_Stat) for the grid and functions.
+ *    07/30/2016 (AKT) Fixed bug at std_dev calculation
+ *    8/30/2019 (Chandler Haukap) - Removed grid_Stat accumulators and 
+ *           functionality. Gridded mode accumulators are now stored in the
+ *           Celltype struct in ST_grid.h and swapped into this module using 
+ *           a call to stat_Copy_Accumulators().
+ * 
  * \date 23 August 2019
  * 
  * \ingroup STATISTICS
  */
-=======
-/********************************************************/
-/********************************************************/
-//  Source file: stats.c
-//  Type: module
-//  Application: STEPPE - plant community dynamics simulator
-//  Purpose: This is where all of the statistics are kept
-//           as the model runs.
-//  History:
-//     (6/15/2000) -- INITIAL CODING - cwb
-//   1/9/01 - revised to make extensive use of malloc() */
-//	5/28/2013 (DLM) - added module level variable accumulators (grid_Stat) for the grid and functions.
-// 07/30/2016 (AKT) Fixed bug at std_dev calculation
-//  8/30/2019 (Chandler Haukap) - Removed grid_Stat accumulators and functionality.
-//            Gridded mode accumulators are now stored in the Celltype struct in 
-//            ST_grid.h and swapped into this module using a call to 
-//            stat_Copy_Accumulators().
-//
-/********************************************************/
-/********************************************************/
->>>>>>> 195e69c2
 
 /* =================================================== */
 /*                INCLUDES / DEFINES                   */
@@ -665,259 +653,7 @@
   CloseFile(&f);
 }
 
-<<<<<<< HEAD
-
-//This function will create individual grid cell output file and copy values to calculate for calculating grid cell avg values
 /***********************************************************/
-void stat_Output_AllBmassAvg() {
-	  char buf[1024], tbuf[80], sep = BmassFlags.sep;
-	  IntS yr;
-	  GrpIndex rg;
-	  SppIndex sp;
-	  FILE *f;
-
-	  if (!BmassFlags.summary) return;
-
-	  f = OpenFile( Parm_name( F_BMassAvg), "w");
-
-	  buf[0]='\0';
-
-	  if (BmassFlags.header) {
-	    _make_header(buf);
-	    fprintf(f, "%s", buf);
-	  }
-
-	  for( yr=1; yr<= Globals.runModelYears; yr++) {
-	    *buf = '\0';
-	    if (BmassFlags.yr)
-	      sprintf(buf, "%d%c", yr, sep);
-
-	    if (BmassFlags.dist) {
-	      sprintf(tbuf, "%ld%c", _Dist.s[yr-1].nobs, sep);
-	      _Dist_grid_cell.s[yr-1].nobs = _Dist.s[yr-1].nobs;
-	      strcat(buf, tbuf);
-	    }
-
-		if (BmassFlags.ppt)
-		{
-			RealF avg = _get_avg(&_Ppt.s[yr - 1]);
-			RealF std = _get_std(&_Ppt.s[yr - 1]);
-			sprintf(tbuf, "%f%c%f%c", avg, sep, std, sep);
-			copyStruct(avg, std, &_Ppt_grid_cell.s[yr - 1]);
-			strcat(buf, tbuf);
-		}
-
-		if (BmassFlags.pclass)
-		{
-			sprintf(tbuf, "\"NA\"%c", sep);
-			strcat(buf, tbuf);
-		}
-
-		if (BmassFlags.tmp)
-		{
-			RealF avg = _get_avg(&_Temp.s[yr - 1]);
-			RealF std = _get_std(&_Temp.s[yr - 1]);
-			sprintf(tbuf, "%f%c%f%c", avg, sep, std, sep);
-			copyStruct(avg,std, &_Temp_grid_cell.s[yr - 1]);
-			strcat(buf, tbuf);
-		}
-
-		if (BmassFlags.grpb)
-		{
-			ForEachGroup(rg)
-			{
-				RealF avg = _get_avg(&_Grp[rg].s[yr - 1]);
-				sprintf(tbuf, "%f%c", avg, sep);
-				copyStruct(avg,0.0, &_Grp_grid_cell[rg].s[yr - 1]);
-				strcat(buf, tbuf);
-
-				if (BmassFlags.size)
-				{
-					RealF sizeAvg = _get_avg(&_Gsize[rg].s[yr - 1]);
-					sprintf(tbuf, "%f%c",sizeAvg , sep);
-					copyStruct(sizeAvg,0.0,&_Gsize_grid_cell[rg].s[yr - 1]);
-					strcat(buf, tbuf);
-				}
-
-				if (BmassFlags.pr)
-				{
-					RealF prAvg = _get_avg(&_Gpr[rg].s[yr - 1]);
-					RealF std = _get_std(&_Gpr[rg].s[yr - 1]);
-					sprintf(tbuf, "%f%c%f%c", prAvg, sep,std , sep);
-					copyStruct(prAvg,std,&_Gpr_grid_cell[rg].s[yr - 1]);
-					strcat(buf, tbuf);
-				}
-        if (BmassFlags.wildfire)
-				{
-					double wfsum = _Gwf->wildfire[yr-1];
-					sprintf(tbuf, "%f%c", wfsum, sep);
-					strcat(buf, tbuf);
-				}
-        if (BmassFlags.prescribedfire)
-				{
-					double pfsum = _Gwf->prescribedFire[rg][yr-1];
-					sprintf(tbuf, "%f%c", pfsum, sep);
-					strcat(buf, tbuf);
-				}
-			}
-		}
-
-
-		if (BmassFlags.sppb)
-		{
-			ForEachSpecies(sp)
-			{
-				RealF spAvg = _get_avg(&_Spp[sp].s[yr - 1]);
-				sprintf(tbuf, "%f%c", spAvg, sep);
-				copyStruct(spAvg,0.0,&_Spp_grid_cell[sp].s[yr - 1]);
-				strcat(buf, tbuf);
-
-				if (BmassFlags.indv)
-				{
-					RealF indvAvg = _get_avg(&_Indv[sp].s[yr - 1]);
-					sprintf(tbuf, "%f%c", indvAvg, sep);
-					copyStruct(indvAvg,0.0,&_Indv_grid_cell[sp].s[yr - 1]);
-					strcat(buf, tbuf);
-				}
-
-			}
-		}
-
-	    fprintf( f, "%s\n", buf);
-	  }  /* end of foreach year */
-	  CloseFile(&f);
-
-}
-
-//This function will create grid cell avg values output file
-void stat_Output_AllCellAvgBmass(const char * filename)
-{
-
-	char buf[1024], tbuf[80], sep = BmassFlags.sep;
-	IntS yr;
-	GrpIndex rg;
-	SppIndex sp;
-	FILE *f;
-
-	if (!BmassFlags.summary)
-		return;
-
-	f = OpenFile(filename, "w");
-
-	buf[0] = '\0';
-
-	if (BmassFlags.header)
-	{
-		_make_header(buf);
-		fprintf(f, "%s", buf);
-	}
-
-	for (yr = 1; yr <= Globals.runModelYears; yr++)
-	{
-
-		*buf = '\0';
-		if (BmassFlags.yr)
-			sprintf(buf, "%d%c", yr, sep);
-
-		if (BmassFlags.dist)
-		{
-			sprintf(tbuf, "%ld%c", _Dist_grid_cell.s[yr - 1].nobs, sep);
-			strcat(buf, tbuf);
-		}
-
-		if (BmassFlags.ppt)
-		{
-			sprintf(tbuf, "%f%c%f%c",
-					_get_gridcell_avg(&_Ppt_grid_cell.s[yr - 1]), sep,
-					_get_gridcell_std(&_Ppt_grid_cell.s[yr - 1]), sep);
-			strcat(buf, tbuf);
-		}
-
-		if (BmassFlags.pclass)
-		{
-			sprintf(tbuf, "\"NA\"%c", sep);
-			strcat(buf, tbuf);
-		}
-
-		if (BmassFlags.tmp)
-		{
-			sprintf(tbuf, "%f%c%f%c",
-					_get_gridcell_avg(&_Temp_grid_cell.s[yr - 1]), sep,
-					_get_gridcell_std(&_Temp_grid_cell.s[yr - 1]), sep);
-			strcat(buf, tbuf);
-		}
-
-		if (BmassFlags.grpb)
-		{
-			ForEachGroup(rg)
-			{
-				sprintf(tbuf, "%f%c", _get_gridcell_avg(&_Grp_grid_cell[rg].s[yr - 1]), sep);
-				strcat(buf, tbuf);
-
-				if (BmassFlags.size)
-				{
-					sprintf(tbuf, "%f%c", _get_gridcell_avg(&_Gsize_grid_cell[rg].s[yr - 1]), sep);
-					strcat(buf, tbuf);
-				}
-
-				if (BmassFlags.pr)
-				{
-					sprintf(tbuf, "%f%c%f%c",
-							_get_gridcell_avg(&_Gpr_grid_cell[rg].s[yr - 1]), sep,
-							_get_gridcell_std(&_Gpr_grid_cell[rg].s[yr - 1]), sep);
-					strcat(buf, tbuf);
-				}
-                                if (BmassFlags.wildfire)
-				{
-					sprintf(tbuf, "%d%c", _get_gridcell_sum(&_Gsize_grid_cell[rg].s[yr - 1]), sep);
-					strcat(buf, tbuf);
-				}
-                                if (BmassFlags.prescribedfire)
-				{
-					sprintf(tbuf, "%f%c", _get_gridcell_avg(&_Gsize_grid_cell[rg].s[yr - 1]), sep);
-					strcat(buf, tbuf);
-				}
-			}
-		}
-
-		if (BmassFlags.sppb)
-		{
-			ForEachSpecies(sp)
-			{
-		        sprintf(tbuf, "%f%c",_get_gridcell_avg( &_Spp_grid_cell[sp].s[yr-1]), sep);
-		        strcat( buf, tbuf);
-
-				if (BmassFlags.indv)
-				{
-		          sprintf(tbuf, "%f%c", _get_gridcell_avg( &_Indv_grid_cell[sp].s[yr-1]), sep);
-		          strcat( buf, tbuf);
-				}
-
-			}
-		}
-
-		fprintf(f, "%s\n", buf);
-	} /* end of foreach year */
-	CloseFile(&f);
-
-}
-
-
-
-
-
-
-/**
- * \brief Outputs all requested biomass statistics to a CSV file.
- * 
- * The file name is taken from \ref Parm_name().
- * The statistics printed are those specified in bmassflags.in.
- * 
- * \ingroup STATISTICS
- */
-=======
-/***********************************************************/
->>>>>>> 195e69c2
 void stat_Output_AllBmass(void) {
 
   char buf[2048], tbuf[80], sep = BmassFlags.sep;
@@ -1103,42 +839,6 @@
 	return p->sd;
 }
 
-<<<<<<< HEAD
-static void copyStruct(RealF val,RealF std_val,struct accumulators_grid_cell_st *p)
-{
-	p->sum = p->sum + val;
-	p->sum_std = p->sum_std + std_val;
-}
-
-/***********************************************************/
-static RealF _get_gridcell_avg(struct accumulators_grid_cell_st *p)
-{
-
-	if (Globals.nCells == 0)
-		return 0.0;
-	RealF avg = (RealF) (p->sum / (double) Globals.nCells);
-	return avg;
-}
-static int _get_gridcell_sum(struct accumulators_grid_cell_st *p)
-{
-
-	if (Globals.nCells == 0)
-		return 0;
-	int sum = (RealF) (p->sum);
-	return sum;
-}
-
-
-/***********************************************************/
-static RealF _get_gridcell_std(struct accumulators_grid_cell_st *p)
-{
-	if (Globals.nCells == 0)
-			return 0.0;
-		RealF avg = (RealF) (p->sum_std / (double) Globals.nCells);
-		return avg;
-}
-
-
 /**
  * \brief prints the header for biomass statistics with standard deviations.
  * 
@@ -1150,11 +850,7 @@
  * 
  * \ingroup STATISTICS_PRIVATE
  */
-static void _make_header_with_std( char *buf) {
-=======
-/***********************************************************/
 void make_header_with_std( char *buf) {
->>>>>>> 195e69c2
 
   char **fields;
   char tbuf[80];
@@ -1238,7 +934,6 @@
     Mem_Free(fields);
 }
 
-<<<<<<< HEAD
 /**
  * \brief prints the header for biomass statistics without standard deviations.
  * 
@@ -1250,11 +945,7 @@
  * 
  * \ingroup STATISTICS_PRIVATE
  */
-static void _make_header( char *buf) {
-=======
-/***********************************************************/
 void make_header( char *buf) {
->>>>>>> 195e69c2
 
   char **fields;
   char tbuf[80];
