/**
 * \file ST_seedDispersal.h
 * \brief Declarations for all functions and structures exported from the seed
 *        dispersal module.
 * 
 * The seed dispersal module is intended to run in [gridded mode](\ref GRID).
 * It offers an alternative to traditional establishment by allowing 
 * establishment only when seeds reach a cell from a nearby cell.
 * 
 * \author Chandler Haukap
 * \date 17 December 2019
 * \ingroup SEED_DISPERSAL
 */

#ifndef SEEDDISPERSAL_H
#define SEEDDISPERSAL_H

<<<<<<< HEAD
#include "ST_defines.h"

/** 
 * \brief If TRUE then seed dispersal will be used. 
 * \ingroup SEED_DISPERSAL
 */
Bool UseSeedDispersal;

/**
 * \brief If TRUE this module will record information about when and where
 *        seeds are being dispersed.
 * 
 * \ingroup SEED_DISPERSAL
 */
Bool recordDispersalEvents;

// See ST_seedDispersal.c for documentation of these functions.
void disperseSeeds(int year);
void outputDispersalEvents(char* filePrefix);
void freeDispersalMemory(void);
=======
/* Holds seed dispersal information. */
typedef struct _grid_sd_struct
{ //for seed dispersal
	/* TRUE if seeds are present. */
	Bool seeds_present;
	/* TRUE if this cell has recieved any seeds. */
	Bool seeds_received;
	/* dispersalProb[row][col] = the probability that this cell will disperse seeds to cell (row,col). */
	double **dispersalProb;
	/* Last year's precipitation. */
	double lyppt;
} Grid_SD_St;


/* =================================================== */
/*            Externed Global Variables                */
/* --------------------------------------------------- */
extern Bool UseSeedDispersal;


/* =================================================== */
/*             Global Function Declarations            */
/* --------------------------------------------------- */
void disperseSeeds(void);
void initDispersalParameters(void);
>>>>>>> 4dd0b1e2

#endif<|MERGE_RESOLUTION|>--- conflicted
+++ resolved
@@ -15,53 +15,40 @@
 #ifndef SEEDDISPERSAL_H
 #define SEEDDISPERSAL_H
 
-<<<<<<< HEAD
 #include "ST_defines.h"
 
-/** 
- * \brief If TRUE then seed dispersal will be used. 
- * \ingroup SEED_DISPERSAL
+/**
+ * \brief A struct for a single dispersal event.
+ *
+ * A linked list of these events can be used to output any statistics you could
+ * want about seed dispersal.
+ *
+ * \author Chandler Haukap
+ * \date 28 January 2020
+ * \ingroup SEED_DISPERSAL_PRIVATE
  */
-Bool UseSeedDispersal;
-
-/**
- * \brief If TRUE this module will record information about when and where
- *        seeds are being dispersed.
- * 
- * \ingroup SEED_DISPERSAL
- */
-Bool recordDispersalEvents;
-
-// See ST_seedDispersal.c for documentation of these functions.
-void disperseSeeds(int year);
-void outputDispersalEvents(char* filePrefix);
-void freeDispersalMemory(void);
-=======
-/* Holds seed dispersal information. */
-typedef struct _grid_sd_struct
-{ //for seed dispersal
-	/* TRUE if seeds are present. */
-	Bool seeds_present;
-	/* TRUE if this cell has recieved any seeds. */
-	Bool seeds_received;
-	/* dispersalProb[row][col] = the probability that this cell will disperse seeds to cell (row,col). */
-	double **dispersalProb;
-	/* Last year's precipitation. */
-	double lyppt;
-} Grid_SD_St;
-
+typedef struct dispersal_event_st {
+    int year;
+    int iteration;
+    int fromCell;
+    int toCell;
+    char name[5];
+    struct dispersal_event_st* next;
+} DispersalEvent;
 
 /* =================================================== */
 /*            Externed Global Variables                */
 /* --------------------------------------------------- */
 extern Bool UseSeedDispersal;
+extern Bool recordDispersalEvents;
 
 
 /* =================================================== */
 /*             Global Function Declarations            */
 /* --------------------------------------------------- */
-void disperseSeeds(void);
-void initDispersalParameters(void);
->>>>>>> 4dd0b1e2
+// See ST_seedDispersal.c for documentation of these functions.
+void disperseSeeds(int year);
+void outputDispersalEvents(char* filePrefix);
+void freeDispersalMemory(void);
 
 #endif