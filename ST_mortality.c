/********************************************************/
/********************************************************/
/*  Source file: mortality.c
 *  Type: module
 *  Application: STEPPE - plant community dynamics simulator
 *  Purpose: This collection of routines implements all of
 *           the mortality functions.  mort_Main() is the
 *           entry point. All the other functions implement
 *           a specific mortality or are support routines. */
/*  History */
/*     (6/15/2000) -- INITIAL CODING - cwb */
/********************************************************/
/********************************************************/

/* =================================================== */
/*                INCLUDES / DEFINES                   */
/* --------------------------------------------------- */
#include <stdlib.h>
#include <string.h>
#include <stdio.h>
#include <math.h>

#include "sw_src/filefuncs.h"
#include "generic.h"
#include "rands.h"
#include "myMemory.h"
#include "ST_steppe.h"
#include "ST_globals.h"
#include "sw_src/pcg/pcg_basic.h"

/******** Modular External Function Declarations ***********/
/* -- truly global functions are declared in functions.h --*/
/***********************************************************/
void rgroup_Extirpate( GrpIndex rg) ;
Bool indiv_Kill_Partial( MortalityType code,
                          IndivType *ndv,
                          RealF killamt);
void indiv_Kill_Complete( IndivType *ndv, int killType);
void check_sizes(const char *); /* found in main */
void _delete(IndivType *ndv);

/*------------------------------------------------------*/
/* Modular functions only used on one or two specific   */
/* places; that is, they are not generally useful       */
/* (like C++ friend functions) but have to be declared. */
void mort_Main( Bool *killed);
void mort_EndOfYear( void);
void proportion_Recovery(void);
void grazing_EndOfYear( void);
void rgroup_DropSpecies(SppIndex sp);

/*********** Locally Used Function Declarations ************/
/***********************************************************/
static void _pat( const SppIndex sp);
static void _mound( const SppIndex sp);
static void _burrow( const SppIndex sp);
static void _succulents( const SppIndex sp);
static void _slow_growth( const SppIndex sp);
static void _no_resources( GrpIndex rg);
static void _age_independent( const SppIndex sp);
static void _stretched_clonal( GrpIndex rg, Int start, Int last,
                           IndivType *nlist[]);
//Nov 4th 15 -AT - Made below two function non-static as they also getting call from main.c
void _kill_annuals(void);
void _kill_extra_growth(void);


/************ File-Level Variable Declarations *************/
/***********************************************************/
Bool _SomeKillage;
/* flag: some plant was reduced and PR is affected. */
/* 7/5/01  - currently flag is set but unused. */
extern
  pcg32_random_t mortality_rng; //declared in ST_main.c


/***********************************************************/
/***********************************************************/
void mort_Main( Bool *killed) {
/*======================================================*/
/* PURPOSE */
/* This routine contains all the references to mortality
   that occurs during the growing season.  (See mort_EndOfYear()
   for other routines.)  It reduces "plant-space" according to
   resource availability, age, growth rate, and disturbance
   conditions.  Also, succulents are "mortified" if it's a wet
   year.

   An important consideration is the fact that the age of new
   plants starts at 1.  Consider that for it to establish, it
   has already survived the massive mortality of year 0; this
   rate of year 0 mortality, among other factors of survival,
   is captured by the probability of establishment (see
   rgroup_Establish()).  However, for consistency with other
   arrays, the age-related arrays are indexed from 0.  Thus,
   age is base1 but the arrays are base0.

   ALGORITHM
   The outline of the steps is:
     _no_resources(group)  - eqns 7, 8, 9
     _age_independent(spp) - eqn 14
     _slow_growth(spp) - slow growth rate, constant probability
     _succulents(sp) - if wet year
     Mort based on disturbances.

   More specifically:
   - Process each group separately.
   - If resources required for a group are greater than available
     (PR > 1) for the maximum years stretching is allowed, kill
     plants according the rules for insufficient resources.  If
     PR < 1, reset number of stretched years to zero.  This means
     that even one year of adequate resources nulls any number of
     years of stretched resources.
   - For each species, if the user requested the mortality functions
     to be executed, run the age-independent and slow-growth
     routines.
   - If the current species is a succulent and this is a wet year,
     execute the mortality function for succulents.  That is,
     reduce each plant by some constant proportion, defined by
     eqn 16.  The parameters are defined in the group-parms and
     the reduction amount is computed in the Env module based
     on precipitation.
   - execute disturbance effects, if any.
*/

/* HISTORY */
/* Chris Bennett @ LTER-CSU 6/15/2000            */
/*   11/5/00 - moved NoResources() from growth routine
 *              to here.
 *   7-Nov-03 (cwb) No need to apply this mortality system
 *             to annuals.  That is now done in mort_EndOfYear()
 *             so the statistics can be accumulated. */
/*------------------------------------------------------*/

  Int j;
  GrpIndex rg;
  SppIndex sp;
  GroupType *g;

  _SomeKillage = FALSE;

  ForEachGroup(rg) {
    g = RGroup[rg];
    if (g->est_count == 0) continue;
    /* annuals are not subject to these sources of mortality and instead die in _kill_annuals */
    if (g->max_age == 1) continue;  

    /* kill plants if low resources for consecutive years */
    /* increment yrs_neg_pr if pr > 1, else zero it. */
    /* one good year cancels all previous bad years. */
    if ( GT(g->pr, 1.0) ) {
       if (++g->yrs_neg_pr >= g->max_stretch)
          _no_resources( rg);

    } else {
      g->yrs_neg_pr = 0;
    }

    ForEachEstSpp(sp,rg,j) {

      /* Implement mortality types 1 and 2: age independent mortality and slow-growth 
      * mortality if rgroups are susceptible to those xres (use_mort) = 1 */
      if ( g->use_mort ) {
        _age_independent( sp );

        _slow_growth( sp );

      }
      /* Now implement succulent mortality if this year is "wet" year */
      if (g->succulent
          && Env.wet_dry == Ppt_Wet
          && RandUni(&mortality_rng) <= Succulent.prob_death )
        _succulents( sp );

      /* Finally, implement mortality due to fecal pats, ant mounds, or animal burrows 
      * (disturbances originally conceptualized for the shortgrass steppe that result in 
      * plant mortality */
      switch (Plot.disturbance) {
        case FecalPat:
             _pat( sp);
             break;
        case AntMound:
             _mound( sp);
             break;
        case Burrow:
             _burrow( sp);
             break;
        case NoDisturb: // Added this case to prevent a compiler warning.
             break;
        case LastDisturb:// Added this case to prevent a compiler warning.
             break;
        default:
             break;
      }
      
    } /* end for each species*/

  } /* end ForEachGroup(rg) */

  *killed = _SomeKillage;
}

/***********************************************************/
void mort_EndOfYear(void) {
    /*======================================================*/
    /* PURPOSE */
    /* Implements killing of plants through wildfire, prescribed fire, or another event
     * that would result in mortality in single year (killyr) or
     * extirpation (extirp) where plants are killed and do not return. */

    GrpIndex rg;
    GroupType *g = NULL;
    SppIndex sp;
    IntU j;
    RealF fire_possibility, random_number, biomass_cheatgrass;
    char *cheatgrass_name = "brte";
    int i = 0;
    Bool prescribed_fire_on = FALSE;
    
    /* Check species index number from the beginning to all the species in
     *  species.in , if the species name == checkname then get the biomass and stop the loop*/
    for (i = 0; i < Globals.sppCount; i++) { /* if species name = checkname = brte then get the biomass of brte(cheatgrass)*/
        if (strcmp(cheatgrass_name, Species[i]->name) == 0) {
            biomass_cheatgrass = Species_GetBiomass(i); /* calculate biomass of cheatgrass*/
            g = RGroup[Species[i]->res_grp];
            break;
        }
    }
    
    /* Set a random number outside of the loop to make sure the kill probability for each functional group is the same */
    random_number = RandUni(&mortality_rng);

    //determine if prescribed fire is on for any group. If TRUE, we do NOT want to simulate cheatgrass wildfire.
    ForEachGroup(rg){
      if(RGroup[rg]->killfreq > 0){
        prescribed_fire_on = TRUE;
        break;
      }
    }

    // in this for loop "g" refers to the RGroup of cheatgrass. RGroup[rg] refers
    // to the current iteration's RGroup.
    ForEachGroup(rg) {
      if (Globals.currYear < RGroup[rg]->startyr) {
        continue;
      }

      RGroup[rg]->prescribedfire = 0;
      RGroup[rg]->wildfire = 0;

      // If these conditions are true we want to simulate wildfire based on cheatgrass abundance
      if(!prescribed_fire_on && g != NULL){
        /* ------------------------- WILDFIRE BASED ON CHEATGRASS BIOMASS------------------------- */
        // Calculate fire_possibility
        if (g->ignition == 0) { 
          /* If ignition == 0, no wildfire occurs */
          fire_possibility = 0;
        } else if (biomass_cheatgrass < g->ignition) {
          /* If cheatgrass biomass is less than the biomass required for wildfire ignition, wildfire probability is very low*/
          fire_possibility = .01;
        } else { 
          /* Otherwise a wildfire probability is calculated, which increases with cheatgrass biomass*/
          fire_possibility = g->cheatgrass_coefficient + g->wild_fire_slope * biomass_cheatgrass;

          // Cap fire_possibility at 1. This isn't needed from an algorithmic perspective,
          // but a value greater than 1 does not make sense as a probability.
          if(fire_possibility > 1){
            fire_possibility = 1;
          }
        }

        // If a wildfire occurs this year
        if (random_number <= fire_possibility) {
          RGroup[rg]->killyr = Globals.currYear;
          /* Increase the number of wildfires that have occurred across all iterations in this year by 1 */
          RGroup[rg]->wildfire = 1;
        }
        /* ------------------------- END WILDFIRE BASED ON CHEATGRASS BIOMASS ------------------------- */

      } else if(Globals.currYear >= RGroup[rg]->killfreq_startyr) { // Otherwise simulate prescribed fire

        if(RGroup[rg]->killfreq < 1){
          /* --------------------- STOCHASTIC PRESCRIBED FIRE -------------------- */
          if(random_number <= RGroup[rg]->killfreq) {
            RGroup[rg]->killyr = Globals.currYear;

           /* Increase the number of prescribed fires that have occurred across all iterations in this year by 1 */
            RGroup[rg]->prescribedfire = 1;
          } 
          /* ------------------- END STOCHASTIC PRESCRIBED FIRE ----------------- */

        } else if (((Globals.currYear - RGroup[rg]->killfreq_startyr) % (IntU) RGroup[rg]->killfreq) == 0) {
          /* ------------------------ PRESCRIBED FIRE AT A FIXED RETURN INTERVAL ----------------------- */
          RGroup[rg]->killyr = Globals.currYear;
          /* Calculate the prescribed fire counts */
          RGroup[rg]->prescribedfire = 1;
          /* ------------------------ END PRESCRIBED FIRE AT A FIXED RETURN INTERVAL ------------------- */
        }
      }
      
      /* Kill all individuals of the functional group and don't let them re-establish */
      if (Globals.currYear == RGroup[rg]->extirp) {
          rgroup_Extirpate(rg);
          
      /* If the current year is a kill year, implement mortality */    
      } else if (Globals.currYear == RGroup[rg]->killyr) {
          RGroup_Kill(rg);
      }

<<<<<<< HEAD
        /* If the current year is a fire year, then remove extra_growth here
        instead of in _kill_extra_growth called in ST_main.c. Otherwise, 
        biomass will be non-zero in a fire year with complete killing */
        if (Globals.currYear == RGroup[rg]->killyr) {
            if (!RGroup[rg]->use_extra_res)
                continue;

            ForEachGroupSpp(sp, rg, j) {
                /* If the species is turned off, continue */
                if (!Species[sp]->use_me)
                    continue;

                //printf("s->extragrowth kill before  = %f\n", Species[sp]->extragrowth);
                Species[sp]->extragrowth = 0.0;
            }
=======
      /* If the current year is a fire year, then remove extra_growth here
      instead of in _kill_extra_growth called in ST_main.c. Otherwise, 
      biomass will be non-zero in a fire year with complete killing */
      if (Globals.currYear == RGroup[rg]->killyr) {
        if (!RGroup[rg]->use_extra_res){
          continue;
        }

        ForEachGroupSpp(sp, rg, j) {
          /* If the species is turned off, continue */
          if (!Species[sp]->use_me){
            continue;
          }

          if (ZRO(Species[sp]->extragrowth)) continue;

          Species[sp]->extragrowth = LE(Species[sp]->extragrowth, Species[sp]->relsize) ? Species[sp]->extragrowth : Species[sp]->relsize;
          Species_Update_Newsize(sp, -Species[sp]->extragrowth);
          Species[sp]->extragrowth = 0.0;
>>>>>>> 9c523b5b
        }
      }
    }  
}

void grazing_EndOfYear( void){

	/*======================================================*/
    /* PURPOSE */
    /* Implements grazing at the frequency and intensity that is specified in rgroup.in */
    /* HISTORY */
	/* 1st Nov 2015 -AT  -Added Species grazing EndOfYear  */
	/*======================================================*/
	
	GrpIndex rg;
	GroupType *g;

	ForEachGroup(rg)
	{
		IntU grazingyr =0;
		g = RGroup[rg];

		//printf("inside grazing_EndOfYear() year=%d, rgroupName=%s, grazingfreq_startyr=%d, grazingfreq=%d, proportionGrazing=%f startYear=%d \n",Globals.currYear,g->name,g->grazingfreq_startyr,g->grazingfrq,g->proportion_grazing, RGroup[rg]->startyr);

		if (Globals.currYear < RGroup[rg]->startyr)
		{
			/* Grazing cannot occur for an RGroup[rg] until the year that RGroup[rg] is turned on */
			continue;
		}

		if ((Globals.currYear >=g->grazingfreq_startyr) && (g->grazingfrq > 0))
		{
			if (g->grazingfrq < 1.0)
			{
				if (RandUni(&mortality_rng) <= g->grazingfrq)
				{
					grazingyr = Globals.currYear;
				}

			}
			else if (((Globals.currYear - g->grazingfreq_startyr) % (IntU) g->grazingfrq) == 0)
			{
				grazingyr = Globals.currYear;
			}

		}

		//Implement grazing if this year is a year where grazing should occur
		if (Globals.currYear == grazingyr)
		{
			//printf( "currYear is equal to grazingYear so will iterate all the Species for doing grazing, RGroup[g]->est_count =%d \n",RGroup[rg]->est_count);
			Int i;
			ForEachEstSpp2( rg, i)
			{
				if (!Species[RGroup[rg]->est_spp[i]]->use_me)
				{
					continue;
				}
				//printf( "year=%d calling Species_Proportion_Grazing()  rgroupName=%s, est_count =%d,grazingfreq_startyr=%d, grazingfreq=%d, proportionGrazing=%f \n",Globals.currYear,g->name,RGroup[rg]->est_count,g->grazingfreq_startyr,g->grazingfrq,g->proportion_grazing);
				
				/* Remove plant biomass to implement grazing using the proportion_grazing specified in inputs */
				Species_Proportion_Grazing(RGroup[rg]->est_spp[i],RGroup[rg]->proportion_grazing );
			}
		}
	}
}

void proportion_Recovery(void) {
    /*======================================================*/
    /* PURPOSE */
    /* Implements recovery of biomass that represents re-sprouting after a fire. This
     * is controlled by proportion_recovered, specified in inputs and can be turned
     * on or off for each functional group, depending on their capacity to resprout. */
    /* HISTORY */
    /* 1st Nov 2015 -AT -Added Species Proportion Recovery  */
    /*======================================================*/

    GrpIndex rg;
    SppIndex sp;

    ForEachGroup(rg) {

        if (Globals.currYear < RGroup[rg]->startyr) {
            /* Recovery of biomass after fire cannot occur for an RGroup[rg] until the year 
            * that RGroup[rg] is turned on */
            continue;
        }
		
        // Implement recovery of biomass after fire that represents re-sprouting
        if (Globals.currYear == RGroup[rg]->killyr) {
            Int i;

            //printf("'before proportion_recovery': Group = %s, relsize = %f, est_count = %d\n",
            //RGroup[rg]->name, RGroup[rg]->relsize, RGroup[rg]->est_count);

            ForEachEstSpp(sp, rg, i) {

                /* Annuals have already been killed in _kill_annuals and are not
                 * subject to proportion recovery after fire */
                if (Species[sp]->max_age == 1)
                    continue;

                //printf("'before proportion_recovery': Species = %s, relsize = %f, est_count = %d\n",
                // Species[sp]->name, Species[sp]->relsize, Species[sp]->est_count);

                Species_Proportion_Recovery(RGroup[rg]->est_spp[i], 6,
                        RGroup[rg]->proportion_recovered,
                        RGroup[rg]->proportion_killed);

                //printf("'after proportion_recovery': Species = %s, relsize = %f, est_count = %d\n",
                //Species[sp]->name, Species[sp]->relsize, Species[sp]->est_count);
            }
            //printf("'after proportion_recovery': Group = %s, relsize = %f, est_count = %d\n",
            // RGroup[rg]->name, RGroup[rg]->relsize, RGroup[rg]->est_count);
        }
    }
}

/***********************************************************/
static void _pat( const SppIndex sp) {
/*======================================================*/

/* HISTORY */
/* Chris Bennett @ LTER-CSU 6/15/2000            */
/*------------------------------------------------------*/
    Int i, k=-1;
    IndivType *p, *kills[MAX_INDIVS_PER_SPP];

    /* ---------------------------------------------*/
    /* Generate kill list, depending on sensitivity */
    /* ---------------------------------------------*/
    if ( Plot.pat_removed) {
      /* get list of seedlings and annuals*/
      ForEachIndiv(p, Species[sp]) {
        if ( p->age == 1 || Species[sp]->disturbclass == VerySensitive)
          kills[++k] = p;
      }
      for( i=0; i<= k; i++)
        indiv_Kill_Complete( kills[i], 1);

    } else { /* kill according to disturbance class*/
      switch ( Species[sp]->disturbclass) {
        case VerySensitive:
        case Sensitive:
             Species_Kill(sp,1);
             k=1;
             break;
        case Insensitive:
        case VeryInsensitive:
          /* unaffected*/
      default:
            break;
      }
    }

    if (k >= 0) _SomeKillage = TRUE;
}


/***********************************************************/
static void _mound( const SppIndex sp) {
/*======================================================*/
/* Ant mounds kill all but the hardiest plants. In C&L-90
 * that would be the succulents.
 */

/* HISTORY */
/* Chris Bennett @ LTER-CSU 6/15/2000            */
/*------------------------------------------------------*/

    Bool k = FALSE;

    switch ( Species[sp]->disturbclass) {
      case VerySensitive:
      case Sensitive:
      case Insensitive:
           Species_Kill(sp,2);
           k = TRUE;
           break;
      case VeryInsensitive:
        /* unaffected*/
    default:
         break;
    }


    if (k) _SomeKillage = TRUE;
}


/***********************************************************/
static void _burrow( const SppIndex sp) {
/*======================================================*/
/* Kills all individuals on the plot if a burrow occurs.
 */

/* HISTORY */
/* Chris Bennett @ LTER-CSU 6/15/2000            */
/*------------------------------------------------------*/

    Bool k=FALSE;


    switch ( Species[sp]->disturbclass) {
      case VerySensitive:
      case Sensitive:
      case Insensitive:
      case VeryInsensitive:
           Species_Kill(sp,3);
           k = TRUE;
    }

    if (k ) _SomeKillage = TRUE;
}


/***********************************************************/
static void _succulents( const SppIndex sp) {
/*======================================================*/

/* HISTORY */
/*   Chris Bennett @ LTER-CSU 6/15/2000            */
/*   cwb - 2-Dec-02 -- While adding SOILWAT code I found
 *      an old bug, ie while looping through the list of
 *      individuals, indiv_Kill_Partial could actually
 *      kill the whole plant, thus causing it to be deleted
 *      from the list, which in turn caused an error in
 *      the ForEachIndiv() code.  Now, indiv_Kill_Partial()
 *      returns FALSE if the amount to kill is greater
 *      than the size of the plant.  This routine was
 *      modified to make a new list of the dead plants
 *      and remove them properly. */
/*------------------------------------------------------*/

  IndivType *p,
            *kills[MAX_INDIVS_PER_SPP];
  RealF killamt = Succulent.reduction;
  int i, k=0;

  ForEachIndiv (p, Species[sp]) {
    if ( GT(p->relsize, killamt) )
      indiv_Kill_Partial( Slow, p, killamt);
    else
      kills[k++] = p;
  }

  for (i=0; i < k; i++)
    indiv_Kill_Complete(kills[i], 7);


  if (Species[sp]->est_count) _SomeKillage = TRUE;
}


/***********************************************************/
static void _slow_growth( const SppIndex sp) {
/*======================================================*/
/* Kill plants based on a probability if the growth rate
   is less than the "slow rate" which is defined by the
   user in the group-level parameters (max_slow) and in
   the species-level parameters (max_rate). The slow rate
   is growthrate <= max_slow * max_rate.

   Increment the counter for number of years of slow growth.
   If the number of years of slow growth is greater than
   max_slow (defined in species.in), draw a random number
   and test it against the probability of mortality.  C&L'90
   defines this value as a constant, but it might be better
   to define it in the groups or species parameters.

   Of course, annuals aren't subject to this mortality,
   nor are new plants. */

/* HISTORY */
/* Chris Bennett @ LTER-CSU 6/15/2000            */
/*------------------------------------------------------*/

  Int n, k=-1;
  RealF pm = 0.368, /* probability of mortality*/
        slowrate;
  IndivType *ndv,
            *kills[MAX_INDIVS_PER_SPP];

  slowrate = RGroup[Species[sp]->res_grp]->slowrate
           * Species[sp]->max_rate;

  ForEachIndiv (ndv, Species[sp]) {
    if ( ndv->age == 1) continue;
    if (ndv->growthrate <= slowrate) {
      ndv->slow_yrs++;
      /* add to kill list if pm met*/
      if ( ndv->slow_yrs >= Species[sp]->max_slow
           && RandUni(&mortality_rng) <= pm)
         kills[++k] = ndv;
    } else
      ndv->slow_yrs = max( ndv->slow_yrs -1, 0);

  }

  for( n=0; n <= k; n++ )
    indiv_Kill_Complete(kills[n], 8);

  if (k >= 0) _SomeKillage = TRUE;
}

/***********************************************************/
static void _age_independent( const SppIndex sp) {
/*======================================================*/

/* Kills individuals in a species by the age-independent function (eqn 14) in C&L'90
   assuming that AGEMAX was defined. */

/* HISTORY */
/* Chris Bennett @ LTER-CSU 6/15/2000            */
/* 5/22/01 (cwb) - Annuals are not killed here. Slso, skip species with max_age==0 (longest lived). */
/*------------------------------------------------------*/
  
  Int n, k=-1;

  RealF pn, /* probability of mortality by year n (eqn 14)*/
       a;
  /* need a kill list because the bookkeeping in */
  /* Indiv_Kill() would confound kill-as-you-go*/
  IndivType **kills,
            *ndv;
  /*----------------------------------------------------*/

  assert(SppMaxAge(sp) != 0);

  if (SppMaxAge(sp) == 1) return;

  kills = (IndivType **) Mem_Calloc(Species[sp]->est_count,
                                   sizeof(IndivType *),
                                   "_age_independent(kills)");

  ForEachIndiv (ndv, Species[sp]) {
    a = (RealF)ndv->age / SppMaxAge(sp);
    pn = pow(SppMaxAge(sp), a -1)        /* EQN 14 */
         - (a * Species[sp]->cohort_surv);
    /* add to kill list if pn met*/
    if (RandUni(&mortality_rng) <= pn)
      kills[++k] = ndv;
  }

  for( n=0; n <= k; n++ ) {
    indiv_Kill_Complete(kills[n], 9);
  }

  if (k >= 0) _SomeKillage = TRUE;

  Mem_Free(kills);

}

/***********************************************************/
static void _no_resources( GrpIndex rg) {
/*======================================================*/
/* use EQN 7, 8, 9 prior to growing
 * Resource limitation results in plant mortality
 * (ie, individuals or portions of individuals). In reality, this
 * would happen gradually over the season, but in this
 * yearly-time-step model it has to be done either before
 * or after the growth routine.  C&L 1990 (p241) note that
 * growth rates are also reduced--this is done in the main
 * growth loop by setting gmod = 1/PR.

 * Note to make it here, the rgroup's PR MUST BE > 1.0., which is checked in mort_Main().

 * This routine also calls _stretched_clonal() to kill
 * additional amounts of clonal plants (if any), which also
 * happens due to insufficient resources. */

/* HISTORY */
/* Chris Bennett @ LTER-CSU 6/15/2000
 *     8/20/01  - replaced some loops with RGroup_GetIndivs()
 *         because that's why the function was created.
*/
/*------------------------------------------------------*/

  IntS i,
       n,   /* number of individuals in group */
       nk;  /* number of plants to kill */

  /* to-be-sorted list of indivs*/
  IndivType **indv_list;


  /*----------------------------------------------------*/
  /* get a sorted list of individuals in this rgroup*/
  indv_list = RGroup_GetIndivs(rg, SORT_A, &n);

  /*----------------------------------------------------*/
  /* kill until nk reached   (EQN 7)    */
  nk = (IntS) ( (n * (1.0 - 1.0/RGroup[rg]->pr)));
  for( i=0; i < nk; i++)
    indiv_Kill_Complete(indv_list[i], 10);

  if (nk) _SomeKillage = TRUE;

  /* Check to see if this group's resources have been stretched,
   * and commit mortality of clonal plants which get additional
   * killamt if they are not killed in the preceeding loop.
   * Pick up next largest individual from where we left off in
   * previous loop by reusing i without resetting it to 0.
   * i comes out of the loop pointing to the next living plant.
   * If for some reason all plants were killed, _stretched_clonal
   * exits before doing anything. */
  _stretched_clonal( rg, i, n-1, indv_list);

  Mem_Free( indv_list);

}

/**************************************************************/
static void _stretched_clonal( GrpIndex rg, Int start, Int last,
                           IndivType *nlist[]) {
/*======================================================*/
/* Kill portions of clonal individuals when resources are limited */
/* HISTORY */
/* Chris Bennett @ LTER-CSU 6/15/2000            */
/*------------------------------------------------------*/

  Int i,
      y,  /* number of years of stretched resources*/
      np, /* number of clonal plants in this resource group*/
      nk; /* number of clonal plants to kill if pm met*/
  RealF pm; /* Probability of mortality (eqn 8)*/

  /* These are used if reducing proportionally (pm not met)*/
  RealF total_size,
       indiv_size,
       total_reduction,
       indiv_reduction;

  IndivType *clist[MAX_INDIVS_PER_SPP]; /* list of clonal individuals */

  /* get a list of remaining clonal plants, still ranked by size */
  for( np=-1, i=start; i <= last; i++) {
    if (Species[nlist[i]->myspecies]->isclonal)
      clist[++np] = nlist[i];
  }
  if (np < 0)
    return;  /* Exit if no clonals remain alive in this rgroup */

  y = RGroup[rg]->yrs_neg_pr;

  if (y >= RGroup[rg]->max_stretch) {
    pm = .04 * y * y;  /* EQN 8 from Coffin and Lauenroth (1990) */

    if (RandUni(&mortality_rng) <= pm ) {  /* kill on quota basis */
      /* must be more than 10 plants for any to survive ? */
      /* if so, then use ceil(), otherwise, use floor() */
      nk = (Int) floor(((RealF) (np+1) * 0.9)); /* EQN 9 from Coffin and Lauenroth (1990) */

      /* Kill until we reach quota or number of plants*/
      nk = min( nk, (np+1));
      for( i = 0; i < nk; i++) {
        indiv_Kill_Complete(clist[i], 11);
      }

      if (nk >= 0) _SomeKillage = TRUE;

    } else {  /* reduce inverse-proportionally */

      total_reduction = 1.0 / RGroup[rg]->pr;

      /* Making sure PR will always be > 1 here */
      if (total_reduction > 1.0)
        LogError(logfp, LOGFATAL,
            "PR too large in Mort_StretchClonal()\n");

      /* sum up relsizes for total size*/
      for(i = 0, total_size = 0.0;
          i <= np;
          total_size += clist[i++]->relsize);

      /* the 0.8 is a "magic" correction to prevent the
         reduction from being too large; the assumption
         is that the plants are hardy enough to survive
         without dying beyond what is necessary to make
         resources required exactly <= availability. */
      total_reduction *= 0.8;
      for( i=0; i<= np; i++ ) {
        indiv_size = clist[i]->relsize / total_size;
        indiv_reduction = indiv_size * total_reduction;
        
        /* always succeeds if magic number < 1.0 */
        indiv_Kill_Partial( NoResources,
                            clist[i],
                            indiv_reduction);

      }
      if (np >= 0) _SomeKillage = TRUE;

    } /* end if pm*/
  } /* end if y >= 1*/
}

/***********************************************************/
void _kill_annuals( void) {
/*======================================================*/
/* PURPOSE */
/* Loop through all species and kill the annual species.  This
   routine should be called at the end of the year after
   all growth happens and statistics are calculated and
   we don't need to know about the annuals any more.

   The assumption, of course, is that all of the annual
   species that are established are indeed one year old.
   See the discussion at the top of this file and in
   indiv_create() for more details. */

/* HISTORY */
/* Chris Bennett @ LTER-CSU 3/14/2001 */
/* New function that kills all annual individuals (TEM 10-27-2015)) */
/*------------------------------------------------------*/

  GrpIndex rg;
  SppIndex sp;
  Int i;

  ForEachGroup(rg) {
    if (RGroup[rg]->max_age == 1) {
      for(i=RGroup[rg]->est_count, sp=RGroup[rg]->est_spp[i-1]; i>0; sp=RGroup[rg]->est_spp[(--i) - 1]){
               Species_Annual_Kill(sp, 4);             
          }
      }
    }

}

/***********************************************************/
void _kill_extra_growth(void) {
    /*======================================================*
     * PURPOSE *
     * Remove superfluous growth due to extra resources accumulated during the 
     * growing season. This should be done after all the statistics are accumulated 
     * for the year. 
     * HISTORY *
     * Updated by KAP 5/2018 */
    /*------------------------------------------------------*/
    
    IntU j;
    GrpIndex rg;
    SppIndex sp;
#define xF_DELTA (20*F_DELTA)
#define xD_DELTA (20*D_DELTA)
#define ZERO(x) \
                ( (sizeof(x) == sizeof(float)) \
                                ? ((x)>-xF_DELTA && (x)<xF_DELTA) \
                                                : ((x)>-xD_DELTA && (x)<xD_DELTA) )

    ForEachGroup(rg) {

        ForEachGroupSpp(sp, rg, j) {
            /* If the species is turned off, continue */
            if (!Species[sp]->use_me)
                continue;

            /* Check that extragrowth <= s->relsize, otherwise relsize will become 
             * negative. If not, then reset to s->relsize. If the current year 
             * is a fire year, return, as killing of extragrowth has already occurred in Mort_EndofYear */
            Species[sp]->extragrowth = 0.0;
            
            /* Now FINALLY remove individuals that were killed because of fire or grazing and set 
             * relsizes to 0, and remove the Species if the following cases are true */
            if (getSpeciesRelsize(sp) <= 0.0) {
                // printf("s->relsize in _kill_extra_growth check1 before = %f\n", Species[sp]->relsize);
                // printf("s->relsize in _kill_extra_growth check1 after = %f\n", Species[sp]->relsize);

                IndivType *p1 = Species[sp]->IndvHead, *t1;
                while (p1) {
                    t1 = p1->Next;
                    _delete(p1);
                    p1 = t1;
                }
                rgroup_DropSpecies(sp);
            }
        }
    }
#undef xF_DELTA
#undef xD_DELTA
#undef ZERO    
}<|MERGE_RESOLUTION|>--- conflicted
+++ resolved
@@ -307,23 +307,6 @@
           RGroup_Kill(rg);
       }
 
-<<<<<<< HEAD
-        /* If the current year is a fire year, then remove extra_growth here
-        instead of in _kill_extra_growth called in ST_main.c. Otherwise, 
-        biomass will be non-zero in a fire year with complete killing */
-        if (Globals.currYear == RGroup[rg]->killyr) {
-            if (!RGroup[rg]->use_extra_res)
-                continue;
-
-            ForEachGroupSpp(sp, rg, j) {
-                /* If the species is turned off, continue */
-                if (!Species[sp]->use_me)
-                    continue;
-
-                //printf("s->extragrowth kill before  = %f\n", Species[sp]->extragrowth);
-                Species[sp]->extragrowth = 0.0;
-            }
-=======
       /* If the current year is a fire year, then remove extra_growth here
       instead of in _kill_extra_growth called in ST_main.c. Otherwise, 
       biomass will be non-zero in a fire year with complete killing */
@@ -337,13 +320,8 @@
           if (!Species[sp]->use_me){
             continue;
           }
-
           if (ZRO(Species[sp]->extragrowth)) continue;
-
-          Species[sp]->extragrowth = LE(Species[sp]->extragrowth, Species[sp]->relsize) ? Species[sp]->extragrowth : Species[sp]->relsize;
-          Species_Update_Newsize(sp, -Species[sp]->extragrowth);
           Species[sp]->extragrowth = 0.0;
->>>>>>> 9c523b5b
         }
       }
     }  
