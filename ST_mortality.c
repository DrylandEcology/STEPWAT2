/********************************************************/
/********************************************************/
/*  Source file: mortality.c
 *  Type: module
 *  Application: STEPPE - plant community dynamics simulator
 *  Purpose: This collection of routines implements all of
 *           the mortality functions.  mort_Main() is the
 *           entry point. All the other functions implement
 *           a specific mortality or are support routines. */
/*  History */
/*     (6/15/2000) -- INITIAL CODING - cwb */
/********************************************************/
/********************************************************/

/* =================================================== */
/*                INCLUDES / DEFINES                   */
/* --------------------------------------------------- */
#include <stdlib.h>
#include <string.h>
#include <stdio.h>
#include <math.h>

#include "sw_src/filefuncs.h"
#include "generic.h"
#include "rands.h"
#include "myMemory.h"
#include "ST_steppe.h"
#include "ST_globals.h"
#include "sw_src/pcg/pcg_basic.h"

/******** Modular External Function Declarations ***********/
/* -- truly global functions are declared in functions.h --*/
/***********************************************************/
void rgroup_Extirpate( GrpIndex rg) ;
Bool indiv_Kill_Partial( MortalityType code,
                          IndivType *ndv,
                          RealF killamt);
void indiv_Kill_Complete( IndivType *ndv, int killType);
void check_sizes(const char *); /* found in main */
void _delete(IndivType *ndv);

/*------------------------------------------------------*/
/* Modular functions only used on one or two specific   */
/* places; that is, they are not generally useful       */
/* (like C++ friend functions) but have to be declared. */
void mort_Main( Bool *killed);
void mort_EndOfYear( void);
void proportion_Recovery(void);
void grazing_EndOfYear( void);
void rgroup_DropSpecies(SppIndex sp);

/*********** Locally Used Function Declarations ************/
/***********************************************************/
static void _pat( const SppIndex sp);
static void _mound( const SppIndex sp);
static void _burrow( const SppIndex sp);
static void _succulents( const SppIndex sp);
static void _slow_growth( const SppIndex sp);
static void _no_resources( GrpIndex rg);
static void _age_independent( const SppIndex sp);
static void _stretched_clonal( GrpIndex rg, Int start, Int last,
                           IndivType *nlist[]);
//Nov 4th 15 -AT - Made below two function non-static as they also getting call from main.c
void _kill_annuals(void);
void _kill_extra_growth(void);
void _kill_maxage(void);


/************ File-Level Variable Declarations *************/
/***********************************************************/
Bool _SomeKillage;
/* flag: some plant was reduced and PR is affected. */
/* 7/5/01  - currently flag is set but unused. */
extern
  pcg32_random_t mortality_rng; //declared in ST_main.c


/***********************************************************/
/***********************************************************/
void mort_Main( Bool *killed) {
/*======================================================*/
/* PURPOSE */
/* This routine contains all the references to mortality
   that occurs during the growing season.  (See mort_EndOfYear()
   for other routines.)  It reduces "plant-space" according to
   resource availability, age, growth rate, and disturbance
   conditions.  Also, succulents are "mortified" if it's a wet
   year.

   An important consideration is the fact that the age of new
   plants starts at 1.  Consider that for it to establish, it
   has already survived the massive mortality of year 0; this
   rate of year 0 mortality, among other factors of survival,
   is captured by the probability of establishment (see
   rgroup_Establish()).  However, for consistency with other
   arrays, the age-related arrays are indexed from 0.  Thus,
   age is base1 but the arrays are base0.

   ALGORITHM
   The outline of the steps is:
     _no_resources(group)  - eqns 7, 8, 9
     _age_independent(spp) - eqn 14
     _slow_growth(spp) - slow growth rate, constant probability
     _succulents(sp) - if wet year
     Mort based on disturbances.

   More specifically:
   - Process each group separately.
   - If resources required for a group are greater than available
     (PR > 1) for the maximum years stretching is allowed, kill
     plants according the rules for insufficient resources.  If
     PR < 1, reset number of stretched years to zero.  This means
     that even one year of adequate resources nulls any number of
     years of stretched resources.
   - For each species, if the user requested the mortality functions
     to be executed, run the age-independent and slow-growth
     routines.
   - If the current species is a succulent and this is a wet year,
     execute the mortality function for succulents.  That is,
     reduce each plant by some constant proportion, defined by
     eqn 16.  The parameters are defined in the group-parms and
     the reduction amount is computed in the Env module based
     on precipitation.
   - execute disturbance effects, if any.
*/

/* HISTORY */
/* Chris Bennett @ LTER-CSU 6/15/2000            */
/*   11/5/00 - moved NoResources() from growth routine
 *              to here.
 *   7-Nov-03 (cwb) No need to apply this mortality system
 *             to annuals.  That is now done in mort_EndOfYear()
 *             so the statistics can be accumulated. */
/*------------------------------------------------------*/

  Int j;
  GrpIndex rg;
  SppIndex sp;
  GroupType *g;

  _SomeKillage = FALSE;

  ForEachGroup(rg) {
    g = RGroup[rg];
    if (g->est_count == 0) continue;
    /* annuals are not subject to these sources of mortality and instead die in _kill_annuals */
    if (g->max_age == 1) continue;  

    /* Calculate PR at the functional group level: resources required/resources available */
    g->pr = ZRO(g->res_avail) ? 0. : g->res_required / g->res_avail;
<<<<<<< HEAD
    //printf("g->pr after = %f\n,Group = %s \n",RGroup[rg]->name,  g->pr);/* kill plants if low resources for consecutive years */
=======
>>>>>>> d075207c
    
    /* kill plants if low resources for consecutive years */
    /* increment yrs_neg_pr if pr > 1, else zero it. */
    /* one good year cancels all previous bad years. */
    if ( GT(g->pr, 1.0) ) {
       if (++g->yrs_neg_pr >= g->max_stretch)
          _no_resources( rg);

    } else {
      g->yrs_neg_pr = 0;
    }

    ForEachEstSpp(sp,rg,j) {

      /* Implement mortality types 1 and 2: age independent mortality and slow-growth 
      * mortality if rgroups are susceptible to those xres (use_mort) = 1 */
      if ( g->use_mort ) {
        _age_independent( sp );

        _slow_growth( sp );

      }
      /* Implement mortality of succulents if this year's PPT is above the PPT threshold that triggers succulent mortality */
      if (g->succulent
          && Env.wet_dry == Ppt_Wet
          && RandUni(&mortality_rng) <= Succulent.prob_death )
        _succulents( sp );

      /* Finally, implement mortality due to fecal pats, ant mounds, or animal burrows 
      * (disturbances originally conceptualized for the shortgrass steppe that result in 
      * plant mortality */
      switch (Plot.disturbance) {
        case FecalPat:
             _pat( sp);
             break;
        case AntMound:
             _mound( sp);
             break;
        case Burrow:
             _burrow( sp);
             break;
        case NoDisturb: // Added this case to prevent a compiler warning.
             break;
        case LastDisturb:// Added this case to prevent a compiler warning.
             break;
        default:
             break;
      }
      
    } /* end for each species*/

  } /* end ForEachGroup(rg) */

  *killed = _SomeKillage;
}

/***********************************************************/
void mort_EndOfYear(void) {
    /*======================================================*/
    /* PURPOSE */
    /* Implements killing of plants through wildfire, prescribed fire, or another event
     * that would result in mortality in single year (killyr) or
     * extirpation (extirp) where plants are killed and do not return. */

    GrpIndex rg;
    GroupType *g = NULL;
    SppIndex sp;
    IntU j;
    RealF fire_possibility, random_number, biomass_cheatgrass;
    char *cheatgrass_name = "brte";
    int i = 0;
    Bool prescribed_fire_on = FALSE;
    
    /* Check species index number from the beginning to all the species in
     *  species.in , if the species name == checkname then get the biomass and stop the loop*/
    for (i = 0; i < Globals.sppCount; i++) { /* if species name = checkname = brte then get the biomass of brte(cheatgrass)*/
        if (strcmp(cheatgrass_name, Species[i]->name) == 0) {
            biomass_cheatgrass = Species_GetBiomass(i); /* calculate biomass of cheatgrass*/
            g = RGroup[Species[i]->res_grp];
            break;
        }
    }
    
    /* Set a random number outside of the loop to make sure the kill probability for each functional group is the same */
    random_number = RandUni(&mortality_rng);

    //determine if prescribed fire is on for any group. If TRUE, we do NOT want to simulate cheatgrass wildfire.
    ForEachGroup(rg){
      if(RGroup[rg]->killfreq > 0){
        prescribed_fire_on = TRUE;
        break;
      }
    }

    // in this for loop "g" refers to the RGroup of cheatgrass. RGroup[rg] refers
    // to the current iteration's RGroup.
    ForEachGroup(rg) {
      if (Globals.currYear < RGroup[rg]->startyr) {
        continue;
      }

      RGroup[rg]->prescribedfire = 0;
      RGroup[rg]->wildfire = 0;

      // If these conditions are true we want to simulate wildfire based on cheatgrass abundance
      if(!prescribed_fire_on && g != NULL){
        /* ------------------------- WILDFIRE BASED ON CHEATGRASS BIOMASS------------------------- */
        // Calculate fire_possibility
        if (g->ignition == 0) { 
          /* If ignition == 0, no wildfire occurs */
          fire_possibility = 0;
        } else if (biomass_cheatgrass < g->ignition) {
          /* If cheatgrass biomass is less than the biomass required for wildfire ignition, wildfire probability is very low*/
          fire_possibility = .01;
        } else { 
          /* Otherwise a wildfire probability is calculated, which increases with cheatgrass biomass*/
          fire_possibility = g->cheatgrass_coefficient + g->wild_fire_slope * biomass_cheatgrass;

          // Cap fire_possibility at 1. This isn't needed from an algorithmic perspective,
          // but a value greater than 1 does not make sense as a probability.
          if(fire_possibility > 1){
            fire_possibility = 1;
          }
        }

        // If a wildfire occurs this year
        if (random_number <= fire_possibility) {
          RGroup[rg]->killyr = Globals.currYear;
          /* Increase the number of wildfires that have occurred across all iterations in this year by 1 */
          RGroup[rg]->wildfire = 1;
        }
        /* ------------------------- END WILDFIRE BASED ON CHEATGRASS BIOMASS ------------------------- */

      } else if(Globals.currYear >= RGroup[rg]->killfreq_startyr) { // Otherwise simulate prescribed fire

        if(RGroup[rg]->killfreq < 1){
          /* --------------------- STOCHASTIC PRESCRIBED FIRE -------------------- */
          if(random_number <= RGroup[rg]->killfreq) {
            RGroup[rg]->killyr = Globals.currYear;

           /* Increase the number of prescribed fires that have occurred across all iterations in this year by 1 */
            RGroup[rg]->prescribedfire = 1;
          } 
          /* ------------------- END STOCHASTIC PRESCRIBED FIRE ----------------- */

        } else if (((Globals.currYear - RGroup[rg]->killfreq_startyr) % (IntU) RGroup[rg]->killfreq) == 0) {
          /* ------------------------ PRESCRIBED FIRE AT A FIXED RETURN INTERVAL ----------------------- */
          RGroup[rg]->killyr = Globals.currYear;
          /* Calculate the prescribed fire counts */
          RGroup[rg]->prescribedfire = 1;
          /* ------------------------ END PRESCRIBED FIRE AT A FIXED RETURN INTERVAL ------------------- */
        }
      }
      
      /* Kill all individuals of the functional group and don't let them re-establish */
      if (Globals.currYear == RGroup[rg]->extirp) {
          rgroup_Extirpate(rg);
          
      /* If the current year is a kill year, implement mortality */    
      } else if (Globals.currYear == RGroup[rg]->killyr) {
          RGroup_Kill(rg);
      }

      /* If the current year is a fire year, then remove extra_growth here
      instead of in _kill_extra_growth called in ST_main.c. Otherwise, 
      biomass will be non-zero in a fire year with complete killing */
      if (Globals.currYear == RGroup[rg]->killyr) {
        if (!RGroup[rg]->use_extra_res){
          continue;
        }

        ForEachGroupSpp(sp, rg, j) {
          /* If the species is turned off, continue */
          if (!Species[sp]->use_me){
            continue;
          }
          if (ZRO(Species[sp]->extragrowth)) continue;
          Species[sp]->extragrowth = 0.0;
        }
      }
    }  
}

void grazing_EndOfYear( void){

	/*======================================================*/
    /* PURPOSE */
    /* Implements grazing at the frequency and intensity that is specified in rgroup.in */
    /* HISTORY */
	/* 1st Nov 2015 -AT  -Added Species grazing EndOfYear  */
	/*======================================================*/
	
	GrpIndex rg;
	GroupType *g;

	ForEachGroup(rg)
	{
		IntU grazingyr =0;
		g = RGroup[rg];

		//printf("inside grazing_EndOfYear() year=%d, rgroupName=%s, grazingfreq_startyr=%d, grazingfreq=%d, proportionGrazing=%f startYear=%d \n",Globals.currYear,g->name,g->grazingfreq_startyr,g->grazingfrq,g->proportion_grazing, RGroup[rg]->startyr);

		if (Globals.currYear < RGroup[rg]->startyr)
		{
			/* Grazing cannot occur for an RGroup[rg] until the year that RGroup[rg] is turned on */
			continue;
		}

		if ((Globals.currYear >=g->grazingfreq_startyr) && (g->grazingfrq > 0))
		{
			if (g->grazingfrq < 1.0)
			{
				if (RandUni(&mortality_rng) <= g->grazingfrq)
				{
					grazingyr = Globals.currYear;
				}

			}
			else if (((Globals.currYear - g->grazingfreq_startyr) % (IntU) g->grazingfrq) == 0)
			{
				grazingyr = Globals.currYear;
			}

		}

		//Implement grazing if this year is a year where grazing should occur
		if (Globals.currYear == grazingyr)
		{
			//printf( "currYear is equal to grazingYear so will iterate all the Species for doing grazing, RGroup[g]->est_count =%d \n",RGroup[rg]->est_count);
			Int i;
			ForEachEstSpp2( rg, i)
			{
				if (!Species[RGroup[rg]->est_spp[i]]->use_me)
				{
					continue;
				}
				//printf( "year=%d calling Species_Proportion_Grazing()  rgroupName=%s, est_count =%d,grazingfreq_startyr=%d, grazingfreq=%d, proportionGrazing=%f \n",Globals.currYear,g->name,RGroup[rg]->est_count,g->grazingfreq_startyr,g->grazingfrq,g->proportion_grazing);
				
				/* Remove plant biomass to implement grazing using the proportion_grazing specified in inputs */
				Species_Proportion_Grazing(RGroup[rg]->est_spp[i],RGroup[rg]->proportion_grazing );
			}
		}
	}
}

void proportion_Recovery(void) {
    /*======================================================*/
    /* PURPOSE */
    /* Implements recovery of biomass that represents re-sprouting after a fire. This
     * is controlled by proportion_recovered, specified in inputs and can be turned
     * on or off for each functional group, depending on their capacity to resprout. */
    /* HISTORY */
    /* 1st Nov 2015 -AT -Added Species Proportion Recovery  */
    /*======================================================*/

    GrpIndex rg;
    SppIndex sp;

    ForEachGroup(rg) {

        if (Globals.currYear < RGroup[rg]->startyr) {
            /* Recovery of biomass after fire cannot occur for an RGroup[rg] until the year 
            * that RGroup[rg] is turned on */
            continue;
        }
		
        // Implement recovery of biomass after fire that represents re-sprouting
        if (Globals.currYear == RGroup[rg]->killyr) {
            Int i;

            //printf("'before proportion_recovery': Group = %s, relsize = %f, est_count = %d\n",
            //RGroup[rg]->name, RGroup[rg]->relsize, RGroup[rg]->est_count);

            ForEachEstSpp(sp, rg, i) {

                /* Annuals have already been killed in _kill_annuals and are not
                 * subject to proportion recovery after fire */
                if (Species[sp]->max_age == 1)
                    continue;

                //printf("'before proportion_recovery': Species = %s, relsize = %f, est_count = %d\n",
                // Species[sp]->name, Species[sp]->relsize, Species[sp]->est_count);

                Species_Proportion_Recovery(RGroup[rg]->est_spp[i], 6,
                        RGroup[rg]->proportion_recovered,
                        RGroup[rg]->proportion_killed);

                //printf("'after proportion_recovery': Species = %s, relsize = %f, est_count = %d\n",
                //Species[sp]->name, Species[sp]->relsize, Species[sp]->est_count);
            }
            //printf("'after proportion_recovery': Group = %s, relsize = %f, est_count = %d\n",
            // RGroup[rg]->name, RGroup[rg]->relsize, RGroup[rg]->est_count);
        }
    }
}

/***********************************************************/
static void _pat( const SppIndex sp) {
/*======================================================*/

/* HISTORY */
/* Chris Bennett @ LTER-CSU 6/15/2000            */
/*------------------------------------------------------*/
    Int i, k=-1;
    IndivType *p, **kills;
    
    kills = (IndivType **)Mem_Calloc(Globals.max_indivs_per_spp, sizeof(IndivType *), "_pat");

    /* ---------------------------------------------*/
    /* Generate kill list, depending on sensitivity */
    /* ---------------------------------------------*/
    if ( Plot.pat_removed) {
      /* get list of seedlings and annuals*/
      ForEachIndiv(p, Species[sp]) {
        if ( p->age == 1 || Species[sp]->disturbclass == VerySensitive)
          kills[++k] = p;
      }
      for( i=0; i<= k; i++)
        indiv_Kill_Complete( kills[i], 1);

    } else { /* kill according to disturbance class*/
      switch ( Species[sp]->disturbclass) {
        case VerySensitive:
        case Sensitive:
             Species_Kill(sp,1);
             k=1;
             break;
        case Insensitive:
        case VeryInsensitive:
          /* unaffected*/
      default:
            break;
      }
    }

    if (k >= 0) _SomeKillage = TRUE;
    
    Mem_Free(kills);
}


/***********************************************************/
static void _mound( const SppIndex sp) {
/*======================================================*/
/* Ant mounds kill all but the hardiest plants. In C&L-90
 * that would be the succulents.
 */

/* HISTORY */
/* Chris Bennett @ LTER-CSU 6/15/2000            */
/*------------------------------------------------------*/

    Bool k = FALSE;

    switch ( Species[sp]->disturbclass) {
      case VerySensitive:
      case Sensitive:
      case Insensitive:
           Species_Kill(sp,2);
           k = TRUE;
           break;
      case VeryInsensitive:
        /* unaffected*/
    default:
         break;
    }


    if (k) _SomeKillage = TRUE;
}


/***********************************************************/
static void _burrow( const SppIndex sp) {
/*======================================================*/
/* Kills all individuals on the plot if a burrow occurs.
 */

/* HISTORY */
/* Chris Bennett @ LTER-CSU 6/15/2000            */
/*------------------------------------------------------*/

    Bool k=FALSE;


    switch ( Species[sp]->disturbclass) {
      case VerySensitive:
      case Sensitive:
      case Insensitive:
      case VeryInsensitive:
           Species_Kill(sp,3);
           k = TRUE;
    }

    if (k ) _SomeKillage = TRUE;
}


/***********************************************************/
static void _succulents( const SppIndex sp) {
/*======================================================*/

/* HISTORY */
/*   Chris Bennett @ LTER-CSU 6/15/2000            */
/*   cwb - 2-Dec-02 -- While adding SOILWAT code I found
 *      an old bug, ie while looping through the list of
 *      individuals, indiv_Kill_Partial could actually
 *      kill the whole plant, thus causing it to be deleted
 *      from the list, which in turn caused an error in
 *      the ForEachIndiv() code.  Now, indiv_Kill_Partial()
 *      returns FALSE if the amount to kill is greater
 *      than the size of the plant.  This routine was
 *      modified to make a new list of the dead plants
 *      and remove them properly. */
/*------------------------------------------------------*/

  IndivType *p,
            **kills;
  RealF killamt = Succulent.reduction;
  int i, k=0;
  
  kills = (IndivType **)Mem_Calloc(Globals.max_indivs_per_spp, sizeof(IndivType *), "_succulents");

  ForEachIndiv (p, Species[sp]) {
    if ( GT(p->relsize, killamt) )
      indiv_Kill_Partial( Slow, p, killamt);
    else
      kills[k++] = p;
  }

  for (i=0; i < k; i++)
    indiv_Kill_Complete(kills[i], 7);


  if (Species[sp]->est_count) _SomeKillage = TRUE;
  
  Mem_Free(kills);
}


/***********************************************************/
static void _slow_growth( const SppIndex sp) {
/*======================================================*/
/* Kill plants based on a probability if the growth rate
   is less than the "slow rate" which is defined by the
   user in the group-level parameters (max_slow) and in
   the species-level parameters (max_rate). The slow rate
   is growthrate <= max_slow * max_rate.

   Increment the counter for number of years of slow growth.
   If the number of years of slow growth is greater than
   max_slow (defined in species.in), draw a random number
   and test it against the probability of mortality.  C&L'90
   defines this value as a constant, but it might be better
   to define it in the groups or species parameters.

   Of course, annuals aren't subject to this mortality,
   nor are new plants. */

/* HISTORY */
/* Chris Bennett @ LTER-CSU 6/15/2000            */
/*------------------------------------------------------*/

  Int n, k=-1;
  RealF pm = 0.368, /* probability of mortality*/
        slowrate;
  IndivType *ndv,
            **kills;
  
  kills = (IndivType **)Mem_Calloc(Globals.max_indivs_per_spp, sizeof(IndivType *), "_slow_growth");

  slowrate = RGroup[Species[sp]->res_grp]->slowrate
           * Species[sp]->max_rate;

  ForEachIndiv (ndv, Species[sp]) {
    if ( ndv->age == 1) continue;
    if (ndv->growthrate <= slowrate) {
      ndv->slow_yrs++;
      /* add to kill list if pm met*/
      if ( ndv->slow_yrs >= Species[sp]->max_slow
           && RandUni(&mortality_rng) <= pm)
         kills[++k] = ndv;
    } else
      ndv->slow_yrs = max( ndv->slow_yrs -1, 0);

  }

  for( n=0; n <= k; n++ )
    indiv_Kill_Complete(kills[n], 8);

  if (k >= 0) _SomeKillage = TRUE;
  
  Mem_Free(kills);
}

/***********************************************************/
static void _age_independent( const SppIndex sp) {
/*======================================================*/

/* Kills individuals in a species by the age-independent function (eqn 14) in C&L'90
   assuming that AGEMAX was defined. */

/* HISTORY */
/* Chris Bennett @ LTER-CSU 6/15/2000            */
/* 5/22/01 (cwb) - Annuals are not killed here. Slso, skip species with max_age==0 (longest lived). */
/*------------------------------------------------------*/
  
  Int n, k=-1;

  RealF pn, /* probability of mortality by year n (eqn 14)*/
       a;
  /* need a kill list because the bookkeeping in */
  /* Indiv_Kill() would confound kill-as-you-go*/
  IndivType **kills,
            *ndv;
  /*----------------------------------------------------*/

  assert(SppMaxAge(sp) != 0);

  if (SppMaxAge(sp) == 1) return;

  kills = (IndivType **) Mem_Calloc(Species[sp]->est_count,
                                   sizeof(IndivType *),
                                   "_age_independent(kills)");

  ForEachIndiv (ndv, Species[sp]) {
    a = (RealF)ndv->age / SppMaxAge(sp);
    pn = pow(SppMaxAge(sp), a -1)        /* EQN 14 */
         - (a * Species[sp]->cohort_surv);
    /* add to kill list if pn met*/
    if (RandUni(&mortality_rng) <= pn)
      kills[++k] = ndv;
  }

  for( n=0; n <= k; n++ ) {
    indiv_Kill_Complete(kills[n], 9);
  }

  if (k >= 0) _SomeKillage = TRUE;

  Mem_Free(kills);

}

/***********************************************************/
static void _no_resources( GrpIndex rg) {
/*======================================================*/
/* use EQN 7, 8, 9 prior to growing
 * Resource limitation results in plant mortality
 * (ie, individuals or portions of individuals). In reality, this
 * would happen gradually over the season, but in this
 * yearly-time-step model it has to be done either before
 * or after the growth routine.  C&L 1990 (p241) note that
 * growth rates are also reduced--this is done in the main
 * growth loop by setting gmod = 1/PR.

 * Note to make it here, the rgroup's PR MUST BE > 1.0., which is checked in mort_Main().

 * This routine also calls _stretched_clonal() to kill
 * additional amounts of clonal plants (if any), which also
 * happens due to insufficient resources. */

/* HISTORY */
/* Chris Bennett @ LTER-CSU 6/15/2000
 *     8/20/01  - replaced some loops with RGroup_GetIndivs()
 *         because that's why the function was created.
*/
/*------------------------------------------------------*/

  IntS i,
       n,   /* number of individuals in group */
       nk;  /* number of plants to kill */

  /* to-be-sorted list of indivs*/
  IndivType **indv_list;


  /*----------------------------------------------------*/
  /* get a sorted list of individuals in this rgroup*/
  indv_list = RGroup_GetIndivs(rg, SORT_A, &n);

  /*----------------------------------------------------*/
  /* kill until nk reached   (EQN 7)    */
  nk = (IntS) ( (n * (1.0 - 1.0/RGroup[rg]->pr)));
  for( i=0; i < nk; i++)
    indiv_Kill_Complete(indv_list[i], 10);

  if (nk) _SomeKillage = TRUE;

  /* Check to see if this group's resources have been stretched,
   * and commit mortality of clonal plants which get additional
   * killamt if they are not killed in the preceeding loop.
   * Pick up next largest individual from where we left off in
   * previous loop by reusing i without resetting it to 0.
   * i comes out of the loop pointing to the next living plant.
   * If for some reason all plants were killed, _stretched_clonal
   * exits before doing anything. */
  _stretched_clonal( rg, i, n-1, indv_list);

  Mem_Free( indv_list);

}

/**************************************************************/
static void _stretched_clonal( GrpIndex rg, Int start, Int last,
                           IndivType *nlist[]) {
/*======================================================*/
/* Kill portions of clonal individuals when resources are limited */
/* HISTORY */
/* Chris Bennett @ LTER-CSU 6/15/2000            */
/*------------------------------------------------------*/

  Int i,
      y,  /* number of years of stretched resources*/
      np, /* number of clonal plants in this resource group*/
      nk; /* number of clonal plants to kill if pm met*/
  RealF pm; /* Probability of mortality (eqn 8)*/

  /* These are used if reducing proportionally (pm not met)*/
  RealF total_size,
       indiv_size,
       total_reduction,
       indiv_reduction;

  IndivType **clist; /* list of clonal individuals */

  clist = (IndivType **)Mem_Calloc(Globals.max_indivs_per_spp, sizeof(IndivType *), "_stretched_clonal");
  
  /* get a list of remaining clonal plants, still ranked by size */
  for( np=-1, i=start; i <= last; i++) {
    if (Species[nlist[i]->myspecies]->isclonal)
      clist[++np] = nlist[i];
  }
  if (np < 0)
  {
    Mem_Free(clist);
    return;  /* Exit if no clonals remain alive in this rgroup */
  }
    
  y = RGroup[rg]->yrs_neg_pr;

  if (y >= RGroup[rg]->max_stretch) {
    pm = .04 * y * y;  /* EQN 8 from Coffin and Lauenroth (1990) */

    if (RandUni(&mortality_rng) <= pm ) {  /* kill on quota basis */
      /* must be more than 10 plants for any to survive ? */
      /* if so, then use ceil(), otherwise, use floor() */
      nk = (Int) floor(((RealF) (np+1) * 0.9)); /* EQN 9 from Coffin and Lauenroth (1990) */

      /* Kill until we reach quota or number of plants*/
      nk = min( nk, (np+1));
      for( i = 0; i < nk; i++) {
        indiv_Kill_Complete(clist[i], 11);
      }

      if (nk >= 0) _SomeKillage = TRUE;

    } else {  /* reduce inverse-proportionally */

      total_reduction = 1.0 / RGroup[rg]->pr;

      /* Making sure PR will always be > 1 here */
      if (total_reduction > 1.0)
        LogError(logfp, LOGFATAL,
            "PR too large in Mort_StretchClonal()\n");

      /* sum up relsizes for total size*/
      for(i = 0, total_size = 0.0;
          i <= np;
          total_size += clist[i++]->relsize);

      /* the 0.8 is a "magic" correction to prevent the
         reduction from being too large; the assumption
         is that the plants are hardy enough to survive
         without dying beyond what is necessary to make
         resources required exactly <= availability. */
      total_reduction *= 0.8;
      for( i=0; i<= np; i++ ) {
        indiv_size = clist[i]->relsize / total_size;
        indiv_reduction = indiv_size * total_reduction;
        
        /* always succeeds if magic number < 1.0 */
        indiv_Kill_Partial( NoResources,
                            clist[i],
                            indiv_reduction);

      }
      if (np >= 0) _SomeKillage = TRUE;

    } /* end if pm*/
  } /* end if y >= 1*/
  
  Mem_Free(clist);
}

/***********************************************************/
void _kill_annuals( void) {
/*======================================================*/
/* PURPOSE */
/* Loop through all species and kill the annual species.  This
   routine should be called at the end of the year after
   all growth happens and statistics are calculated and
   we don't need to know about the annuals any more.

   The assumption, of course, is that all of the annual
   species that are established are indeed one year old.
   See the discussion at the top of this file and in
   indiv_create() for more details. */

/* HISTORY */
/* Chris Bennett @ LTER-CSU 3/14/2001 */
/* New function that kills all annual individuals (TEM 10-27-2015)) */
/*------------------------------------------------------*/

  GrpIndex rg;
  SppIndex sp;
  Int i;

  ForEachGroup(rg) {
    if (RGroup[rg]->max_age == 1) {
      for(i=RGroup[rg]->est_count, sp=RGroup[rg]->est_spp[i-1]; i>0; sp=RGroup[rg]->est_spp[(--i) - 1]){
               Species_Annual_Kill(sp, 4);             
          }
      }
    }

}

/***********************************************************/
void _kill_extra_growth(void) {
    /*======================================================*
     * PURPOSE *
     * Remove superfluous growth due to extra resources accumulated during the 
     * growing season. This should be done after all the statistics are accumulated 
     * for the year. 
     * HISTORY *
     * Updated by KAP 5/2018 */
    /*------------------------------------------------------*/
    
    IntU j;
    GrpIndex rg;
    SppIndex sp;

    ForEachGroup(rg) {

        ForEachGroupSpp(sp, rg, j) {
            /* If the species is turned off, continue */
            if (!Species[sp]->use_me)
                continue;

            /* Extra growth might have been set to zero in Mort_EndofYear if it is a fire year.
             * However, setting it to zero again is just as fast as checking. */
            Species[sp]->extragrowth = 0.0;
            
            /* Now FINALLY remove individuals that were killed because of fire or grazing and set 
             * relsizes to 0, and remove the Species if the following cases are true */
            if (getSpeciesRelsize(sp) <= 0.0) {
                // printf("s->relsize in _kill_extra_growth check1 before = %f\n", Species[sp]->relsize);
                // printf("s->relsize in _kill_extra_growth check1 after = %f\n", Species[sp]->relsize);

                IndivType *p1 = Species[sp]->IndvHead, *t1;
                while (p1) {
                    t1 = p1->Next;
                    _delete(p1);
                    p1 = t1;
                }
                rgroup_DropSpecies(sp);
            }
        }
    }
}

/******************************************************************************/
void _kill_maxage(void) {
/******************************************************************************/
/* PURPOSE:
 * Kill plants once they reach their maximum age.
 *
 * HISTORY:
 * Created by Frederick Pierson on 4/6/2019. */
/******************************************************************************/
    
    SppIndex s;
    IndivType *i;
    
    ForEachSpecies(s) {
        ForEachIndiv(i, Species[s]) {
            if (i->age == Species[s]->max_age) {
                indiv_Kill_Complete(i, 12);
            }
        }
    }
}<|MERGE_RESOLUTION|>--- conflicted
+++ resolved
@@ -148,10 +148,6 @@
 
     /* Calculate PR at the functional group level: resources required/resources available */
     g->pr = ZRO(g->res_avail) ? 0. : g->res_required / g->res_avail;
-<<<<<<< HEAD
-    //printf("g->pr after = %f\n,Group = %s \n",RGroup[rg]->name,  g->pr);/* kill plants if low resources for consecutive years */
-=======
->>>>>>> d075207c
     
     /* kill plants if low resources for consecutive years */
     /* increment yrs_neg_pr if pr > 1, else zero it. */
