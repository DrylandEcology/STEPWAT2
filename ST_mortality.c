/**
 * \file ST_mortality.c
 * \brief Implements all of the mortality functions.  
 * 
 * mort_Main() is the entry point. All the other functions implement
 * a specific type of mortality or are support routines.
 *  
 * \author
 *     Chandler Haukap\n
 *     Kyle Palmquist\n
 *     Chris Bennett\n
 *     Ashish Tiwari
 * 
 * \date 23 August 2019
 * 
 * \ingroup MORTALITY
 */

/* =================================================== */
/*                INCLUDES / DEFINES                   */
/* --------------------------------------------------- */
#include <stdlib.h>
#include <string.h>
#include <stdio.h>
#include <math.h>

#include "sw_src/filefuncs.h"
#include "generic.h"
#include "rands.h"
#include "myMemory.h"
#include "ST_steppe.h"
#include "ST_globals.h"
#include "sw_src/pcg/pcg_basic.h"

/******** Modular External Function Declarations ***********/
/* -- truly global functions are declared in functions.h --*/
/***********************************************************/
void rgroup_Extirpate( GrpIndex rg) ;
Bool indiv_Kill_Partial( MortalityType code,
                          IndivType *ndv,
                          RealF killamt);
void indiv_Kill_Complete( IndivType *ndv, int killType);
void check_sizes(const char *); /* found in main */
void _delete(IndivType *ndv);

/*------------------------------------------------------*/
/* Modular functions only used on one or two specific   */
/* places; that is, they are not generally useful       */
/* (like C++ friend functions) but have to be declared. */
void mort_Main( Bool *killed);
void mort_EndOfYear( void);
void proportion_Recovery(void);
void grazing_EndOfYear( void);
void rgroup_DropSpecies(SppIndex sp);

/*********** Locally Used Function Declarations ************/
/***********************************************************/
static void _pat( const SppIndex sp);
static void _mound( const SppIndex sp);
static void _burrow( const SppIndex sp);
static void _succulents( const SppIndex sp);
static void _slow_growth( const SppIndex sp);
static void _no_resources( GrpIndex rg);
static void _age_independent( const SppIndex sp);
static void _stretched_clonal( GrpIndex rg, Int start, Int last,
                           IndivType *nlist[]);
//Nov 4th 15 -AT - Made below two function non-static as they also getting call from main.c
void _kill_annuals(void);
void _kill_extra_growth(void);
void _kill_maxage(void);


/************ File-Level Variable Declarations *************/
/***********************************************************/
<<<<<<< HEAD
/**
 * \brief TRUE if a function in ST_mortality.c killed an individual.
 * \ingroup MORTALITY_PRIVATE
 */
Bool _SomeKillage;

=======
Bool *_SomeKillage;
/* flag: some plant was reduced and PR is affected. */
/* 7/5/01  - currently flag is set but unused. */
>>>>>>> 195e69c2
extern
  pcg32_random_t mortality_rng; //declared in ST_main.c

/**
 * \brief Performs mortality that occurs during the growing season.
 * 
 *  This function reduces "plant-space" according to
 *  resource availability, age, growth rate, and fecal pats, 
 *  ant mounds, and animal burrows. Also, succulents are 
 *  killed if it's a wet year.
 * 
 *  This function is not to be confused with mort_EndOfYear().
 *
 *  An important consideration is the fact that the age of new
 *  plants starts at 1.  Consider that for it to establish, it
 *  has already survived the massive mortality of year 0; this
 *  rate of year 0 mortality, among other factors of survival,
 *  is captured by the probability of establishment (see
 *  rgroup_Establish()).  However, for consistency with other
 *  arrays, the age-related arrays are indexed from 0.  Thus,
 *  age is base1 but the arrays are base0.
 * 
 *  The outline for this function is:\n
 *    1) Death by limited resources using eqns 7, 8, 9.\n
 *    2) Age independent mortality using eqn 14.\n
 *    3) Slow growth mortality.\n
 *    4) Succulent wet season mortality.\n
 *    5) Mortality due to fecal pats, ant mounds or animal burrows.\n
 *  With all equations from Coffin and Lauenroth 1990.
 *
 *  More specifically:
 *  - Process each group separately.
 *  - If resources required for a group are greater than available
 *    (PR > 1) for the maximum years stretching is allowed, kill
 *    plants according the rules for insufficient resources.  If
 *    PR < 1, reset number of stretched years to zero.  This means
 *    that even one year of adequate resources nulls any number of
 *    years of stretched resources.
 *  - For each species, if the user requested the mortality functions
 *    to be executed, run the age-independent and slow-growth
 *    routines.
 *  - If the current species is a succulent and this is a wet year,
 *    execute the mortality function for succulents.  That is,
 *    reduce each plant by some constant proportion, defined by
 *    eqn 16.  The parameters are defined in the group-parms and
 *    the reduction amount is computed in the Env module based
 *    on precipitation.
 *  - Execute disturbances from fecal pats, ant mounds, and animal 
 *    burrows, if any.
 * 
 *  Note that other disturbances (i.e. fire and grazing) are implemented 
 *  elsewhere.
 * 
 * \param killed Reference to a boolean. Set to TRUE if one or more
 *               individuals were killed in any species. FALSE otherwise.
 * 
 * \sideeffect Individuals are killed. Individuals are stored in a
 *             linked list in Species[sp]->IndivHead, so expect the 
 *             list to be modified for all sp.\n
 *             _SomeKillage will be set to TRUE if any individuals die.
 * 
 * \sa mort_EndOfYear()
 * \sa rgroup_Establish()
 * 
 * \ingroup MORTALITY
 */
void mort_Main( Bool *killed) {

  Int j;
  GrpIndex rg;
  SppIndex sp;
  GroupType *g;

  *_SomeKillage = FALSE;

  ForEachGroup(rg) {
    g = RGroup[rg];
    if (g->est_count == 0) continue;
    /* annuals are not subject to these sources of mortality and instead die in _kill_annuals */
    if (g->max_age == 1) continue;  

    /* Calculate PR at the functional group level: resources required/resources available */
    g->pr = ZRO(g->res_avail) ? 0. : g->res_required / g->res_avail;
    
    /* kill plants if low resources for consecutive years */
    /* increment yrs_neg_pr if pr > 1, else zero it. */
    /* one good year cancels all previous bad years. */
    if ( GT(g->pr, 1.0) ) {
       if (++g->yrs_neg_pr >= g->max_stretch)
          _no_resources( rg);

    } else {
      g->yrs_neg_pr = 0;
    }

    ForEachEstSpp(sp,rg,j) {

      /* Implement mortality types 1 and 2: age independent mortality and slow-growth 
      * mortality if rgroups are susceptible to those xres (use_mort) = 1 */
      if ( g->use_mort ) {
        _age_independent( sp );

        _slow_growth( sp );

      }
      /* Implement mortality of succulents if this year's PPT is above the PPT threshold that triggers succulent mortality */
      if (g->succulent
          && Env->wet_dry == Ppt_Wet
          && RandUni(&mortality_rng) <= Succulent->prob_death )
        _succulents( sp );

      /* Finally, implement mortality due to fecal pats, ant mounds, or animal burrows 
      * (disturbances originally conceptualized for the shortgrass steppe that result in 
      * plant mortality */
      switch (Plot->disturbance) {
        case FecalPat:
             _pat( sp);
             break;
        case AntMound:
             _mound( sp);
             break;
        case Burrow:
             _burrow( sp);
             break;
        case NoDisturb: // Added this case to prevent a compiler warning.
             break;
        case LastDisturb:// Added this case to prevent a compiler warning.
             break;
        default:
             break;
      }
      
    } /* end for each species*/

  } /* end ForEachGroup(rg) */

  killed = _SomeKillage;
}

/**
 * \brief Simulates fires and extirpation.
 * 
 * Implements killing of plants through wildfire, prescribed fire, or another event
 * that would result in mortality in single year (killyr) or
 * extirpation (extirp) where plants are killed and do not return.
 * 
 * If wildfire is simulated it will affect all individuals in all species in all rgroups.
 * If prescribed fire is simulated it is possible to specify inputs such that fire will 
 * only affect one rgroup.
 * 
 * \sideeffect If fire is simulated RGroup[rg]->killyr will be set to the current year.\n
 *             If fire is simulated all individuals in RGroup[rg] will be killed.\n
 *             If prescribed fire is simulated RGroup[rg]->prescribedfire will be set to 1.\n
 *             If wildfire is simulated RGroup[rg]->wildfire will be set to 1.\n
 *             If extirpation is performed all species in RGroup[rg] will be dropped.\n
 *             
 * \sa mort_Main()
 * \sa rgroup_Extirpate()
 * 
 * \ingroup MORTALITY
 */
void mort_EndOfYear(void) {
    GrpIndex rg;
    GroupType *g = NULL;
    SppIndex sp;
    IntU j;
    RealF fire_possibility, random_number, biomass_cheatgrass;
    char *cheatgrass_name = "brte";
    int i = 0;
    Bool prescribed_fire_on = FALSE;
    
    /* Check species index number from the beginning to all the species in
     *  species.in , if the species name == checkname then get the biomass and stop the loop*/
    for (i = 0; i < Globals->sppCount; i++) { /* if species name = checkname = brte then get the biomass of brte(cheatgrass)*/
        if (strcmp(cheatgrass_name, Species[i]->name) == 0) {
            biomass_cheatgrass = Species_GetBiomass(i); /* calculate biomass of cheatgrass*/
            g = RGroup[Species[i]->res_grp];
            break;
        }
    }
    
    /* Set a random number outside of the loop to make sure the kill probability for each functional group is the same */
    random_number = RandUni(&mortality_rng);

    //determine if prescribed fire is on for any group. If TRUE, we do NOT want to simulate cheatgrass wildfire.
    ForEachGroup(rg){
      if(RGroup[rg]->killfreq > 0){
        prescribed_fire_on = TRUE;
        break;
      }
    }

    // in this for loop "g" refers to the RGroup of cheatgrass. RGroup[rg] refers
    // to the current iteration's RGroup.
    ForEachGroup(rg) {
      if (Globals->currYear < RGroup[rg]->startyr) {
        continue;
      }

      RGroup[rg]->prescribedfire = 0;
      RGroup[rg]->wildfire = 0;

      // If these conditions are true we want to simulate wildfire based on cheatgrass abundance
      if(!prescribed_fire_on && g != NULL){
        /* ------------------------- WILDFIRE BASED ON CHEATGRASS BIOMASS------------------------- */
        // Calculate fire_possibility
        if (g->ignition == 0) { 
          /* If ignition == 0, no wildfire occurs */
          fire_possibility = 0;
        } else if (biomass_cheatgrass < g->ignition) {
          /* If cheatgrass biomass is less than the biomass required for wildfire ignition, wildfire probability is very low*/
          fire_possibility = .01;
        } else { 
          /* Otherwise a wildfire probability is calculated, which increases with cheatgrass biomass*/
          fire_possibility = g->cheatgrass_coefficient + g->wild_fire_slope * biomass_cheatgrass;

          // Cap fire_possibility at 1. This isn't needed from an algorithmic perspective,
          // but a value greater than 1 does not make sense as a probability.
          if(fire_possibility > 1){
            fire_possibility = 1;
          }
        }

        // If a wildfire occurs this year
        if (random_number <= fire_possibility) {
          RGroup[rg]->killyr = Globals->currYear;
          /* Increase the number of wildfires that have occurred across all iterations in this year by 1 */
          RGroup[rg]->wildfire = 1;
        }
        /* ------------------------- END WILDFIRE BASED ON CHEATGRASS BIOMASS ------------------------- */

      } else if(Globals->currYear >= RGroup[rg]->killfreq_startyr) { // Otherwise simulate prescribed fire

        if(RGroup[rg]->killfreq < 1){
          /* --------------------- STOCHASTIC PRESCRIBED FIRE -------------------- */
          if(random_number <= RGroup[rg]->killfreq) {
            RGroup[rg]->killyr = Globals->currYear;

           /* Increase the number of prescribed fires that have occurred across all iterations in this year by 1 */
            RGroup[rg]->prescribedfire = 1;
          } 
          /* ------------------- END STOCHASTIC PRESCRIBED FIRE ----------------- */

        } else if (((Globals->currYear - RGroup[rg]->killfreq_startyr) % (IntU) RGroup[rg]->killfreq) == 0) {
          /* ------------------------ PRESCRIBED FIRE AT A FIXED RETURN INTERVAL ----------------------- */
          RGroup[rg]->killyr = Globals->currYear;
          /* Calculate the prescribed fire counts */
          RGroup[rg]->prescribedfire = 1;
          /* ------------------------ END PRESCRIBED FIRE AT A FIXED RETURN INTERVAL ------------------- */
        }
      }
      
      /* Kill all individuals of the functional group and don't let them re-establish */
      if (Globals->currYear == RGroup[rg]->extirp) {
          rgroup_Extirpate(rg);
          
      /* If the current year is a kill year, implement mortality */    
      } else if (Globals->currYear == RGroup[rg]->killyr) {
          RGroup_Kill(rg);
      }

      /* If the current year is a fire year, then remove extra_growth here
      instead of in _kill_extra_growth called in ST_main.c. Otherwise, 
      biomass will be non-zero in a fire year with complete killing */
      if (Globals->currYear == RGroup[rg]->killyr) {
        if (!RGroup[rg]->use_extra_res){
          continue;
        }

        ForEachGroupSpp(sp, rg, j) {
          /* If the species is turned off, continue */
          if (!Species[sp]->use_me){
            continue;
          }
          if (ZRO(Species[sp]->extragrowth)) continue;
          Species[sp]->extragrowth = 0.0;
        }
      }
    }  
}

/**
 * \brief Implements grazing at the frequency and intensity that is specified in rgroup.in
 * 
 * This is a straightforward function. It checks if the current year is a grazing year for
 * every rgroup. If it is, it performs grazing on all species in the given group. 
 * 
 * Most of the time we want grazing to occur for all groups in the same year. However, this
 * function checks each RGroup individually, so any number of groups could be grazed in any
 * given year.
 * 
 * \sideeffect If RGroup[rg] is grazed every individual's biomass in every species in RGroup[rg]
 *            will be reduced based on RGroup[rg]->proportion_grazing.
 * 
 * \sa Species_Proportion_Grazing() this function is called to modify any species that need
 *                                  grazing.
 * 
 * \ingroup MORTALITY
 */
void grazing_EndOfYear( void){
	GrpIndex rg;
	GroupType *g;

	ForEachGroup(rg)
	{
		IntU grazingyr =0;
		g = RGroup[rg];

		if (Globals->currYear < RGroup[rg]->startyr)
		{
			/* Grazing cannot occur for an RGroup[rg] until the year that RGroup[rg] is turned on */
			continue;
		}

		if ((Globals->currYear >=g->grazingfreq_startyr) && (g->grazingfrq > 0))
		{
			if (g->grazingfrq < 1.0)
			{
				if (RandUni(&mortality_rng) <= g->grazingfrq)
				{
					grazingyr = Globals->currYear;
				}

			}
			else if (((Globals->currYear - g->grazingfreq_startyr) % (IntU) g->grazingfrq) == 0)
			{
				grazingyr = Globals->currYear;
			}

		}

		//Implement grazing if this year is a year where grazing should occur
		if (Globals->currYear == grazingyr)
		{
			Int i;
			ForEachEstSpp2( rg, i)
			{
				if (!Species[RGroup[rg]->est_spp[i]]->use_me)
				{
					continue;
				}
        
				/* Remove plant biomass to implement grazing using the proportion_grazing specified in inputs */
				Species_Proportion_Grazing(RGroup[rg]->est_spp[i],RGroup[rg]->proportion_grazing );
			}
		}
	}
}

/**
 * \brief Recovers biomass that represents re-sprouting after a fire.
 * 
 * This is controlled by proportion_recovered, specified in inputs and can be turned
 * on or off for each functional group, depending on their capacity to resprout.
 * 
 * \sideeffect If this year was a fire year for RGroup[rg] every individual in every
 *             species in RGroup[rg] will be given a chance to recover some biomass. 
 * 
 * \sa Species_Proportion_Recovery() which is called by this function to determine
 *                                   how much biomass should be recovered.
 * 
 * \ingroup MORTALITY
 */
void proportion_Recovery(void) {
    GrpIndex rg;
    SppIndex sp;

    ForEachGroup(rg) {

        if (Globals->currYear < RGroup[rg]->startyr) {
            /* Recovery of biomass after fire cannot occur for an RGroup[rg] until the year 
            * that RGroup[rg] is turned on */
            continue;
        }
		
        // Implement recovery of biomass after fire that represents re-sprouting
        if (Globals->currYear == RGroup[rg]->killyr) {
            Int i;

            //printf("'before proportion_recovery': Group = %s, relsize = %f, est_count = %d\n",
            //RGroup[rg]->name, RGroup[rg]->relsize, RGroup[rg]->est_count);

            ForEachEstSpp(sp, rg, i) {

                /* Annuals have already been killed in _kill_annuals and are not
                 * subject to proportion recovery after fire */
                if (Species[sp]->max_age == 1)
                    continue;

                //printf("'before proportion_recovery': Species = %s, relsize = %f, est_count = %d\n",
                // Species[sp]->name, Species[sp]->relsize, Species[sp]->est_count);

                Species_Proportion_Recovery(RGroup[rg]->est_spp[i], 6,
                        RGroup[rg]->proportion_recovered,
                        RGroup[rg]->proportion_killed);

                //printf("'after proportion_recovery': Species = %s, relsize = %f, est_count = %d\n",
                //Species[sp]->name, Species[sp]->relsize, Species[sp]->est_count);
            }
            //printf("'after proportion_recovery': Group = %s, relsize = %f, est_count = %d\n",
            // RGroup[rg]->name, RGroup[rg]->relsize, RGroup[rg]->est_count);
        }
    }
}

/**
 * \brief Implements mortality by fecal pats.
 * 
 * This function is called my mort_Main(). If there is a pat on the plot
 * it kills any annual individuals and any sensitive individuals.
 * 
 * \param sp The index of the species to potentially kill.
 * 
 * \sideeffect If Species[sp]->disturbclass is VerySensitive or Sensitive 
 *             all individuals of the species will be killed.\n
 *             _SomeKillage is set to TRUE if at least one individual is
 *             killed.
 * 
 * \sa mort_Main() where this function is called.
 * 
 * \ingroup MORTALITY_PRIVATE
 */
static void _pat( const SppIndex sp) {
    Int i, k=-1;
    IndivType *p, **kills;
    
<<<<<<< HEAD
    kills = (IndivType **) Mem_Calloc(Globals.max_indivs_per_spp, sizeof(IndivType *), "_pat");
=======
    kills = (IndivType **)Mem_Calloc(SuperGlobals.max_indivs_per_spp, sizeof(IndivType *), "_pat");
>>>>>>> 195e69c2

    /* ---------------------------------------------*/
    /* Generate kill list, depending on sensitivity */
    /* ---------------------------------------------*/
    if ( Plot->pat_removed) {
      /* get list of seedlings and annuals*/
      ForEachIndiv(p, Species[sp]) {
        if ( p->age == 1 || Species[sp]->disturbclass == VerySensitive)
          kills[++k] = p;
      }
      for( i=0; i<= k; i++)
        indiv_Kill_Complete( kills[i], 1);

    } else { /* kill according to disturbance class*/
      switch ( Species[sp]->disturbclass) {
        case VerySensitive:
        case Sensitive:
             Species_Kill(sp,1);
             k=1;
             break;
        case Insensitive:
        case VeryInsensitive:
          /* unaffected*/
      default:
            break;
      }
    }

    if (k >= 0) *_SomeKillage = TRUE;
    
    Mem_Free(kills);
}


/**
 * \brief Implements mortality by ant mounds.
 * 
 * This function is called my mort_Main(). If there is a mound on the plot
 * it kills most species with the exception of succulents (Coffin and 
 * Lauenroth 1990).
 * 
 * \param sp The index of the species to potentially kill.
 * 
 * \sideeffect If Species[sp]->disturbclass is more sensitive than VeryInsensitive
 *             all individuals of the species will be killed.\n
 *             _SomeKillage is set to TRUE if at least one individual is
 *             killed.
 * 
 * \sa mort_Main() where this function is called.
 * 
 * \ingroup MORTALITY_PRIVATE
 */
static void _mound( const SppIndex sp) {
    Bool k = FALSE;

    switch ( Species[sp]->disturbclass) {
      case VerySensitive:
      case Sensitive:
      case Insensitive:
           Species_Kill(sp,2);
           k = TRUE;
           break;
      case VeryInsensitive:
        /* unaffected*/
    default:
         break;
    }


    if (k) *_SomeKillage = TRUE;
}


/**
 * \brief Implements mortality by animal burrows.
 * 
 * This function is called my mort_Main(). If there is a burrow on the plot
 * it kills all individuals in Species[sp]
 * 
 * \param sp The index of the species to potentially kill.
 * 
 * \sideeffect Species[sp]->disturbclass doesn't matter for burrows. All 
 *             individuals are killed.
 *             _SomeKillage is set to TRUE if at least one individual is
 *             killed.
 * 
 * \sa mort_Main() where this function is called.
 * 
 * \ingroup MORTALITY_PRIVATE
 */
static void _burrow( const SppIndex sp) {
    Bool k=FALSE;


    switch ( Species[sp]->disturbclass) {
      case VerySensitive:
      case Sensitive:
      case Insensitive:
      case VeryInsensitive:
           Species_Kill(sp,3);
           k = TRUE;
    }

    if (k ) *_SomeKillage = TRUE;
}


/**
 * \brief Reduces succulent biomass based on reduction specified in inputs 
 *        due to precipitation.
 * 
 * This function will remove the same amount of biomass from all individuals 
 * in Species[sp]. If the removal removes all biomass the individual is killed.
 * 
 * \param sp the index in Species of the succulent.
 * 
 * \sideeffect Some individuals of Species[sp] will most likely be killed, and
 *             all individuals will loose some biomass.\n
 *             _SomeKillage set to TRUE if some individuals were killed.
 * 
 * \sa indiv_Kill_Partial(), which is called to reduce biomass (but not kill).
 * \sa indiv_Kill_Complete(), which is called to kill individuals.
 * \sa mort_Main() where this function is called.
 * 
 * \ingroup MORTALITY_PRIVATE
 */
static void _succulents( const SppIndex sp) {
  IndivType *p,
            **kills;
  RealF killamt = Succulent->reduction;
  int i, k=0;
  
  kills = (IndivType **)Mem_Calloc(SuperGlobals.max_indivs_per_spp, sizeof(IndivType *), "_succulents");

  ForEachIndiv (p, Species[sp]) {
    if ( GT(p->relsize, killamt) )
      indiv_Kill_Partial( Slow, p, killamt);
    else
      kills[k++] = p;
  }

  for (i=0; i < k; i++)
    indiv_Kill_Complete(kills[i], 7);


  if (Species[sp]->est_count) *_SomeKillage = TRUE;
  
  Mem_Free(kills);
}


/**
 * \brief Implements slow growth mortality.
 * 
 * Kill plants if the growth rate is less than the "slow rate" which is 
 * defined by the user in the group-level parameters (max_slow) and in
 * the species-level parameters (max_rate). The slow rate is 
 * growthrate <= max_slow * max_rate.
 *
 * Increment the counter for number of years of slow growth.
 * If the number of years of slow growth is greater than
 * max_slow (defined in species.in), draw a random number
 * and compare it to the probability of mortality.  C&L'90
 * defines this value as a constant, but it might be better
 * to define it in the groups or species parameters.
 *
 * Of course, annuals aren't subject to this mortality,
 * nor are 1 year old plants.
 * 
 * \param sp The index of the species in the Species array.
 * 
 * \sideeffect Calculates ndv->slow_yrs for all individuals in
 *                  the species.\n 
 *              If ndv->slow_yrs passes the mortality threshold
 *                  the given individual is killed.\n
 *              _SomeKillage is set to TRUE is at least on individual
 *                  is killed.
 * 
 * \sa mort_Main() where this function is called.
 * 
 * \ingroup MORTALITY_PRIVATE
 */
static void _slow_growth( const SppIndex sp) {
  Int n, k=-1;
  RealF pm = 0.368, /* probability of mortality*/
        slowrate;
  IndivType *ndv,
            **kills;
  
  kills = (IndivType **)Mem_Calloc(SuperGlobals.max_indivs_per_spp, sizeof(IndivType *), "_slow_growth");

  slowrate = RGroup[Species[sp]->res_grp]->slowrate
           * Species[sp]->max_rate;

  ForEachIndiv (ndv, Species[sp]) {
    if ( ndv->age == 1) continue;
    if (ndv->growthrate <= slowrate) {
      ndv->slow_yrs++;
      /* add to kill list if pm met*/
      if ( ndv->slow_yrs >= Species[sp]->max_slow
           && RandUni(&mortality_rng) <= pm)
         kills[++k] = ndv;
    } else
      ndv->slow_yrs = max( ndv->slow_yrs -1, 0);

  }

  for( n=0; n <= k; n++ )
    indiv_Kill_Complete(kills[n], 8);

  if (k >= 0) *_SomeKillage = TRUE;
  
  Mem_Free(kills);
}

/**
 * \brief Implements age-independent mortality.
 * 
 * Kills individuals in a species by the age-independent function (eqn 14) in 
 * C&L'90 assuming that AGEMAX was defined.
 * 
 * Annuals are NOT killed here. Also, if Species[sp]->max_age == 0 (a species 
 * can live indefinitely) this function does nothing.
 * 
 * Initial programming by Chris Bennett @ LTER-CSU 6/15/2000  
 * 
 * \param sp The index of the species in the Species array.
 * 
 * \sideeffect Some individuals from the Species[sp]->IndivHead linked list 
 *             might be removed if this function kills them.\n
 *             _SomeKillage will be set to TRUE is an individual is killed.
 * 
 * \sa mort_Main() where this function is called.
 * 
 * \ingroup MORTALITY_PRIVATE
 */
static void _age_independent( const SppIndex sp) {
  Int n, k=-1;

  RealF pn, /* probability of mortality by year n (eqn 14)*/
       a;
  /* need a kill list because the bookkeeping in */
  /* Indiv_Kill() would confound kill-as-you-go*/
  IndivType **kills,
            *ndv;
  /*----------------------------------------------------*/

  assert(SppMaxAge(sp) != 0);

  if (SppMaxAge(sp) == 1) return;

  kills = (IndivType **) Mem_Calloc(Species[sp]->est_count,
                                   sizeof(IndivType *),
                                   "_age_independent(kills)");

  ForEachIndiv (ndv, Species[sp]) {
    a = (RealF)ndv->age / SppMaxAge(sp);
    pn = pow(SppMaxAge(sp), a -1)        /* EQN 14 */
         - (a * Species[sp]->cohort_surv);
    /* add to kill list if pn met*/
    if (RandUni(&mortality_rng) <= pn)
      kills[++k] = ndv;
  }

  for( n=0; n <= k; n++ ) {
    indiv_Kill_Complete(kills[n], 9);
  }

  if (k >= 0) *_SomeKillage = TRUE;

  Mem_Free(kills);

}

/**
 * \brief Kills individuals to simulate death by insufficient resources.
 * 
 * Note that this function does NOT check if resource availibility is low.
 * It kills an amount of individuals proportional to resource limitations,
 * but deciding if any individuals should be killed at all (whether or
 * not to call this function) takes place in mort_Main().
 * 
 * In reality, resource death would occur gradually over the growing
 * season. However, in this yearly-time-step model, it must be done either
 * before or after the growing season. 
 * 
 * This function takes an additional step with clonal species. It calls
 * _stretched_clonal() to kill additional amounts of clonal plants due 
 * to insufficient resources.
 * 
 * Note that to make it here, the rgroup's PR MUST BE > 1.0., which is 
 * checked in \ref mort_Main().
 * 
 * Initial programming by Chris Bennett @ LTER-CSU 6/15/2000.
 * 
 * \param rg The Index in RGroup of the group to kill.
 * 
 * \sideeffect Individuals killed by this function will be removed from
 *             the corresponding individual linked list.\n
 *             _SomeKillage set to TRUE if an individual was killed.
 * 
 * \sa _stretched_clonal() which is called to perfom additional mortality.
 * \sa mort_Main() where _no_resources() is called.
 * 
 * \ingroup MORTALITY_PRIVATE
 */
static void _no_resources( GrpIndex rg) {
  IntS i,
       n,   /* number of individuals in group */
       nk;  /* number of plants to kill */

  /* to-be-sorted list of indivs*/
  IndivType **indv_list;


  /*----------------------------------------------------*/
  /* get a sorted list of individuals in this rgroup*/
  indv_list = RGroup_GetIndivs(rg, SORT_A, &n);

  /*----------------------------------------------------*/
  /* kill until nk reached   (EQN 7)    */
  nk = (IntS) ( (n * (1.0 - 1.0/RGroup[rg]->pr)));
  for( i=0; i < nk; i++)
    indiv_Kill_Complete(indv_list[i], 10);

  if (nk) *_SomeKillage = TRUE;

  /* Check to see if this group's resources have been stretched,
   * and commit mortality of clonal plants which get additional
   * killamt if they are not killed in the preceeding loop.
   * Pick up next largest individual from where we left off in
   * previous loop by reusing i without resetting it to 0.
   * i comes out of the loop pointing to the next living plant.
   * If for some reason all plants were killed, _stretched_clonal
   * exits before doing anything. */
  _stretched_clonal( rg, i, n-1, indv_list);

  Mem_Free( indv_list);

}

/**
 * \brief Kill portions of clonal individuals when resources are limited.
 * 
 * Mortality is based on equations 8 and 9 of Coffin and Lauenroth (1990).
 * 
 * \param rg The group to perform mortality on.
 * \param start Index in nlist to start considering killing individuals.
 * \param last Index in nlist to stop considering killing.
 * \param nlist An array of IndivType pointers that are under consideration.
 * 
 * \sideeffect This function will kill individuals from nlist if there
 *             are any clonal individuals.\n
 *             _SomeKillage set to TRUE if an individual is killed.
 * 
 * \sa _no_resources() where this function is called.
 * 
 * \ingroup MORTALITY_PRIVATE
 */
static void _stretched_clonal( GrpIndex rg, Int start, Int last,
                           IndivType *nlist[]) {

  Int i,
      y,  /* number of years of stretched resources*/
      np, /* number of clonal plants in this resource group*/
      nk; /* number of clonal plants to kill if pm met*/
  RealF pm; /* Probability of mortality (eqn 8)*/

  /* These are used if reducing proportionally (pm not met)*/
  RealF total_size,
       indiv_size,
       total_reduction,
       indiv_reduction;

  IndivType **clist; /* list of clonal individuals */

  clist = (IndivType **)Mem_Calloc(SuperGlobals.max_indivs_per_spp, sizeof(IndivType *), "_stretched_clonal");
  
  /* get a list of remaining clonal plants, still ranked by size */
  for( np=-1, i=start; i <= last; i++) {
    if (Species[nlist[i]->myspecies]->isclonal)
      clist[++np] = nlist[i];
  }
  if (np < 0)
  {
    Mem_Free(clist);
    return;  /* Exit if no clonals remain alive in this rgroup */
  }
    
  y = RGroup[rg]->yrs_neg_pr;

  if (y >= RGroup[rg]->max_stretch) {
    pm = .04 * y * y;  /* EQN 8 from Coffin and Lauenroth (1990) */

    if (RandUni(&mortality_rng) <= pm ) {  /* kill on quota basis */
      /* must be more than 10 plants for any to survive ? */
      /* if so, then use ceil(), otherwise, use floor() */
      nk = (Int) floor(((RealF) (np+1) * 0.9)); /* EQN 9 from Coffin and Lauenroth (1990) */

      /* Kill until we reach quota or number of plants*/
      nk = min( nk, (np+1));
      for( i = 0; i < nk; i++) {
        indiv_Kill_Complete(clist[i], 11);
      }

      if (nk >= 0) *_SomeKillage = TRUE;

    } else {  /* reduce inverse-proportionally */

      total_reduction = 1.0 / RGroup[rg]->pr;

      /* Making sure PR will always be > 1 here */
      if (total_reduction > 1.0)
        LogError(logfp, LOGFATAL,
            "PR too large in Mort_StretchClonal()\n");

      /* sum up relsizes for total size*/
      for(i = 0, total_size = 0.0;
          i <= np;
          total_size += clist[i++]->relsize);

      /* the 0.8 is a "magic" correction to prevent the
         reduction from being too large; the assumption
         is that the plants are hardy enough to survive
         without dying beyond what is necessary to make
         resources required exactly <= availability. */
      total_reduction *= 0.8;
      for( i=0; i<= np; i++ ) {
        indiv_size = clist[i]->relsize / total_size;
        indiv_reduction = indiv_size * total_reduction;
        
        /* always succeeds if magic number < 1.0 */
        indiv_Kill_Partial( NoResources,
                            clist[i],
                            indiv_reduction);

      }
      if (np >= 0) *_SomeKillage = TRUE;

    } /* end if pm*/
  } /* end if y >= 1*/
  
  Mem_Free(clist);
}

/**
 * \brief Kill all individuals belonging to annual species
 * 
 * Loop through all species and kill the annual species.  This
 * routine should be called at the end of the year after
 * all growth happens and statistics are calculated and
 * we don't need any more information about the annuals.
 *
 * The assumption, of course, is that all of the annual
 * species that are established are indeed one year old.
 * See the discussion at the top of this file and in
 * indiv_create() for more details. 
 * 
 * \sideeffect All individuals in all annual species will
 *             be deleted.
 * 
 * \ingroup MORTALITY_PRIVATE
 */
void _kill_annuals( void) {
  GrpIndex rg;
  SppIndex sp;
  Int i;

  ForEachGroup(rg) {
    if (RGroup[rg]->max_age == 1) {
      for(i=RGroup[rg]->est_count, sp=RGroup[rg]->est_spp[i-1]; i>0; sp=RGroup[rg]->est_spp[(--i) - 1]){
               Species_Annual_Kill(sp, 4);             
          }
      }
    }

}

/**
 * \brief Remove superfluous growth due to extra resources accumulated during the 
 * growing season. 
 * 
 * This should be done after all the statistics are accumulated for the year. 
 * 
 * Updated by KAP 5/2018.
 * 
 * \sideeffect Species[sp]->extragrowth will be set to 0 for all sp.\n
 *             If this results in 0 biomass for a species it will also be
 *             dropped from the RGroup.
 * 
 * \ingroup MORTALITY_PRIVATE
 */
void _kill_extra_growth(void) {
    IntU j;
    GrpIndex rg;
    SppIndex sp;

    ForEachGroup(rg) {

        ForEachGroupSpp(sp, rg, j) {
            /* If the species is turned off, continue */
            if (!Species[sp]->use_me)
                continue;

            /* Extra growth might have been set to zero in Mort_EndofYear if it is a fire year.
             * However, setting it to zero again is just as fast as checking. */
            Species[sp]->extragrowth = 0.0;
            
            /* Now FINALLY remove individuals that were killed because of fire or grazing and set 
             * relsizes to 0, and remove the Species if the following cases are true */
            if (getSpeciesRelsize(sp) <= 0.0) {
                // printf("s->relsize in _kill_extra_growth check1 before = %f\n", Species[sp]->relsize);
                // printf("s->relsize in _kill_extra_growth check1 after = %f\n", Species[sp]->relsize);

                IndivType *p1 = Species[sp]->IndvHead, *t1;
                while (p1) {
                    t1 = p1->Next;
                    _delete(p1);
                    p1 = t1;
                }
                rgroup_DropSpecies(sp);
            }
        }
    }
}

/**
 * \brief Kill plants once they reach their maximum age.
 * 
 * Created by Frederick Pierson on 4/6/2019.
 * 
 * \sideeffect Every individual in every species that has reached it's
 *             max age will be deleted (killed).
 * 
 * \ingroup MORTALITY_PRIVATE
 */
void _kill_maxage(void) {
    SppIndex s;
    IndivType *i;
    
    ForEachSpecies(s) {
        ForEachIndiv(i, Species[s]) {
            if (i->age == Species[s]->max_age) {
                indiv_Kill_Complete(i, 12);
            }
        }
    }
}<|MERGE_RESOLUTION|>--- conflicted
+++ resolved
@@ -72,18 +72,13 @@
 
 /************ File-Level Variable Declarations *************/
 /***********************************************************/
-<<<<<<< HEAD
+
 /**
  * \brief TRUE if a function in ST_mortality.c killed an individual.
  * \ingroup MORTALITY_PRIVATE
  */
-Bool _SomeKillage;
-
-=======
 Bool *_SomeKillage;
-/* flag: some plant was reduced and PR is affected. */
-/* 7/5/01  - currently flag is set but unused. */
->>>>>>> 195e69c2
+
 extern
   pcg32_random_t mortality_rng; //declared in ST_main.c
 
@@ -510,11 +505,7 @@
     Int i, k=-1;
     IndivType *p, **kills;
     
-<<<<<<< HEAD
-    kills = (IndivType **) Mem_Calloc(Globals.max_indivs_per_spp, sizeof(IndivType *), "_pat");
-=======
     kills = (IndivType **)Mem_Calloc(SuperGlobals.max_indivs_per_spp, sizeof(IndivType *), "_pat");
->>>>>>> 195e69c2
 
     /* ---------------------------------------------*/
     /* Generate kill list, depending on sensitivity */
