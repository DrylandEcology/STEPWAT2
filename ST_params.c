/**
 * \file ST_params.c
 * \brief Reads and initializes the model parameters.
 *
 * Most of the parameters come from the input files and some are computed.
 *
 * History
 * (6/15/2000) -- INITIAL CODING - cwb
 * (15-Apr-02)  -- added code to interface with SOILWAT (cwb)
 *                 only modified parm_Files_Init().
 *
 * \author CWB (initial coding)
 * \author Chandler Haukap (author of this documentation)
 * \date 15 April 2002
 */

/* =================================================== */
/*                INCLUDES / DEFINES                   */
/* --------------------------------------------------- */

#include <stdlib.h>
#include <string.h>
#include <ctype.h>
#include <errno.h>
#include "ST_steppe.h"
#include "sw_src/include/filefuncs.h"
#include "sw_src/include/myMemory.h"
#include "sw_src/include/rands.h"
#include "sxw_funcs.h"
#include "ST_globals.h"
#include "sxw_vars.h"
#include "ST_mortality.h" // externs `UseCheatgrassWildfire`


/******** Modular External Function Declarations ***********/
/* -- truly global functions are declared in functions.h --*/
/***********************************************************/
SppIndex species_New(void);

/*------------------------------------------------------*/
/* Modular functions only used on one or two specific   */
/* places; that is, they are not generally useful       */
/* (like C++ friend functions) but have to be declared. */
  void parm_Initialize(void);
  void parm_SetFirstName( char *s);
  void parm_SetName( char *s, int which);
  void parm_free_memory( void );
  void maxrgroupspecies_init(void);
  void files_init(void);

/*********** Locally Used Function Declarations ************/
/***********************************************************/
static void _env_init( void);
static void _plot_init( void);
static void _setNameLen(char *dest, char *src, Int len);
static void _rgroup_init( void);
static void _species_init( void);
static void _check_species( void);
static void _bmassflags_init( void);
static void _mortflags_init( void);
static void _model_init( void);
static void _rgroup_add1( char name[], RealF space, RealF density,
                      Int estab, RealF slow, Int stretch,
                      Int xres, Int estann, Int turnon,
                      Int styr,  RealF xgro, Int veg_prod_type, Int mort,
                      RealF biomass, RealF transpiration, RealF live_biomass);
static void _rgroup_add2( char name[],
                      RealF nslope, RealF nint,
                      RealF wslope, RealF wint,
                      RealF dslope, RealF dint);
static void _rgroup_add_disturbance( char name[],  Int killyr, Int killfreq_startyr,RealF killfreq,
                      Int extirp, RealF prop_killed, RealF prop_recovered,RealF grazing_frq,RealF prop_grazing,Int grazingfreq_startyr);
static void _rgroup_addsucculent( char name[],
                               RealF wslope, RealF wint,
                               RealF dslope, RealF dint);

//static void _recover_names(void);

/************ Module Variable Declarations ******************/
/***********************************************************/
  #define NFILES 15

static char *_files[NFILES];
char *MyFileName;

/**************************************************************/
/* fdpierson: This function should only be called once, otherwise
 * memory leaks involving resource groups, species, and potentially
 * other variables will occur. */
/**************************************************************/
void parm_Initialize() {
/*======================================================*/
  _model_init();
  _env_init();
  _plot_init();
  _bmassflags_init();
  _mortflags_init();
  _rgroup_init();
  _species_init();
  _check_species();
}

/**************************************************************/
char *Parm_name( ST_FileIndex i) {
/*======================================================*/

  return _files[i];
}

/**************************************************************/
void parm_SetFirstName( char *s) {
/*======================================================*/

  if (_files[F_First]) Mem_Free( _files[F_First]);
  _files[F_First] = Str_Dup(s, &LogInfo);

}

/**************************************************************/
void parm_SetName( char *s, int which) {
/*======================================================*/
// (DLM) - 5/28/2013 - added this function because I needed a way to change the name of some of the files (particularly the output files) easily from other modules

	if(which > (NFILES - 1) || which < 0)
		return;
	if (_files[which]) Mem_Free( _files[which]);
  	_files[which] = Str_Dup(s, &LogInfo);

}

/**************************************************************/
void files_init( void ) {
/*======================================================*/
  /* 7-May-02 (cwb) added code to interface with SOILWAT */

  FILE *f;
  ST_FileIndex i;
  ST_FileIndex last = F_MaxRGroupSpecies;
  char inbuf[MAX_FILENAMESIZE];

  MyFileName = Parm_name(F_First);

  f = OpenFile(MyFileName, "r", &LogInfo);

  for(i=F_Log; i <= last; i++) {
    if ( ! GetALine(f, inbuf)) break;
    _files[i] = Str_Dup(Str_TrimLeftQ(inbuf), &LogInfo);
    //printf("FILES: %d : %s\n", i, _files[i]);
  }

  if ( i < last) {
    LogError(&LogInfo, LOGFATAL, "%s: Too few input files specified",
                              MyFileName);
  }

  CloseFile(&f, &LogInfo);

  if(!UseGrid) {	//if the gridded option has been specified, then the logfile has already been opened
  	if ( !strcmp("stdout", _files[F_Log]) )
    	LogInfo.logfp = stdout;
  	else
    	LogInfo.logfp = OpenFile(_files[F_Log], "w", &LogInfo);
   }

}

/**************************************************************/
static void _model_init( void) {
/*======================================================*/
   FILE *f;
   int seed, years;
   char tmp[80], inbuf[MAX_FILENAMESIZE];

   MyFileName = Parm_name(F_Model);
   f = OpenFile(MyFileName, "r", &LogInfo);
   /* ----------------------------------------------------*/
   /* scan for the first line*/
   if (!GetALine(f, inbuf)) {
     LogError(&LogInfo, LOGFATAL, "%s: No data found!\n", MyFileName);
   } else {
     sscanf( inbuf, "%s %d %d",
             tmp,
             &years,
             &seed);

     SuperGlobals.runModelYears = years;
     Globals->Max_Age = SuperGlobals.runModelYears;
     SuperGlobals.runModelIterations = atoi(tmp);
     if (SuperGlobals.runModelIterations < 1 ||
         SuperGlobals.runModelYears < 1 ) {
       LogError(&LogInfo, LOGFATAL,"Invalid parameters for RunModelIterations "
               "or RunModelYears (%s)",
               MyFileName);
     }
     Globals->bmass.suffixwidth = Globals->mort.suffixwidth = strlen(tmp);
     SuperGlobals.randseed = (IntL) ((seed) ? -abs(seed) : 0);
   }

   CloseFile(&f, &LogInfo);
}


/**************************************************************/
static void _env_init( void) {
/*======================================================*/
/* Read environmental parameters that drive
   the abiotic conditions.  These values go
   into the Globals structure
*/
   FILE *f;
   int x,
       index=0,
       nitems,
       use[3];
    char inbuf[MAX_FILENAMESIZE];

   MyFileName = Parm_name(F_Env);
   f = OpenFile(MyFileName, "r", &LogInfo);

   while( GetALine(f, inbuf)) {

      switch(++index) {
        case 1:
            x=sscanf( inbuf, "%f %f %hu %hu %hu %hu %f %hu",
                      &Globals->ppt.avg, &Globals->ppt.std,
                      &Globals->ppt.min, &Globals->ppt.max,
                      &Globals->ppt.dry, &Globals->ppt.wet,
                      &Globals->gsppt_prop, &Globals->transp_window);
            nitems = 8;
            break;
        case 2:
            x=sscanf( inbuf, "%f %f %f %f %f",
                      &Globals->temp.avg, &Globals->temp.std,
                      &Globals->temp.min, &Globals->temp.max,
                      &Globals->temp.gstemp);
            nitems = 5;
            break;
        case 3:
            x=sscanf( inbuf, "%d %f %f %f %f ", &use[0],
                      &Globals->pat.occur, &Globals->pat.removal,
                      &Globals->pat.recol[Slope],
                      &Globals->pat.recol[Intcpt]);
            nitems = 4;
            break;
        case 4:
            x=sscanf( inbuf, "%d %f %hu %hu", &use[1],
                      &Globals->mound.occur,
                      &Globals->mound.minyr,
                      &Globals->mound.maxyr);
            nitems = 3;
            break;
        case 5:
            x=sscanf( inbuf, "%d %f %hu", &use[2],
                      &Globals->burrow.occur,
                      &Globals->burrow.minyr);
            nitems = 2;
            break;
        case 6:
            x=sscanf( inbuf, "%f %f %f %f %f %f",
                      &Globals->tempparm[CoolSeason][0],
                      &Globals->tempparm[CoolSeason][1],
                      &Globals->tempparm[CoolSeason][2],
                      &Globals->tempparm[WarmSeason][0],
                      &Globals->tempparm[WarmSeason][1],
                      &Globals->tempparm[WarmSeason][2]);
            nitems = 6;
            break;
      }
      if (x<nitems) {
         LogError(&LogInfo, LOGFATAL, "%s: Invalid record %d",
                 MyFileName, index);
      }

   } /* end while*/

   Globals->pat.use    = itob(use[0]);
   Globals->mound.use  = itob(use[1]);
   Globals->burrow.use = itob(use[2]);

   CloseFile(&f, &LogInfo);
}


/**************************************************************/
static void _plot_init( void) {
/*======================================================*/

   FILE *f;
   int x, nitems=1;
   char inbuf[MAX_FILENAMESIZE];

   MyFileName = Parm_name(F_Plot);
   f = OpenFile(MyFileName, "r", &LogInfo);

   /* ----------------------------------------------------*/
   /* scan for the first line*/
   if (!GetALine(f, inbuf)) {
     LogError(&LogInfo, LOGFATAL, "%s: No data found!\n", MyFileName);
   }

   x = sscanf( inbuf, " %f", &Globals->plotsize);
   if (x < nitems) {
     LogError(&LogInfo, LOGFATAL, "%s: Incorrect number of fields",
                     MyFileName);
   }


   CloseFile(&f, &LogInfo);
}


/**************************************************************/
static void _check_species( void) {
/*======================================================*/
  /* Make sure max_spp_estab <= max_spp */
  /* Also this block creates then links */
  /* species' numbers to their respective groups. */
  /* - and sets up mortality arrays for groups and spp (5/18/01)*/
  /* 10-Apr-03 - cwb - compute max_bmass for the group as the
   *      sum of the mature biomass of each species in the group.
   *      plot biomass = sum(g->relsize * g->max_density * g->max_bmass)
   * 7-Nov-03 (cwb) make sure no annuals are assigned to
   *      perennials groups.
   */
  IntS i, cnt,
       maxage, minage, /* placeholders */
       runyrs = SuperGlobals.runModelYears;  /* shorthand */
  SppIndex sp;
  GrpIndex rg;
  Bool tripped = FALSE;
  GroupType *g;
  SpeciesType *s;

  /* -------------------------------------------*/
   /* count and link species to their groups.
   * print a message if more specified than available */
  ForEachGroup(rg) { g = RGroup[rg];
    cnt = 0;
    ForEachSpecies(sp) {
      if (Species[sp]->res_grp == rg)
        g->species[cnt++] = sp;
    }
    g->max_spp = cnt;
    if (cnt < g->max_spp_estab) {
      tripped = TRUE;
      g->max_spp_estab = cnt;
      LogError(&LogInfo, LOGNOTE, "Max_Spp_Estab > Number of Spp for %s",
              g->name);
    }
  }
  if (tripped) LogError(&LogInfo, LOGNOTE,"Continuing.");

  /* -------------------------------------------*/
  /* determine max age for the species and
   * keep track for group's max age */
  /* and compute max g/m^2 for this group */
  /* 10-Apr-03 - also, compute max_bmass for the group. */
  ForEachGroup(rg) { g = RGroup[rg];
    maxage = 0; minage = 30000;
    g->max_bmass = 0.0;
    ForEachGroupSpp(sp, rg, i) {
      s = Species[sp];
      if (s->max_age == 0) s->max_age = runyrs+1;
/* maxage shouldn't be set to extirp due to age-independent mortality.
   extirp happens due to the flag, not age;
   but I hesitate to remove the code, so I'll comment it out for now.
      if ( g->extirp && g->extirp < s->max_age)
        s->max_age = g->extirp;
*/
      maxage = max(s->max_age, maxage);
      minage = min(s->max_age, minage);
      g->max_bmass += s->mature_biomass;
    }

    if (minage == 1 && maxage != 1) {
      LogError(&LogInfo, LOGFATAL, "%s: Can't mix annuals and perennials within a group\n"
                      "Refer to the groups.in and species.in files\n",
                       RGroup[rg]->name);
    }
    g->max_age = maxage;
  }

  /* -------------------------------------------*/
  /* check out the definitions for SppMaxAge and GrpMaxAge */
  /* they're used here for some hoped-for sense of readability */

  if (MortFlags.species) {
    /* size each species kills list, age ==0 ok */
    ForEachSpecies(sp) {
      if ( Species[sp]->use_me) {
        Species[sp]->kills = (IntUS *) Mem_Calloc(SppMaxAge(sp),
                                               sizeof(IntUS),
                             "_check_species(Species.kills)", &LogInfo);
      } else {
        Species[sp]->kills = NULL;
      }
    }
  } else {
    ForEachSpecies(sp)
      Species[sp]->kills = NULL;
  }

  if (MortFlags.group) {
    ForEachGroup(rg) {
      if (RGroup[rg]->use_me) {
        /* find max age of the group and size the kills array */
        ForEachGroupSpp( sp, rg, i) {
          RGroup[rg]->max_age = (Species[sp]->max_age)
                                ? max(Species[sp]->max_age,
                                      RGroup[rg]->max_age)
                                : Globals->Max_Age;
        }
        RGroup[rg]->kills = (IntUS *) Mem_Calloc(GrpMaxAge(rg),
                                                sizeof(IntUS),
                        "_check_species(RGroup.kills)", &LogInfo);
      } else {
        RGroup[rg]->kills = NULL;
      }
    }
  } else {
    ForEachGroup(rg)
      RGroup[rg]->kills = NULL;
  }
}


/**************************************************************/
static void _bmassflags_init( void) {
/*======================================================*/
/* read in the flags to control the output quantities etc.
   It helps to have the file visible while reading this code.

 * 9-Dec-03 (cwb) added code to create output directory.

*/

   FILE *fin;
   Int x, i,
       nitems=16; /* number of items expected in first input line */

   /*   code      controls: */
   char u[5],  /* summary? if 'n' don't init and don't print */
        a[5],  /* print yearly files */
        h[5],  /* header line containing var names */
        f[5],  /* field separator */
        y[5],  /* year number */
        d[5],  /* disturbance type */
        p[5],  /* precip */
        c[5],  /* ppt class (wet/dry/norm) */
        t[5],  /* temperature */
        g[5],  /* biomass for the groups */
        q[5],  /* groups PR quotient (see C&L1990, p240) */
        r[5],  /* relative size for each group */
        w[5],  /* wildfire count */
        m[5],  /* prescribed fire count */
        s[5],  /* biomass for each species */
        n[5];  /* number of individuals for each species */
   char z;
   char inbuf[MAX_FILENAMESIZE], bMassAvgFile[FILENAME_MAX],
        bMassPreFile[FILENAME_MAX];

   MyFileName = Parm_name(F_BMassFlag);
   fin = OpenFile(MyFileName, "r", &LogInfo);

   if (!GetALine(fin, inbuf)) {
     LogError(&LogInfo, LOGFATAL, "%s: No data found!\n", MyFileName);
   }

   x = sscanf( inbuf, "%s %s %s %s %s %s %s %s %s %s %s %s %s %s %s %s",
                      u, a, h, f, y, d, p, c, t, g, q, r, w, m, s, n );

   /* don't bother initializing the rest if first flag is 'n' */
   BmassFlags.summary  = (Bool)(*u=='y'||*u=='Y');
   BmassFlags.yearly   = (Bool)(*a=='y'||*a=='Y');
   if (!(BmassFlags.summary || BmassFlags.yearly)) {
     return;
   }

   if (x < nitems) {
     LogError(&LogInfo, LOGFATAL, "%s: Invalid number of parameters",
             MyFileName);
   }

   for( i=1; i<= nitems; i++) {
   /* to stick in a new item, just add it to the bottom
      and adjust nitems in definitions. */
     switch (i) {
       case 1:
            BmassFlags.header = (Bool)(*h=='y'||*h=='Y');
              break;
       case 2:
            z = (char) tolower((Int)*f);
            switch( z )  {
               case 't': BmassFlags.sep = '\t'; break;
               case 's': BmassFlags.sep = ' '; break;
               default : BmassFlags.sep = z; break;
            }
            break;
       case 3:
            BmassFlags.yr     = (Bool)(*y=='y'||*y=='Y');
            break;
       case 4:
            BmassFlags.dist   = (Bool)(*d=='y'||*d=='Y');
            break;
       case 5:
            BmassFlags.ppt    = (Bool)(*p=='y'||*p=='Y');
            break;
       case 6:
            BmassFlags.pclass = (Bool)(*c=='y'||*c=='Y');
           break;
       case 7:
            BmassFlags.tmp    = (Bool)(*t=='y'||*t=='Y');
            break;
       case 8:
            BmassFlags.grpb   = (Bool)(*g=='y'||*g=='Y');
            break;
       case 9:
            BmassFlags.pr     = (Bool)(*q=='y'||*q=='Y');
            break;
       case 10:
            BmassFlags.size   = (Bool)(*r=='y'||*r=='Y');
            break;
       case 11:
            BmassFlags.wildfire     = (Bool)(*w=='y'||*w=='Y');
            break;
       case 12:
            BmassFlags.prescribedfire     = (Bool)(*m=='y'||*m=='Y');
            break;
       case 13:
            BmassFlags.sppb   = (Bool)(*s=='y'||*s=='Y');
            break;
       case 14:
            BmassFlags.indv   = (Bool)(*n=='y'||*n=='Y');
            break;
       case 15:
            break;
     }

   }
   CloseFile(&fin, &LogInfo);

   /* remove old output and/or create the output directories if needed */
   /* borrow inbuf for filenames */
   /* -- do avg file first, otherwise it may get deleted by match
    *    with BMassPre and then not be there for specific delete.
    */
   DirName(Parm_name(F_BMassAvg), bMassAvgFile);
   if (DirExists(bMassAvgFile)) {
     strcpy(inbuf, Parm_name(F_BMassAvg));
     if (!RemoveFiles(inbuf, &LogInfo) )
       LogError(&LogInfo, LOGWARN, "Can't remove old average biomass output file %s\n%s",
                inbuf, strerror(errno) );

   } else if (!MkDir(bMassAvgFile) ) {
     LogError(&LogInfo, LOGFATAL,
              "Can't make output path for average biomass file: %s\n%s",
              bMassAvgFile, strerror(errno));
   }

   DirName(Parm_name(F_BMassPre), bMassPreFile);
   if (DirExists(bMassPreFile)) {
     strcpy(inbuf, Parm_name(F_BMassPre));
     strcat(inbuf, "*.csv");
     if (!RemoveFiles(inbuf, &LogInfo) )
       LogError(&LogInfo, LOGWARN, "Can't remove old biomass output files %s\n%s",
                inbuf, strerror(errno) );

   } else if (!MkDir(bMassPreFile)) {
       LogError(&LogInfo, LOGFATAL,
                "Can't make output path for yearly biomass files: %s\n%s",
                bMassPreFile, strerror(errno) );
   }

}

/**************************************************************/
static void _mortflags_init( void) {
/*======================================================*/
/* read in the flags to control the output quantities etc.
   It helps to have the file visible while reading this code.
*/

   FILE *fin;
   Int x, i,
       nitems=6; /* number of items expected in first input line */

   /*   code      controls: */
   char s[5],  /* summary stats? if 'n' don't init and don't print */
        y[5],  /* print yearly files */
        h[5],  /* header line containing var names */
        f[5],  /* field separator */
        g[5],  /* group data */
        k[5];  /* species data */
   char z;
   char inbuf[MAX_FILENAMESIZE], mortAvgFile[FILENAME_MAX],
        mortPreFile[FILENAME_MAX];


   MyFileName = Parm_name(F_MortFlag);
   fin = OpenFile(MyFileName, "r", &LogInfo);

   if (!GetALine(fin, inbuf)) {
     LogError(&LogInfo, LOGFATAL, "%s No data found!\n", MyFileName);

   }

   x = sscanf( inbuf, "%s %s %s %s %s %s",
                      s, y, h, f, g, k );

   /* don't bother initializing the rest if first flag is 'n' */
   MortFlags.summary = (Bool)(*s=='y'||*s=='Y');
   MortFlags.yearly  = (Bool)(*y=='y'||*y=='Y');
   if (!(MortFlags.summary || MortFlags.yearly)) {
     MortFlags.header = MortFlags.group = MortFlags.species = FALSE;
     return;
   }

   if (x < nitems -2) {
     LogError(&LogInfo, LOGFATAL,"%s: Invalid number of parameters",
             MyFileName);
   }

   for( i=3; i<= nitems ; i++) {  /* 3 accounts for first two flags */
   /* to stick in a new item, just add it to the bottom
      and adjust nitems in definitions. */
     switch (i) {
       case 3:
            MortFlags.header = (Bool)(*h=='y'||*h=='Y');
              break;
       case 4:
            MortFlags.group  = (Bool)(*g=='y'||*g=='Y');
              break;
       case 5:
            MortFlags.species = (Bool)(*k=='y'||*k=='Y');
              break;
       case 6:
            z = (char) tolower((Int)*f);
            switch( z )  {
               case 't': MortFlags.sep = '\t'; break;
               case 's': MortFlags.sep = ' '; break;
               default : MortFlags.sep = z; break;
            }
            break;
       default:
            break;
     }

    }
    CloseFile(&fin, &LogInfo);

   /* remove old output and/or create the output directories if needed */
   /* borrow inbuf for filenames */
   /* -- do avg file first, otherwise it may get deleted by match
    *    with MortPre and then not be there for specific delete.
    */
    DirName(Parm_name(F_MortAvg), mortAvgFile);
   if (DirExists(mortAvgFile)) {
     strcpy(inbuf, Parm_name(F_MortAvg));
     if (!RemoveFiles(inbuf, &LogInfo) )
       LogError(&LogInfo, LOGWARN, "Can't remove old average biomass output file %s\n%s",
                inbuf, strerror(errno) );

   } else if (!MkDir(mortAvgFile)) {
     LogError(&LogInfo, LOGFATAL,
              "Can't make output path for average biomass file: %s\n%s",
              mortAvgFile, strerror(errno));
   }

   DirName(Parm_name(F_MortAvg), mortPreFile);
   if (DirExists(mortPreFile)) {
     strcpy(inbuf, Parm_name(F_MortPre));
     strcat(inbuf, "*.csv");
     if (!RemoveFiles(inbuf, &LogInfo) )
       LogError(&LogInfo, LOGWARN, "Can't remove old biomass output files %s\n%s",
                inbuf, strerror(errno) );

   } else if (!MkDir(mortPreFile) ) {
       LogError(&LogInfo, LOGFATAL,
                "Can't make output path for yearly biomass files: %s\n%s",
                mortPreFile, strerror(errno) );
   }

}

/**************************************************************/
static void _setNameLen(char *dest, char *src, Int len) {
/*======================================================*/
  strncpy(dest, src, len);
  dest[len] = '\0';
}

/**************************************************************/
void maxrgroupspecies_init( void) {
/*======================================================*/
    FILE *f;
    char inbuf[MAX_FILENAMESIZE];

    MyFileName = Parm_name(F_MaxRGroupSpecies);
    f = OpenFile(MyFileName, "r", &LogInfo);

    /* These values determine the memory allocated for resource groups, species, and their names. */
    /* If these limits are exceeded, memory leaks will result. */

    /* Resource group limits */

    if (!GetALine(f, inbuf)) {
       LogError(&LogInfo, LOGFATAL, "%s: Could not read maximum resource groups allowed.", MyFileName);
    }

    if (sscanf(inbuf, "%zu", &SuperGlobals.max_rgroups) != 1) {
       LogError(&LogInfo, LOGFATAL, "%s: Could not read maximum resource groups allowed.", MyFileName);
    }

    if (!GetALine(f, inbuf)) {
       LogError(&LogInfo, LOGFATAL, "%s: Could not read maximum resource group name length.", MyFileName);
    }

    if (sscanf(inbuf, "%zu", &SuperGlobals.max_groupnamelen) != 1) {
       LogError(&LogInfo, LOGFATAL, "%s: Could not read maximum resource group name length.", MyFileName);
    }

    /* Species limits */

    if (!GetALine(f, inbuf)) {
       LogError(&LogInfo, LOGFATAL, "%s: Could not read maximum species allowed per resource group.", MyFileName);
    }

    if (sscanf(inbuf, "%zu", &SuperGlobals.max_spp_per_grp) != 1) {
       LogError(&LogInfo, LOGFATAL, "%s: Could not read maximum species allowed per resource group.", MyFileName);
    }

    if (!GetALine(f, inbuf)) {
       LogError(&LogInfo, LOGFATAL, "%s: Could not read maximum individuals allowed per species.", MyFileName);
    }

    if (sscanf(inbuf, "%zu", &SuperGlobals.max_indivs_per_spp) != 1) {
       LogError(&LogInfo, LOGFATAL, "%s: Could not read maximum individuals allowed per species.", MyFileName);
    }

    if (!GetALine(f, inbuf)) {
       LogError(&LogInfo, LOGFATAL, "%s: Could not read maximum species name length.", MyFileName);
    }

    if (sscanf(inbuf, "%zu", &SuperGlobals.max_speciesnamelen) != 1) {
       LogError(&LogInfo, LOGFATAL, "%s: Could not read maximum species name length.", MyFileName);
    }

    CloseFile(&f, &LogInfo);
}


/**************************************************************/
/**************************************************************/
/*****************************************************
 * The *_RGroup_* functions read the input from the user
 * file for resource-group-level information.
 *
 *****************************************************/
static void _rgroup_init( void) {
/*======================================================*/
/* Read parameters for resource group
*/
   FILE *f;
   IntS x;
   Bool groupsok;

   /* temp vars to hold the group info*/
   char *name, inbuf[MAX_FILENAMESIZE];

   /* input variables*/
   Int estab, stretch, xres, turnon, estann,
       styr, veg_prod_type, mort;
   RealF space, density, slow,
         nslope, nint, wslope, wint, dslope, dint, xgro;
   /* input variables related to disturbances */
   Int extirp, killyr, killfreq_startyr,
       grazingfreq_startyr;
   RealF  killfreq, prop_killed, prop_recovered,grazing_frq, prop_grazing, biomass,
        transpiration, live_biomass;

   MyFileName = Parm_name(F_RGroup);
   f = OpenFile(MyFileName, "r", &LogInfo);

   name = (char *)Mem_Calloc(SuperGlobals.max_groupnamelen + 1, sizeof(char), "_rgroup_init", &LogInfo);
   RGroup = (GroupType **)Mem_Calloc(SuperGlobals.max_rgroups, sizeof(GroupType *), "_rgroup_init", &LogInfo);

   /* ------------------------------------------------------------*/
   /* Install all the defined groups, except for dry/wet/norm parms */
   groupsok = FALSE;
   while( GetALine(f,inbuf)) {
     if (!isnull(strstr(inbuf,"[end]"))) {
        groupsok = TRUE;
        break;
     }
     x=sscanf( inbuf, "%s %f %f %d %f %d %d %d %d %d %f %d %d %d %f %d %d %f %f"
<<<<<<< HEAD
               " %f %f %d %f %f", name, &space, &density, &estab, &slow,
=======
               " %f %f %d %f %f %f", name, &space, &density, &estab, &slow,
>>>>>>> 959f4fcb
               &stretch, &xres, &estann, &turnon, &styr, &xgro, &veg_prod_type,
               &killyr, &killfreq_startyr, &killfreq, &extirp, &mort,
               &prop_killed, &prop_recovered,&grazing_frq, &prop_grazing,
<<<<<<< HEAD
               &grazingfreq_startyr, &biomass, &transpiration);
     if (x < 22) {
       LogError(&LogInfo, LOGFATAL, "%s: Too few columns in groups",
=======
               &grazingfreq_startyr, &biomass, &transpiration, &live_biomass);
     if (x < 25) {
       LogError(logfp, LOGFATAL, "%s: Too few columns in groups",
>>>>>>> 959f4fcb
               MyFileName);
     }

    // Convert to SOILWAT2 vegetation index
    veg_prod_type = get_SW2_veg_index(veg_prod_type);

<<<<<<< HEAD
     _rgroup_add1( name, space, density, estab, slow, stretch, xres, estann,
                   turnon, styr, xgro, veg_prod_type, mort, biomass,
                   transpiration);
=======
     _rgroup_add1( name, space, density, estab, slow, stretch, xres, estann, 
                   turnon, styr, xgro, veg_prod_type, mort, biomass, 
                   transpiration, live_biomass);
>>>>>>> 959f4fcb

     _rgroup_add_disturbance(name, killyr, killfreq_startyr, killfreq,
                   extirp, prop_killed, prop_recovered,grazing_frq, prop_grazing,
                   grazingfreq_startyr);
   }/* end while*/

   if (!groupsok) {
      LogError(&LogInfo, LOGFATAL, "%s: Incomplete input in group definitions",
              MyFileName);
   }

   /* ------------------------------------------------------------*/
   /* Install  dry/wet/norm parms for defined groups */
   groupsok = FALSE;
   while( GetALine(f,inbuf)) {
     if (!isnull(strstr(inbuf,"[end]"))) {
        groupsok = TRUE;
        break;
     }
     x=sscanf( inbuf, "%s %f %f %f %f %f %f",
               name,
               &nslope, &nint, &wslope, &wint, &dslope, &dint);
     if (x != 7) {
       LogError(&LogInfo, LOGFATAL, "%s: Wrong number of columns in groups' wet/dry parms",
               MyFileName);
     }
     _rgroup_add2( name, nslope, nint, wslope, wint, dslope, dint);
   }/* end while*/

   if (!groupsok) {
      LogError(&LogInfo, LOGFATAL, "%s: Incomplete input in group definitions",
              MyFileName);
   }

   /* ------------------------------------------------------------*/
   /* Get succulent growth modifiers*/
   GetALine(f, inbuf);
   x=sscanf( inbuf, "%s %f %f %f %f",
             name, &wslope, &wint, &dslope, &dint);
   if (x < 5) {
     LogError(&LogInfo, LOGFATAL,
          "%s: Too few values in succulent growth parameters",
           MyFileName);
   }
   _rgroup_addsucculent( name, wslope, wint, dslope, dint);

   /* ------------------------------------------------------------ */
   /* Get wildfire parameters */
   GetALine(f,inbuf);

   groupsok = FALSE;
   while(GetALine(f,inbuf)) {
     if (!isnull(strstr(inbuf,"[end]"))) {
        groupsok = TRUE;

        break;
     }

     x=sscanf( inbuf, "%u", &UseCheatgrassWildfire);
     if (x != 1) {
       LogError(&LogInfo, LOGFATAL, "%s: Cheatgrass-Wildfire flag not read.",
               MyFileName);
     }
   }/* end while*/

   Mem_Free(name);

   CloseFile(&f, &LogInfo);
}

/**************************************************************/
static void _rgroup_add1( char name[], RealF space, RealF density,
                      Int estab, RealF slow, Int stretch,
                      Int xres, Int estann, Int turnon,
                      Int styr,  RealF xgro, Int veg_prod_type, Int mort,
                      RealF biomass, RealF transpiration, RealF live_biomass) {
  GrpIndex rg;
  size_t len;

  rg = RGroup_New();

  len = strlen(name);

  _setNameLen(RGroup[rg]->name, name, len);
  RGroup[rg]->grp_num       = rg;
  RGroup[rg]->max_stretch   = (IntS) stretch;
  RGroup[rg]->max_spp_estab = (IntS) estab;
  // input of `density` is in units of [# / m2]; convert to units of [# / plot]
  RGroup[rg]->max_density   = density * Globals->plotsize; // density per plot
  RGroup[rg]->max_per_sqm   = density; // density per square-meter
  RGroup[rg]->use_mort      = itob(mort);
  RGroup[rg]->slowrate      = slow;
  RGroup[rg]->space = space;
  RGroup[rg]->min_res_req   = space;
  RGroup[rg]->est_annually  = itob(estann);
  RGroup[rg]->startyr       = styr;
  RGroup[rg]->xgrow         = xgro;
  RGroup[rg]->use_me        = itob(turnon);
  RGroup[rg]->veg_prod_type = veg_prod_type;
  RGroup[rg]->use_extra_res = itob(xres);
  RGroup[rg]->_bvt = biomass / transpiration;
  RGroup[rg]->live_biomass = live_biomass;
}


/**************************************************************/
static void _rgroup_add2( char name[], RealF nslope, RealF nint, RealF wslope,
                          RealF wint, RealF dslope, RealF dint) {
  GrpIndex rg;

  rg = RGroup_Name2Index(name);
  if (rg < 0) {
    LogError(&LogInfo, LOGFATAL, "%s: Mismatched name (%s) for succulents",
             MyFileName, name);
  }

  RGroup[rg]->ppt_slope[Ppt_Norm] = nslope;
  RGroup[rg]->ppt_intcpt[Ppt_Norm]= nint;
  RGroup[rg]->ppt_slope[Ppt_Wet]  = wslope;
  RGroup[rg]->ppt_intcpt[Ppt_Wet] = wint;
  RGroup[rg]->ppt_slope[Ppt_Dry]  = dslope;
  RGroup[rg]->ppt_intcpt[Ppt_Dry] = dint;
}


static void _rgroup_add_disturbance( char name[], Int killyr, Int killfreq_startyr,
                      RealF killfreq, Int extirp, RealF prop_killed,
                      RealF prop_recovered, RealF grazing_frq, RealF prop_grazing,
                      Int grazingfreq_startyr) {
/*======================================================*/
   GrpIndex rg;

   rg = RGroup_Name2Index(name);
   if (rg < 0) {
     LogError(&LogInfo, LOGFATAL, "%s: Mismatched name (%s) for disturbance",
             MyFileName, name);
   }

  RGroup[rg]->killyr        = killyr;
  RGroup[rg]->killfreq_startyr = killfreq_startyr;
  RGroup[rg]->killfreq      = killfreq;
  RGroup[rg]->extirp        = (IntS) extirp;
  RGroup[rg]->proportion_killed    = prop_killed;
  RGroup[rg]->proportion_recovered = prop_recovered;
  RGroup[rg]->grazingfrq           = grazing_frq;
  RGroup[rg]->proportion_grazing   = prop_grazing;
  RGroup[rg]->grazingfreq_startyr  = grazingfreq_startyr;

  RGroup[rg]->extirpated    = FALSE;
}

/**************************************************************/
static void _rgroup_addsucculent( char name[], RealF wslope, RealF wint,
                                  RealF dslope, RealF dint) {
/* This should only get called one time, ie, there should be*/
/* only one set of succulent parameters, even if there is more*/
/* than one succulent species to which they pertain.*/
   GrpIndex rg;

   rg = RGroup_Name2Index(name);
   if (rg < 0) {
     LogError(&LogInfo, LOGFATAL, "%s: Mismatched name (%s) for succulents",
             MyFileName, name);
   }
   RGroup[rg]->succulent = TRUE;
   Succulent->growth[Slope]  = wslope;
   Succulent->growth[Intcpt] = wint;
   Succulent->mort[Slope]  = dslope;
   Succulent->mort[Intcpt] = dint;
}

/**
 * \brief Read the species-specific inputs and initialize the \ref Species
 *        array.
 *
 * This function will read the species.in files and allocate enough memory
 * for the number of species requested. It then adds the species to the
 * \ref Species array and initializes all variables in the corresponding
 * \ref SpeciesType struct.
 *
 * \sideeffect Memory will be allocated for multiple \ref SpeciesType structs
 *             and the memory will be populated according to the input
 *             parameters.
 *
 * \ingroup SPECIES_PRIVATE
 */
static void _species_init( void) {
   FILE *f;
   Bool readspp = TRUE, sppok = TRUE;

   /* temp vars to hold the group info*/
   char *name;
   size_t len;
   Int x;      /* temp val */
   GrpIndex rg;
   SppIndex sp;
   IntS age,
       slow,
       dist,
       eind,
       vegi,
       temp,
       turnon,
       turnondispersal,
       viable,
       pseed;
   RealF irate, ratep, estab, minb, maxb, cohort, xdecay,
         p1, p2, p3, p4, HMAX, PMD, HSlope;
   float var;
   char clonal[5], inbuf[MAX_FILENAMESIZE];

   MyFileName = Parm_name( F_Species);
   f = OpenFile(MyFileName, "r", &LogInfo);

   name = (char *)Mem_Calloc(SuperGlobals.max_speciesnamelen + 1, sizeof(char), "_species_init", &LogInfo);
   Species = (SpeciesType **)Mem_Calloc(MAX_SPECIES, sizeof(SpeciesType *), "_species_init", &LogInfo);

   while( readspp) {
      if( ! GetALine(f, inbuf )) {sppok=FALSE;break;}
      if ( ! isnull( strstr(inbuf,"[end]")) ) {
         readspp=FALSE;
         continue;
      }

		x = sscanf(inbuf,
				"%s %hd %hd %hd %hd %hd %hd %hd %hd %s %f %f %f %f %f %f",
				name, &rg, &turnon, &age, &slow, &dist, &eind, &vegi, &temp, clonal, &irate, &ratep,  &estab,
				&minb, &maxb, &cohort);
      if (x != 16) {
        LogError(&LogInfo, LOGFATAL, "%s: Wrong number of columns in species",
                MyFileName);
      }

      sp = species_New();

      len = strlen(name);

      _setNameLen(Species[sp]->name, name, len);
      Species[sp]->sp_num  = (SppIndex) sp;
      Species[sp]->res_grp = (GrpIndex) rg-1; /* file gives natural # */
      Species[sp]->max_age = (IntS) age;
      Species[sp]->intrin_rate = irate;
      Species[sp]->max_rate = irate * ratep;
      Species[sp]->max_slow = (IntS) slow;
      switch ( dist ) {
        case 1:
          Species[sp]->disturbclass = VerySensitive;   break;
        case 2:
          Species[sp]->disturbclass = Sensitive;       break;
        case 3:
          Species[sp]->disturbclass = Insensitive;     break;
        case 4:
          Species[sp]->disturbclass = VeryInsensitive; break;
        default:
          LogError(&LogInfo, LOGFATAL, "%s: Incorrect disturbance class found",
                  MyFileName);
      }

      Species[sp]->seedling_estab_prob = estab;
      Species[sp]->seedling_estab_prob_old = estab;
      Species[sp]->max_seed_estab = (IntS) eind;
      Species[sp]->seedling_biomass = minb;
      Species[sp]->mature_biomass = maxb;
      Species[sp]->tempclass = (temp==1) ? WarmSeason
                             : (temp==2) ? CoolSeason
                             : NoSeason;
      Species[sp]->relseedlingsize = minb / maxb;
      Species[sp]->isclonal = (Bool)(clonal[0]=='y' || clonal[0]=='Y');
      Species[sp]->max_vegunits = (Species[sp]->isclonal)
                                ? vegi
                                : 0;
      Species[sp]->use_me = (RGroup[rg-1]->use_me) ? itob(turnon) : FALSE ;
      Species[sp]->received_prob = 0;
      Species[sp]->cohort_surv = cohort;
      // input of `pseed` is in units of [# / m2]; convert to units of [# / plot]
      Species[sp]->pseed = pseed * Globals->plotsize;
/*      Species[sp]->ann_mort_prob = (age > 0)
                                         ? -log(cohort)/age
                                         : 0.0;
         */
    }/* end while*/

   if (!sppok) {
      LogError(&LogInfo, LOGFATAL, "%s: Incorrect/incomplete input",
              MyFileName);
   }



   /* ------------------------------------------------- */
   /* ------ read the additional annuals' establishment parameters */
   sppok = readspp = TRUE;
   while( readspp) {
     if( ! GetALine(f, inbuf )) {sppok=FALSE; break;}
     if ( ! isnull( strstr(inbuf,"[end]")) ) {
        readspp=FALSE;
        continue;
     }

     x=sscanf( inbuf, "%s %hd %f %hd %f",
               name, &viable, &xdecay, &pseed, &var);
     if (x < 5) {
       LogError(&LogInfo, LOGFATAL, "%s: Too few columns in annual estab parms",
               MyFileName);
     }

     sp = Species_Name2Index(name);
     if (sp < 0) {
       LogError(&LogInfo, LOGFATAL, "%s: Mismatched name (%s) for annual estab parms",
               MyFileName, name);
     }

     Species[sp]->viable_yrs = viable;
     Species[sp]->exp_decay  = xdecay;
     Species[sp]->seedprod = (IntUS *) Mem_Calloc( viable, sizeof(IntUS), "species_init()", &LogInfo);
     Species[sp]->var = var;
     Species[sp]->pseed = pseed / Globals->plotsize;

     /*Calculate alpha and beta for each species based on mean (pestab) and variance (var)*/
     Species[sp]->alpha = ((pow(Species[sp]->seedling_estab_prob, 2)
                            - pow(Species[sp]->seedling_estab_prob, 3))
                           / Species[sp]->var)
                          - Species[sp]->seedling_estab_prob;
     Species[sp]->beta = (Species[sp]->alpha / Species[sp]->seedling_estab_prob)
                          - Species[sp]->alpha;

     /*If the following two conditions are met, the beta distribution is bimodal or nearly bimodal,
      * which is not the desired outcome. The variance (s->var) and mean (pestab) should be adjusted
      * to obtain an unimodal beta-distribution with density > 0 */
     if (Species[sp]->alpha < 1) {
        LogError(&LogInfo, LOGWARN, "Species %s, alpha less than 1: %f \n",
                 Species[sp]->name, Species[sp]->alpha);
     }
     if (Species[sp]->beta < 1) {
        LogError(&LogInfo, LOGWARN, "Species %s, beta less than 1: %f \n",
                 Species[sp]->name, Species[sp]->beta);
     }
   } /* end while readspp*/

   if (!sppok) {
      LogError(&LogInfo, LOGFATAL, "%s: Incorrect/incomplete input in annual estab parms",
              MyFileName);
   }


   /* ------------------------------------------------- */
   /* ------ read the vegetative propagation parameters */
   sppok = readspp = TRUE;
   while( readspp) {
      if( ! GetALine(f, inbuf )) {sppok=FALSE; break;}
      if ( ! isnull( strstr(inbuf,"[end]")) ) {
         readspp=FALSE;
         continue;
      }

      x=sscanf( inbuf, "%s %f %f %f %f",
                name, &p1, &p2, &p3, &p4);
      if (x < 5) {
        LogError(&LogInfo, LOGFATAL, "%s: Too few columns in species probs",
                MyFileName);
      }

      sp = Species_Name2Index(name);
      if (sp < 0) {
        LogError(&LogInfo, LOGFATAL, "%s: Mismatched name (%s) for species probs",
                MyFileName, name);
      }

      Species[sp]->prob_veggrow[NoResources] = p1;
      Species[sp]->prob_veggrow[Slow]        = p2;
      Species[sp]->prob_veggrow[Intrinsic]   = p3;
      Species[sp]->prob_veggrow[Disturbance] = p4;
    } /* end while readspp*/
   if (!sppok) {
      LogError(&LogInfo, LOGFATAL, "%s: Incorrect/incomplete input in probs",
              MyFileName);
   }

  /* ------------------------------------------------- */
  /* ------- read the seed dispersal parameters ------ */
  sppok = readspp = TRUE;
  while( readspp ) {
    if( !GetALine(f, inbuf) ) {
      sppok=FALSE; break;
    }
    if( !isnull(strstr(inbuf,"[end]")) ) {
      readspp=FALSE;
      continue;
    }

    x = sscanf( inbuf, "%s %hd %f %f %f %f",
                name, &turnondispersal, &p1, &HMAX, &PMD, &HSlope);
    if(x < 6) {
      LogError(&LogInfo, LOGFATAL, "%s: Too few columns in species seed dispersal inputs", MyFileName);
    }

    sp = Species_Name2Index(name);
    if(sp < 0){
      LogError(&LogInfo, LOGFATAL, "%s: Mismatched name (%s) for species seed dispersal inputs", MyFileName, name);
    }

    Species[sp]->use_dispersal = itob(turnondispersal);
    Species[sp]->minReproductiveSize = p1;
    Species[sp]->maxHeight = HMAX;
    Species[sp]->maxDispersalProbability = PMD;
    Species[sp]->heightSlope = HSlope;
  }
  if(!sppok) {
	  LogError(&LogInfo, LOGFATAL, "%s: Incorrect/incomplete input in species seed dispersal input", MyFileName);
  }

   Mem_Free(name);

   CloseFile(&f, &LogInfo);
}


/*static void _recover_names(void) {
	int i, last = NFILES - 1;

	last--; // have to save sxw.in for later //

	for (i = 0; i <= last; i++) {
		Mem_Free(_files[i]);
	}

}*/

/**************************************************************/
void parm_free_memory( void ) {
	//function to free memory allocated in this module
	int i;
	for(i = 0; i < NFILES; i++)
		Mem_Free(_files[i]);
}



#ifdef DEBUG_MEM
#include "sw_src/myMemory.h"
/**************************************************************/
void Parm_SetMemoryRefs( void) {
/*======================================================*/
/* when debugging memory problems, use the bookkeeping
   code in myMemory.c
 This routine sets the known memory refs in this module
 so they can be  checked for leaks, etc.  All refs will
 have been cleared by a call to ClearMemoryRefs() before
 this, and will be checked via CheckMemoryRefs() after
 this, most likely in the main() function.

 EVERY dynamic allocation must be noted here or the
 check will fail (which is the point, to catch unknown
 or missing pointers to memory).
*/
  ST_FileIndex i;
  GrpIndex rg;
  SppIndex sp;

  for(i=F_First; i<= F_MortAvg; i++)
    NoteMemoryRef(_files[i]);

  ForEachGroup(rg)
    NoteMemoryRef( RGroup[rg]->kills);
  ForEachSpecies(sp)
    NoteMemoryRef( Species[sp]->kills);

  NoteMemoryRef(_files[F_SXW]);
}

#endif<|MERGE_RESOLUTION|>--- conflicted
+++ resolved
@@ -793,38 +793,22 @@
         break;
      }
      x=sscanf( inbuf, "%s %f %f %d %f %d %d %d %d %d %f %d %d %d %f %d %d %f %f"
-<<<<<<< HEAD
-               " %f %f %d %f %f", name, &space, &density, &estab, &slow,
-=======
                " %f %f %d %f %f %f", name, &space, &density, &estab, &slow,
->>>>>>> 959f4fcb
                &stretch, &xres, &estann, &turnon, &styr, &xgro, &veg_prod_type,
                &killyr, &killfreq_startyr, &killfreq, &extirp, &mort,
                &prop_killed, &prop_recovered,&grazing_frq, &prop_grazing,
-<<<<<<< HEAD
-               &grazingfreq_startyr, &biomass, &transpiration);
-     if (x < 22) {
-       LogError(&LogInfo, LOGFATAL, "%s: Too few columns in groups",
-=======
                &grazingfreq_startyr, &biomass, &transpiration, &live_biomass);
      if (x < 25) {
-       LogError(logfp, LOGFATAL, "%s: Too few columns in groups",
->>>>>>> 959f4fcb
+       LogError(&LogInfo, LOGFATAL, "%s: Too few columns in groups",
                MyFileName);
      }
 
     // Convert to SOILWAT2 vegetation index
     veg_prod_type = get_SW2_veg_index(veg_prod_type);
 
-<<<<<<< HEAD
      _rgroup_add1( name, space, density, estab, slow, stretch, xres, estann,
                    turnon, styr, xgro, veg_prod_type, mort, biomass,
-                   transpiration);
-=======
-     _rgroup_add1( name, space, density, estab, slow, stretch, xres, estann, 
-                   turnon, styr, xgro, veg_prod_type, mort, biomass, 
                    transpiration, live_biomass);
->>>>>>> 959f4fcb
 
      _rgroup_add_disturbance(name, killyr, killfreq_startyr, killfreq,
                    extirp, prop_killed, prop_recovered,grazing_frq, prop_grazing,
