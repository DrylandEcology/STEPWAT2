/**
 * \file ST_params.c
 * \brief Reads and initializes the model parameters. 
 * 
 * Most of the parameters come from the input files and some are computed.
 * 
 * History
 * (6/15/2000) -- INITIAL CODING - cwb
 * (15-Apr-02)  -- added code to interface with SOILWAT (cwb)
 *                 only modified parm_Files_Init().
 * 
 * \author CWB (initial coding)
 * \author Chandler Haukap (author of this documentation)
 * \date 15 April 2002
 */

/* =================================================== */
/*                INCLUDES / DEFINES                   */
/* --------------------------------------------------- */

#include <stdlib.h>
#include <string.h>
#include <ctype.h>
#include <errno.h>
#include "ST_steppe.h"
#include "sw_src/include/filefuncs.h"
#include "sw_src/include/myMemory.h"
#include "sw_src/include/rands.h"
#include "sxw_funcs.h"
#include "ST_globals.h"
#include "sxw_vars.h"
#include "ST_mortality.h" // externs `UseWildfire`


/******** Modular External Function Declarations ***********/
/* -- truly global functions are declared in functions.h --*/
/***********************************************************/
SppIndex species_New(void);

/*------------------------------------------------------*/
/* Modular functions only used on one or two specific   */
/* places; that is, they are not generally useful       */
/* (like C++ friend functions) but have to be declared. */
  void parm_Initialize(void);
  void parm_SetFirstName( char *s);
  void parm_SetName( char *s, int which);
  void parm_free_memory( void );
  void maxrgroupspecies_init(void);
  void files_init(void);

/*********** Locally Used Function Declarations ************/
/***********************************************************/
static void _env_init( void);
static void _plot_init( void);
static void _setNameLen(char *dest, char *src, Int len);
static void _rgroup_init( void);
static void _species_init( void);
static void _check_species( void);
static void _bmassflags_init( void);
static void _mortflags_init( void);
static void _model_init( void);
static void _rgroup_add1( char name[], RealF space, RealF density,
                      Int estab, RealF slow, Int stretch,
                      Int xres, Int estann, Int turnon,
                      Int styr,  RealF xgro, Int veg_prod_type, Int mort,
                      RealF biomass, RealF transpiration, RealF live_biomass);
static void _rgroup_add2( char name[],
                      RealF nslope, RealF nint,
                      RealF wslope, RealF wint,
                      RealF dslope, RealF dint);
static void _rgroup_add_disturbance( char name[],  Int killyr, Int killfreq_startyr,RealF killfreq,
                      Int extirp, RealF prop_killed, RealF prop_recovered,RealF grazing_frq,RealF prop_grazing,Int grazingfreq_startyr);
static void _rgroup_addsucculent( char name[],
                               RealF wslope, RealF wint,
                               RealF dslope, RealF dint);

//static void _recover_names(void);

/************ Module Variable Declarations ******************/
/***********************************************************/
  #define NFILES 15

static char *_files[NFILES];
char *MyFileName;

/**************************************************************/
/* fdpierson: This function should only be called once, otherwise
 * memory leaks involving resource groups, species, and potentially
 * other variables will occur. */
/**************************************************************/
void parm_Initialize() {
/*======================================================*/
  _model_init();
  _env_init();
  _plot_init();
  _bmassflags_init();
  _mortflags_init();
  _rgroup_init();
  _species_init();
  _check_species();
}

/**************************************************************/
char *Parm_name( ST_FileIndex i) {
/*======================================================*/

  return _files[i];
}

/**************************************************************/
void parm_SetFirstName( char *s) {
/*======================================================*/

  if (_files[F_First]) Mem_Free( _files[F_First]);
  _files[F_First] = Str_Dup(s, &LogInfo);

}

/**************************************************************/
void parm_SetName( char *s, int which) {
/*======================================================*/
// (DLM) - 5/28/2013 - added this function because I needed a way to change the name of some of the files (particularly the output files) easily from other modules

	if(which > (NFILES - 1) || which < 0)
		return;
	if (_files[which]) Mem_Free( _files[which]);
  	_files[which] = Str_Dup(s, &LogInfo);

}

/**************************************************************/
void files_init( void ) {
/*======================================================*/
  /* 7-May-02 (cwb) added code to interface with SOILWAT */

  FILE *f;
  ST_FileIndex i;
  ST_FileIndex last = F_MaxRGroupSpecies;
  char inbuf[MAX_FILENAMESIZE];

  MyFileName = Parm_name(F_First);

  f = OpenFile(MyFileName, "r", &LogInfo);

  for(i=F_Log; i <= last; i++) {
    if ( ! GetALine(f, inbuf)) break;
    _files[i] = Str_Dup(Str_TrimLeftQ(inbuf), &LogInfo);
    //printf("FILES: %d : %s\n", i, _files[i]);
  }

  if ( i < last) {
    LogError(&LogInfo, LOGERROR, "%s: Too few input files specified",
                              MyFileName);
  }

  CloseFile(&f, &LogInfo);

  if(!UseGrid) {	//if the gridded option has been specified, then the logfile has already been opened
  	if ( !strcmp("stdout", _files[F_Log]) )
    	LogInfo.logfp = stdout;
  	else
    	LogInfo.logfp = OpenFile(_files[F_Log], "w", &LogInfo);
   }

}

/**************************************************************/
static void _model_init( void) {
/*======================================================*/
   FILE *f;
   int seed, years;
   char tmp[80], inbuf[MAX_FILENAMESIZE];

   MyFileName = Parm_name(F_Model);
   f = OpenFile(MyFileName, "r", &LogInfo);
   /* ----------------------------------------------------*/
   /* scan for the first line*/
   if (!GetALine(f, inbuf)) {
     LogError(&LogInfo, LOGERROR, "%s: No data found!\n", MyFileName);
   } else {
     sscanf( inbuf, "%s %d %d",
             tmp,
             &years,
             &seed);

     SuperGlobals.runModelYears = years;
     Globals->Max_Age = SuperGlobals.runModelYears;
     SuperGlobals.runModelIterations = atoi(tmp);
     if (SuperGlobals.runModelIterations < 1 ||
         SuperGlobals.runModelYears < 1 ) {
       LogError(&LogInfo, LOGERROR,"Invalid parameters for RunModelIterations "
               "or RunModelYears (%s)",
               MyFileName);
     }
     Globals->bmass.suffixwidth = Globals->mort.suffixwidth = strlen(tmp);
     SuperGlobals.randseed = (IntL) ((seed) ? -abs(seed) : 0);
   }

   Globals->sppCount = 0;
   Globals->grpCount = 0;
   
   CloseFile(&f, &LogInfo);
}


/**************************************************************/
static void _env_init( void) {
/*======================================================*/
/* Read environmental parameters that drive
   the abiotic conditions.  These values go
   into the Globals structure
*/
   FILE *f;
   int x,
       index=0,
       nitems,
       use[3];
   char inbuf[MAX_FILENAMESIZE];

   MyFileName = Parm_name(F_Env);
   f = OpenFile(MyFileName, "r", &LogInfo);

   while( GetALine(f, inbuf)) {

      switch(++index) {
        case 1:
            x=sscanf( inbuf, "%f %f %hu %hu %hu %hu %f %hu",
                      &Globals->ppt.avg, &Globals->ppt.std,
                      &Globals->ppt.min, &Globals->ppt.max,
                      &Globals->ppt.dry, &Globals->ppt.wet,
                      &Globals->gsppt_prop, &Globals->transp_window);
            nitems = 8;
            break;
        case 2:
            x=sscanf( inbuf, "%f %f %f %f %f",
                      &Globals->temp.avg, &Globals->temp.std,
                      &Globals->temp.min, &Globals->temp.max,
                      &Globals->temp.gstemp);
            nitems = 5;
            break;
        case 3:
            x=sscanf( inbuf, "%d %f %f %f %f ", &use[0],
                      &Globals->pat.occur, &Globals->pat.removal,
                      &Globals->pat.recol[Slope],
                      &Globals->pat.recol[Intcpt]);
            nitems = 4;
            break;
        case 4:
            x=sscanf( inbuf, "%d %f %hu %hu", &use[1],
                      &Globals->mound.occur,
                      &Globals->mound.minyr,
                      &Globals->mound.maxyr);
            nitems = 3;
            break;
        case 5:
            x=sscanf( inbuf, "%d %f %hu", &use[2],
                      &Globals->burrow.occur,
                      &Globals->burrow.minyr);
            nitems = 2;
            break;
        case 6:
            x=sscanf( inbuf, "%f %f %f %f %f %f",
                      &Globals->tempparm[CoolSeason][0],
                      &Globals->tempparm[CoolSeason][1],
                      &Globals->tempparm[CoolSeason][2],
                      &Globals->tempparm[WarmSeason][0],
                      &Globals->tempparm[WarmSeason][1],
                      &Globals->tempparm[WarmSeason][2]);
            nitems = 6;
            break;
      }
      if (x<nitems) {
         LogError(&LogInfo, LOGERROR, "%s: Invalid record %d",
                 MyFileName, index);
      }

   } /* end while*/

   Globals->pat.use    = itob(use[0]);
   Globals->mound.use  = itob(use[1]);
   Globals->burrow.use = itob(use[2]);

   CloseFile(&f, &LogInfo);
}


/**************************************************************/
static void _plot_init( void) {
/*======================================================*/

   FILE *f;
   int x, nitems=1;
   char inbuf[MAX_FILENAMESIZE];

   MyFileName = Parm_name(F_Plot);
   f = OpenFile(MyFileName, "r", &LogInfo);

   /* ----------------------------------------------------*/
   /* scan for the first line*/
   if (!GetALine(f, inbuf)) {
     LogError(&LogInfo, LOGERROR, "%s: No data found!\n", MyFileName);
   }

   x = sscanf( inbuf, " %f", &Globals->plotsize);
   if (x < nitems) {
     LogError(&LogInfo, LOGERROR, "%s: Incorrect number of fields",
                     MyFileName);
   }


   CloseFile(&f, &LogInfo);
}


/**************************************************************/
static void _check_species( void) {
/*======================================================*/
  /* Make sure max_spp_estab <= max_spp */
  /* Also this block creates then links */
  /* species' numbers to their respective groups. */
  /* - and sets up mortality arrays for groups and spp (5/18/01)*/
  /* 10-Apr-03 - cwb - compute max_bmass for the group as the
   *      sum of the mature biomass of each species in the group.
   *      plot biomass = sum(g->relsize * g->max_density * g->max_bmass)
   * 7-Nov-03 (cwb) make sure no annuals are assigned to
   *      perennials groups.
   */
  IntS i, cnt,
       maxage, minage, /* placeholders */
       runyrs = SuperGlobals.runModelYears;  /* shorthand */
  SppIndex sp;
  GrpIndex rg;
  Bool tripped = FALSE;
  GroupType *g;
  SpeciesType *s;

  /* -------------------------------------------*/
   /* count and link species to their groups.
   * print a message if more specified than available */
  ForEachGroup(rg) { g = RGroup[rg];
    cnt = 0;
    ForEachSpecies(sp) {
      if (Species[sp]->res_grp == rg)
        g->species[cnt++] = sp;
    }
    g->max_spp = cnt;
    if (cnt < g->max_spp_estab) {
      tripped = TRUE;
      g->max_spp_estab = cnt;
      LogError(&LogInfo, LOGWARN, "Max_Spp_Estab > Number of Spp for %s",
              g->name);
    }
  }
  if (tripped) LogError(&LogInfo, LOGWARN,"Continuing.");

  /* -------------------------------------------*/
  /* determine max age for the species and
   * keep track for group's max age */
  /* and compute max g/m^2 for this group */
  /* 10-Apr-03 - also, compute max_bmass for the group. */
  ForEachGroup(rg) { g = RGroup[rg];
    maxage = 0; minage = 30000;
    g->max_bmass = 0.0;
    ForEachGroupSpp(sp, rg, i) {
      s = Species[sp];
      if (s->max_age == 0) s->max_age = runyrs+1;
/* maxage shouldn't be set to extirp due to age-independent mortality.
   extirp happens due to the flag, not age;
   but I hesitate to remove the code, so I'll comment it out for now.
      if ( g->extirp && g->extirp < s->max_age)
        s->max_age = g->extirp;
*/
      maxage = max(s->max_age, maxage);
      minage = min(s->max_age, minage);
      g->max_bmass += s->mature_biomass;
    }

    if (minage == 1 && maxage != 1) {
      LogError(&LogInfo, LOGERROR, "%s: Can't mix annuals and perennials within a group\n"
                      "Refer to the groups.in and species.in files\n",
                       RGroup[rg]->name);
    }
    g->max_age = maxage;
  }

  /* -------------------------------------------*/
  /* check out the definitions for SppMaxAge and GrpMaxAge */
  /* they're used here for some hoped-for sense of readability */

  if (MortFlags.species) {
    /* size each species kills list, age ==0 ok */
    ForEachSpecies(sp) {
      if ( Species[sp]->use_me) {
        Species[sp]->kills = (IntUS *) Mem_Calloc(SppMaxAge(sp),
                                               sizeof(IntUS),
                             "_check_species(Species.kills)", &LogInfo);
      } else {
        Species[sp]->kills = NULL;
      }
    }
  } else {
    ForEachSpecies(sp)
      Species[sp]->kills = NULL;
  }

  if (MortFlags.group) {
    ForEachGroup(rg) {
      if (RGroup[rg]->use_me) {
        /* find max age of the group and size the kills array */
        ForEachGroupSpp( sp, rg, i) {
          RGroup[rg]->max_age = (Species[sp]->max_age)
                                ? max(Species[sp]->max_age,
                                      RGroup[rg]->max_age)
                                : Globals->Max_Age;
        }
        RGroup[rg]->kills = (IntUS *) Mem_Calloc(GrpMaxAge(rg),
                                                sizeof(IntUS),
                        "_check_species(RGroup.kills)", &LogInfo);
      } else {
        RGroup[rg]->kills = NULL;
      }
    }
  } else {
    ForEachGroup(rg)
      RGroup[rg]->kills = NULL;
  }
}


/**************************************************************/
static void _bmassflags_init( void) {
/*======================================================*/
/* read in the flags to control the output quantities etc.
   It helps to have the file visible while reading this code.

 * 9-Dec-03 (cwb) added code to create output directory.

*/

   FILE *fin;
   Int x, i,
       nitems=17; /* number of items expected in first input line */

   /*   code      controls: */
   char u[5],  /* summary? if 'n' don't init and don't print */
        a[5],  /* print yearly files */
        h[5],  /* header line containing var names */
        f[5],  /* field separator */
        y[5],  /* year number */
        d[5],  /* disturbance type */
        p[5],  /* precip */
        c[5],  /* ppt class (wet/dry/norm) */
        t[5],  /* temperature */
        g[5],  /* biomass for the groups */
        q[5],  /* groups PR quotient (see C&L1990, p240) */
        r[5],  /* relative size for each group */
        w[5],  /* wildfire count */
        m[5],  /* prescribed fire count */
        s[5],  /* biomass for each species */
        n[5],  /* number of individuals for each species */
        b[5];  /* if 'y', output grazed biomass */
   char z;
   char inbuf[MAX_FILENAMESIZE], bMassAvgFile[FILENAME_MAX],
        bMassPreFile[FILENAME_MAX];

   MyFileName = Parm_name(F_BMassFlag);
   fin = OpenFile(MyFileName, "r", &LogInfo);

   if (!GetALine(fin, inbuf)) {
     LogError(&LogInfo, LOGERROR, "%s: No data found!\n", MyFileName);
   }

   x = sscanf( inbuf, "%s %s %s %s %s %s %s %s %s %s %s %s %s %s %s %s %s",
                      u, a, h, f, y, d, p, c, t, g, q, r, w, m, b, s, n );

   /* don't bother initializing the rest if first flag is 'n' */
   BmassFlags.summary  = (Bool)(*u=='y'||*u=='Y');
   BmassFlags.yearly   = (Bool)(*a=='y'||*a=='Y');
   if (!(BmassFlags.summary || BmassFlags.yearly)) {
     return;
   }

   if (x < nitems) {
     LogError(&LogInfo, LOGERROR, "%s: Invalid number of parameters",
             MyFileName);
   }

   for( i=1; i<= nitems; i++) {
   /* to stick in a new item, just add it to the bottom
      and adjust nitems in definitions. */
     switch (i) {
       case 1:
            BmassFlags.header = (Bool)(*h=='y'||*h=='Y');
              break;
       case 2:
            z = (char) tolower((Int)*f);
            switch( z )  {
               case 't': BmassFlags.sep = '\t'; break;
               case 's': BmassFlags.sep = ' '; break;
               default : BmassFlags.sep = z; break;
            }
            break;
       case 3:
            BmassFlags.yr     = (Bool)(*y=='y'||*y=='Y');
            break;
       case 4:
            BmassFlags.dist   = (Bool)(*d=='y'||*d=='Y');
            break;
       case 5:
            BmassFlags.ppt    = (Bool)(*p=='y'||*p=='Y');
            break;
       case 6:
            BmassFlags.pclass = (Bool)(*c=='y'||*c=='Y');
           break;
       case 7:
            BmassFlags.tmp    = (Bool)(*t=='y'||*t=='Y');
            break;
       case 8:
            BmassFlags.grpb   = (Bool)(*g=='y'||*g=='Y');
            break;
       case 9:
            BmassFlags.pr     = (Bool)(*q=='y'||*q=='Y');
            break;
       case 10:
            BmassFlags.size   = (Bool)(*r=='y'||*r=='Y');
            break;
       case 11:
            BmassFlags.wildfire     = (Bool)(*w=='y'||*w=='Y');
            break;
       case 12:
            BmassFlags.prescribedfire     = (Bool)(*m=='y'||*m=='Y');
            break;
       case 13:
            BmassFlags.graz = (Bool)(*b == 'y' || *b == 'Y');
            break;
       case 14:
            BmassFlags.sppb = (Bool)(*s == 'y' || *s == 'Y');
            break;
       case 15:
            BmassFlags.indv = (Bool)(*n == 'y' || *n == 'Y');
            break;
     }
   }
   CloseFile(&fin, &LogInfo);

   /* remove old output and/or create the output directories if needed */
   /* borrow inbuf for filenames */
   /* -- do avg file first, otherwise it may get deleted by match
    *    with BMassPre and then not be there for specific delete.
    */
  DirName(Parm_name(F_BMassAvg), bMassAvgFile);
  if (DirExists(bMassAvgFile)) {
    strcpy(inbuf, Parm_name(F_BMassAvg));
    if (!RemoveFiles(inbuf, &LogInfo) )
      LogError(&LogInfo, LOGWARN, "Can't remove old average biomass output file %s\n%s",
                inbuf, strerror(errno) );

  } else if (!MkDir(bMassAvgFile, &LogInfo) ) {
    LogError(&LogInfo, LOGERROR,
              "Can't make output path for average biomass file: %s\n%s",
              bMassAvgFile, strerror(errno));
  }

  DirName(Parm_name(F_BMassPre), bMassPreFile);
  if (DirExists(bMassPreFile)) {
    strcpy(inbuf, Parm_name(F_BMassPre));
    strcat(inbuf, "*.csv");
    if (!RemoveFiles(inbuf, &LogInfo) )
      LogError(&LogInfo, LOGWARN, "Can't remove old biomass output files %s\n%s",
                inbuf, strerror(errno) );

  } else if (!MkDir(bMassPreFile, &LogInfo)) {
      LogError(&LogInfo, LOGERROR,
                "Can't make output path for yearly biomass files: %s\n%s",
                bMassPreFile, strerror(errno) );
  }

}

/**************************************************************/
static void _mortflags_init( void) {
/*======================================================*/
/* read in the flags to control the output quantities etc.
   It helps to have the file visible while reading this code.
*/

   FILE *fin;
   Int x, i,
       nitems=6; /* number of items expected in first input line */

   /*   code      controls: */
   char s[5],  /* summary stats? if 'n' don't init and don't print */
        y[5],  /* print yearly files */
        h[5],  /* header line containing var names */
        f[5],  /* field separator */
        g[5],  /* group data */
        k[5];  /* species data */
   char z;
   char inbuf[MAX_FILENAMESIZE], mortAvgFile[FILENAME_MAX],
        mortPreFile[FILENAME_MAX];


   MyFileName = Parm_name(F_MortFlag);
   fin = OpenFile(MyFileName, "r", &LogInfo);

   if (!GetALine(fin, inbuf)) {
     LogError(&LogInfo, LOGERROR, "%s No data found!\n", MyFileName);

   }

   x = sscanf( inbuf, "%s %s %s %s %s %s",
                      s, y, h, f, g, k );

   /* don't bother initializing the rest if first flag is 'n' */
   MortFlags.summary = (Bool)(*s=='y'||*s=='Y');
   MortFlags.yearly  = (Bool)(*y=='y'||*y=='Y');
   if (!(MortFlags.summary || MortFlags.yearly)) {
     MortFlags.header = MortFlags.group = MortFlags.species = FALSE;
     return;
   }

   if (x < nitems -2) {
     LogError(&LogInfo, LOGERROR,"%s: Invalid number of parameters",
             MyFileName);
   }

   for( i=3; i<= nitems ; i++) {  /* 3 accounts for first two flags */
   /* to stick in a new item, just add it to the bottom
      and adjust nitems in definitions. */
     switch (i) {
       case 3:
            MortFlags.header = (Bool)(*h=='y'||*h=='Y');
              break;
       case 4:
            MortFlags.group  = (Bool)(*g=='y'||*g=='Y');
              break;
       case 5:
            MortFlags.species = (Bool)(*k=='y'||*k=='Y');
              break;
       case 6:
            z = (char) tolower((Int)*f);
            switch( z )  {
               case 't': MortFlags.sep = '\t'; break;
               case 's': MortFlags.sep = ' '; break;
               default : MortFlags.sep = z; break;
            }
            break;
       default:
            break;
     }

    }
    CloseFile(&fin, &LogInfo);

   /* remove old output and/or create the output directories if needed */
   /* borrow inbuf for filenames */
   /* -- do avg file first, otherwise it may get deleted by match
    *    with MortPre and then not be there for specific delete.
    */
    DirName(Parm_name(F_MortAvg), mortAvgFile);
    if (DirExists(mortAvgFile)) {
      strcpy(inbuf, Parm_name(F_MortAvg));
      if (!RemoveFiles(inbuf, &LogInfo) )
        LogError(&LogInfo, LOGWARN, "Can't remove old average biomass output file %s\n%s",
                  inbuf, strerror(errno) );

    } else if (!MkDir(mortAvgFile, &LogInfo)) {
      LogError(&LogInfo, LOGERROR,
                "Can't make output path for average biomass file: %s\n%s",
                mortAvgFile, strerror(errno));
    }

    DirName(Parm_name(F_MortAvg), mortPreFile);
    if (DirExists(mortPreFile)) {
      strcpy(inbuf, Parm_name(F_MortPre));
      strcat(inbuf, "*.csv");
      if (!RemoveFiles(inbuf, &LogInfo) )
        LogError(&LogInfo, LOGWARN, "Can't remove old biomass output files %s\n%s",
                  inbuf, strerror(errno) );

    } else if (!MkDir(mortPreFile, &LogInfo) ) {
        LogError(&LogInfo, LOGERROR,
                  "Can't make output path for yearly biomass files: %s\n%s",
                  mortPreFile, strerror(errno) );
    }

}

/**************************************************************/
static void _setNameLen(char *dest, char *src, Int len) {
/*======================================================*/
  strncpy(dest, src, len);
  dest[len] = '\0';
}

/**************************************************************/
void maxrgroupspecies_init( void) {
/*======================================================*/
    FILE *f;
    char inbuf[MAX_FILENAMESIZE];
    
    MyFileName = Parm_name(F_MaxRGroupSpecies);
    f = OpenFile(MyFileName, "r", &LogInfo);
    
    /* These values determine the memory allocated for resource groups, species, and their names. */
    /* If these limits are exceeded, memory leaks will result. */

    /* Resource group limits */

    if (!GetALine(f, inbuf)) {
       LogError(&LogInfo, LOGERROR, "%s: Could not read maximum resource groups allowed.", MyFileName);
    }

    if (sscanf(inbuf, "%zu", &SuperGlobals.max_rgroups) != 1) {
       LogError(&LogInfo, LOGERROR, "%s: Could not read maximum resource groups allowed.", MyFileName);
    }

    if (!GetALine(f, inbuf)) {
       LogError(&LogInfo, LOGERROR, "%s: Could not read maximum resource group name length.", MyFileName);
    }

    if (sscanf(inbuf, "%zu", &SuperGlobals.max_groupnamelen) != 1) {
       LogError(&LogInfo, LOGERROR, "%s: Could not read maximum resource group name length.", MyFileName);
    }

    /* Species limits */

    if (!GetALine(f, inbuf)) {
       LogError(&LogInfo, LOGERROR, "%s: Could not read maximum species allowed per resource group.", MyFileName);
    }

    if (sscanf(inbuf, "%zu", &SuperGlobals.max_spp_per_grp) != 1) {
       LogError(&LogInfo, LOGERROR, "%s: Could not read maximum species allowed per resource group.", MyFileName);
    }

    if (!GetALine(f, inbuf)) {
       LogError(&LogInfo, LOGERROR, "%s: Could not read maximum individuals allowed per species.", MyFileName);
    }

    if (sscanf(inbuf, "%zu", &SuperGlobals.max_indivs_per_spp) != 1) {
       LogError(&LogInfo, LOGERROR, "%s: Could not read maximum individuals allowed per species.", MyFileName);
    }

    if (!GetALine(f, inbuf)) {
       LogError(&LogInfo, LOGERROR, "%s: Could not read maximum species name length.", MyFileName);
    }

    if (sscanf(inbuf, "%zu", &SuperGlobals.max_speciesnamelen) != 1) {
       LogError(&LogInfo, LOGERROR, "%s: Could not read maximum species name length.", MyFileName);
    }
    
    CloseFile(&f, &LogInfo);
}


/**************************************************************/
/**************************************************************/
/*****************************************************
 * The *_RGroup_* functions read the input from the user
 * file for resource-group-level information.
 *
 *****************************************************/
static void _rgroup_init( void) {
/*======================================================*/
/* Read parameters for resource group
*/
   FILE *f;
   IntS x;
   Bool groupsok;

   /* temp vars to hold the group info*/
   char *name;

   /* input variables*/
   Int estab, stretch, xres, turnon, estann,
       styr, veg_prod_type, mort;
   RealF space, density, slow, 
         nslope, nint, wslope, wint, dslope, dint, xgro;
   /* input variables related to disturbances */
   Int extirp, killyr, killfreq_startyr, 
       grazingfreq_startyr;
   RealF  killfreq, prop_killed, prop_recovered,grazing_frq, prop_grazing, biomass,
        transpiration, live_biomass;

   char inbuf[MAX_FILENAMESIZE];

   MyFileName = Parm_name(F_RGroup);
   f = OpenFile(MyFileName, "r", &LogInfo);
   
   name = (char *)Mem_Calloc(SuperGlobals.max_groupnamelen + 1, 
                  sizeof(char), "_rgroup_init", &LogInfo);
   RGroup = (GroupType **)Mem_Calloc(SuperGlobals.max_rgroups, 
                  sizeof(GroupType *), "_rgroup_init", &LogInfo);

   /* ------------------------------------------------------------*/
   /* Install all the defined groups, except for dry/wet/norm parms */
   groupsok = FALSE;
   while( GetALine(f,inbuf)) {
     if (!isnull(strstr(inbuf,"[end]"))) {
        groupsok = TRUE;
        break;
     }
     x=sscanf( inbuf, "%s %f %f %d %f %d %d %d %d %d %f %d %d %d %f %d %d %f %f"
               " %f %f %d %f %f %f", name, &space, &density, &estab, &slow,
               &stretch, &xres, &estann, &turnon, &styr, &xgro, &veg_prod_type,
               &killyr, &killfreq_startyr, &killfreq, &extirp, &mort, 
               &prop_killed, &prop_recovered,&grazing_frq, &prop_grazing,
               &grazingfreq_startyr, &biomass, &transpiration, &live_biomass);
     if (x < 25) {
       LogError(&LogInfo, LOGERROR, "%s: Too few columns in groups",
               MyFileName);
     }

    // Convert to SOILWAT2 vegetation index
    veg_prod_type = get_SW2_veg_index(veg_prod_type);

     _rgroup_add1( name, space, density, estab, slow, stretch, xres, estann, 
                   turnon, styr, xgro, veg_prod_type, mort, biomass, 
                   transpiration, live_biomass);

     _rgroup_add_disturbance(name, killyr, killfreq_startyr, killfreq,
                   extirp, prop_killed, prop_recovered,grazing_frq, prop_grazing, 
                   grazingfreq_startyr);
   }/* end while*/

   if (!groupsok) {
      LogError(&LogInfo, LOGERROR, "%s: Incomplete input in group definitions",
              MyFileName);
   }

   /* ------------------------------------------------------------*/
   /* Install  dry/wet/norm parms for defined groups */
   groupsok = FALSE;
   while( GetALine(f,inbuf)) {
     if (!isnull(strstr(inbuf,"[end]"))) {
        groupsok = TRUE;
        break;
     }
     x=sscanf( inbuf, "%s %f %f %f %f %f %f",
               name,
               &nslope, &nint, &wslope, &wint, &dslope, &dint);
     if (x != 7) {
       LogError(&LogInfo, LOGERROR, "%s: Wrong number of columns in groups' wet/dry parms",
               MyFileName);
     }
     _rgroup_add2( name, nslope, nint, wslope, wint, dslope, dint);
   }/* end while*/

   if (!groupsok) {
      LogError(&LogInfo, LOGERROR, "%s: Incomplete input in group definitions",
              MyFileName);
   }

   /* ------------------------------------------------------------*/
   /* Get succulent growth modifiers*/
   GetALine(f, inbuf);
   x=sscanf( inbuf, "%s %f %f %f %f",
             name, &wslope, &wint, &dslope, &dint);
   if (x < 5) {
     LogError(&LogInfo, LOGERROR,
          "%s: Too few values in succulent growth parameters",
           MyFileName);
   }
   _rgroup_addsucculent( name, wslope, wint, dslope, dint);

   /* ------------------------------------------------------------ */
   /* Get wildfire parameters */
   GetALine(f,inbuf);

   groupsok = FALSE;
   while(GetALine(f,inbuf)) {
     if (!isnull(strstr(inbuf,"[end]"))) {
        groupsok = TRUE;
        
        break;
     }

     x=sscanf( inbuf, "%u", &UseWildfire);
     if (x != 1) {
<<<<<<< HEAD
       LogError(&LogInfo, LOGFATAL, "%s: Wildfire flag not read.",
=======
       LogError(&LogInfo, LOGERROR, "%s: Cheatgrass-Wildfire flag not read.",
>>>>>>> 0c5b4039
               MyFileName);
     } 
   }/* end while*/

   Mem_Free(name);
   
   CloseFile(&f, &LogInfo);
}

/**************************************************************/
static void _rgroup_add1( char name[], RealF space, RealF density,
                      Int estab, RealF slow, Int stretch,
                      Int xres, Int estann, Int turnon,
                      Int styr,  RealF xgro, Int veg_prod_type, Int mort,
                      RealF biomass, RealF transpiration, RealF live_biomass) {
  GrpIndex rg;
  size_t len;
  
  rg = RGroup_New();
  
  len = strlen(name);
  
  _setNameLen(RGroup[rg]->name, name, len);
  RGroup[rg]->grp_num       = rg;
  RGroup[rg]->max_stretch   = (IntS) stretch;
  RGroup[rg]->max_spp_estab = (IntS) estab;
  // input of `density` is in units of [# / m2]; convert to units of [# / plot]
  RGroup[rg]->max_density   = density * Globals->plotsize; // density per plot
  RGroup[rg]->max_per_sqm   = density; // density per square-meter
  RGroup[rg]->use_mort      = itob(mort);
  RGroup[rg]->slowrate      = slow;
  RGroup[rg]->space = space;
  RGroup[rg]->min_res_req   = space;
  RGroup[rg]->est_annually  = itob(estann);
  RGroup[rg]->startyr       = styr;
  RGroup[rg]->xgrow         = xgro;
  RGroup[rg]->use_me        = itob(turnon);
  RGroup[rg]->veg_prod_type = veg_prod_type;
  RGroup[rg]->use_extra_res = itob(xres);
  RGroup[rg]->_bvt = biomass / transpiration;
  RGroup[rg]->live_biomass = live_biomass;
}


/**************************************************************/
static void _rgroup_add2( char name[], RealF nslope, RealF nint, RealF wslope,
                          RealF wint, RealF dslope, RealF dint) {
  GrpIndex rg;

  rg = RGroup_Name2Index(name);
  if (rg < 0) {
    LogError(&LogInfo, LOGERROR, "%s: Mismatched name (%s) for succulents",
             MyFileName, name);
  }

  RGroup[rg]->ppt_slope[Ppt_Norm] = nslope;
  RGroup[rg]->ppt_intcpt[Ppt_Norm]= nint;
  RGroup[rg]->ppt_slope[Ppt_Wet]  = wslope;
  RGroup[rg]->ppt_intcpt[Ppt_Wet] = wint;
  RGroup[rg]->ppt_slope[Ppt_Dry]  = dslope;
  RGroup[rg]->ppt_intcpt[Ppt_Dry] = dint;
}


static void _rgroup_add_disturbance( char name[], Int killyr, Int killfreq_startyr, 
                      RealF killfreq, Int extirp, RealF prop_killed, 
                      RealF prop_recovered, RealF grazing_frq, RealF prop_grazing, 
                      Int grazingfreq_startyr) {
/*======================================================*/
   GrpIndex rg;

   rg = RGroup_Name2Index(name);
   if (rg < 0) {
     LogError(&LogInfo, LOGERROR, "%s: Mismatched name (%s) for disturbance",
             MyFileName, name);
   }

  RGroup[rg]->killyr        = killyr;
  RGroup[rg]->killfreq_startyr = killfreq_startyr;
  RGroup[rg]->killfreq      = killfreq;
  RGroup[rg]->extirp        = (IntS) extirp;
  RGroup[rg]->proportion_killed    = prop_killed;
  RGroup[rg]->proportion_recovered = prop_recovered;
  RGroup[rg]->grazingfrq           = grazing_frq;
  RGroup[rg]->proportion_grazing   = prop_grazing;
  RGroup[rg]->grazingfreq_startyr  = grazingfreq_startyr;

  RGroup[rg]->extirpated    = FALSE;
}

/**************************************************************/
static void _rgroup_addsucculent( char name[], RealF wslope, RealF wint,
                                  RealF dslope, RealF dint) {
/* This should only get called one time, ie, there should be*/
/* only one set of succulent parameters, even if there is more*/
/* than one succulent species to which they pertain.*/
   GrpIndex rg;

   rg = RGroup_Name2Index(name);
   if (rg < 0) {
     LogError(&LogInfo, LOGERROR, "%s: Mismatched name (%s) for succulents",
             MyFileName, name);
   }
   RGroup[rg]->succulent = TRUE;
   Succulent->growth[Slope]  = wslope;
   Succulent->growth[Intcpt] = wint;
   Succulent->mort[Slope]  = dslope;
   Succulent->mort[Intcpt] = dint;
}

/** 
 * \brief Read the species-specific inputs and initialize the \ref Species
 *        array.
 * 
 * This function will read the species.in files and allocate enough memory
 * for the number of species requested. It then adds the species to the
 * \ref Species array and initializes all variables in the corresponding 
 * \ref SpeciesType struct.
 * 
 * \sideeffect Memory will be allocated for multiple \ref SpeciesType structs
 *             and the memory will be populated according to the input
 *             parameters.
 * 
 * \ingroup SPECIES_PRIVATE
 */
static void _species_init( void) {
   FILE *f;
   Bool readspp = TRUE, sppok = TRUE;

   /* temp vars to hold the group info*/
   char *name;
   size_t len;
   Int x;      /* temp val */
   GrpIndex rg;
   SppIndex sp;
   IntS age,
       slow,
       dist,
       eind,
       vegi,
       temp,
       turnon,
       turnondispersal,
       viable,
       pseed;
   RealF irate, ratep, estab, minb, maxb, cohort, xdecay,
         p1, p2, p3, p4, HMAX, PMD, HSlope;
   float var;
   char clonal[5];

   char inbuf[MAX_FILENAMESIZE];

   MyFileName = Parm_name( F_Species);
   f = OpenFile(MyFileName, "r", &LogInfo);

   name = (char *)Mem_Calloc(SuperGlobals.max_speciesnamelen + 1, sizeof(char), 
                  "_species_init", &LogInfo);
   Species = (SpeciesType **)Mem_Calloc(MAX_SPECIES, sizeof(SpeciesType *), 
                  "_species_init", &LogInfo);

   while( readspp) {
      if( ! GetALine(f, inbuf )) {sppok=FALSE;break;}
      if ( ! isnull( strstr(inbuf,"[end]")) ) {
         readspp=FALSE;
         continue;
      }

		x = sscanf(inbuf,
				"%s %hd %hd %hd %hd %hd %hd %hd %hd %s %f %f %f %f %f %f",
				name, &rg, &turnon, &age, &slow, &dist, &eind, &vegi, &temp, clonal, &irate, &ratep,  &estab,
				&minb, &maxb, &cohort);
      if (x != 16) {
        LogError(&LogInfo, LOGERROR, "%s: Wrong number of columns in species",
                MyFileName);
      }

      sp = species_New();
      
      len = strlen(name);
      
      _setNameLen(Species[sp]->name, name, len);
      Species[sp]->sp_num  = (SppIndex) sp;
      Species[sp]->res_grp = (GrpIndex) rg-1; /* file gives natural # */
      Species[sp]->max_age = (IntS) age;
      Species[sp]->intrin_rate = irate;
      Species[sp]->max_rate = irate * ratep;
      Species[sp]->max_slow = (IntS) slow;
      switch ( dist ) {
        case 1:
          Species[sp]->disturbclass = VerySensitive;   break;
        case 2:
          Species[sp]->disturbclass = Sensitive;       break;
        case 3:
          Species[sp]->disturbclass = Insensitive;     break;
        case 4:
          Species[sp]->disturbclass = VeryInsensitive; break;
        default:
          LogError(&LogInfo, LOGERROR, "%s: Incorrect disturbance class found",
                  MyFileName);
      }

      Species[sp]->seedling_estab_prob = estab;
      Species[sp]->seedling_estab_prob_old = estab;
      Species[sp]->max_seed_estab = (IntS) eind;
      Species[sp]->seedling_biomass = minb;
      Species[sp]->mature_biomass = maxb;
      Species[sp]->tempclass = (temp==1) ? WarmSeason
                             : (temp==2) ? CoolSeason
                             : NoSeason;
      Species[sp]->relseedlingsize = minb / maxb;
      Species[sp]->isclonal = (Bool)(clonal[0]=='y' || clonal[0]=='Y');
      Species[sp]->max_vegunits = (Species[sp]->isclonal)
                                ? vegi
                                : 0;
      Species[sp]->use_me = (RGroup[rg-1]->use_me) ? itob(turnon) : FALSE ;
      Species[sp]->received_prob = 0;
      Species[sp]->cohort_surv = cohort;
      // input of `pseed` is in units of [# / m2]; convert to units of [# / plot]
      Species[sp]->pseed = pseed * Globals->plotsize;
/*      Species[sp]->ann_mort_prob = (age > 0)
                                         ? -log(cohort)/age
                                         : 0.0;
         */
    }/* end while*/

   if (!sppok) {
      LogError(&LogInfo, LOGERROR, "%s: Incorrect/incomplete input",
              MyFileName);
   }



   /* ------------------------------------------------- */
   /* ------ read the additional annuals' establishment parameters */
   sppok = readspp = TRUE;
   while( readspp) {
     if( ! GetALine(f, inbuf )) {sppok=FALSE; break;}
     if ( ! isnull( strstr(inbuf,"[end]")) ) {
        readspp=FALSE;
        continue;
     }

     x=sscanf( inbuf, "%s %hd %f %hd %f",
               name, &viable, &xdecay, &pseed, &var);
     if (x < 5) {
       LogError(&LogInfo, LOGERROR, "%s: Too few columns in annual estab parms",
               MyFileName);
     }

     sp = Species_Name2Index(name);
     if (sp < 0) {
       LogError(&LogInfo, LOGERROR, "%s: Mismatched name (%s) for annual estab parms",
               MyFileName, name);
     }

     Species[sp]->viable_yrs = viable;
     Species[sp]->exp_decay  = xdecay;
     Species[sp]->seedprod = (IntUS *) Mem_Calloc( viable, sizeof(IntUS), "species_init()", &LogInfo);
     Species[sp]->var = var;
     Species[sp]->pseed = pseed / Globals->plotsize;

     /*Calculate alpha and beta for each species based on mean (pestab) and variance (var)*/
     Species[sp]->alpha = ((pow(Species[sp]->seedling_estab_prob, 2)
                            - pow(Species[sp]->seedling_estab_prob, 3))
                           / Species[sp]->var)
                          - Species[sp]->seedling_estab_prob;
     Species[sp]->beta = (Species[sp]->alpha / Species[sp]->seedling_estab_prob)
                          - Species[sp]->alpha;

     /*If the following two conditions are met, the beta distribution is bimodal or nearly bimodal,
      * which is not the desired outcome. The variance (s->var) and mean (pestab) should be adjusted
      * to obtain an unimodal beta-distribution with density > 0 */
     if (Species[sp]->alpha < 1) {
        LogError(&LogInfo, LOGWARN, "Species %s, alpha less than 1: %f \n", 
                 Species[sp]->name, Species[sp]->alpha);
     }
     if (Species[sp]->beta < 1) {
        LogError(&LogInfo, LOGWARN, "Species %s, beta less than 1: %f \n", 
                 Species[sp]->name, Species[sp]->beta);
     }
   } /* end while readspp*/

   if (!sppok) {
      LogError(&LogInfo, LOGERROR, "%s: Incorrect/incomplete input in annual estab parms",
              MyFileName);
   }


   /* ------------------------------------------------- */
   /* ------ read the vegetative propagation parameters */
   sppok = readspp = TRUE;
   while( readspp) {
      if( ! GetALine(f, inbuf )) {sppok=FALSE; break;}
      if ( ! isnull( strstr(inbuf,"[end]")) ) {
         readspp=FALSE;
         continue;
      }

      x=sscanf( inbuf, "%s %f %f %f %f",
                name, &p1, &p2, &p3, &p4);
      if (x < 5) {
        LogError(&LogInfo, LOGERROR, "%s: Too few columns in species probs",
                MyFileName);
      }

      sp = Species_Name2Index(name);
      if (sp < 0) {
        LogError(&LogInfo, LOGERROR, "%s: Mismatched name (%s) for species probs",
                MyFileName, name);
      }

      Species[sp]->prob_veggrow[NoResources] = p1;
      Species[sp]->prob_veggrow[Slow]        = p2;
      Species[sp]->prob_veggrow[Intrinsic]   = p3;
      Species[sp]->prob_veggrow[Disturbance] = p4;
    } /* end while readspp*/
   if (!sppok) {
      LogError(&LogInfo, LOGERROR, "%s: Incorrect/incomplete input in probs",
              MyFileName);
   }

  /* ------------------------------------------------- */
  /* ------- read the seed dispersal parameters ------ */
  sppok = readspp = TRUE;
  while( readspp ) {
    if( !GetALine(f, inbuf) ) {
      sppok=FALSE; break;
    }
    if( !isnull(strstr(inbuf,"[end]")) ) {
      readspp=FALSE;
      continue;
    }

    x = sscanf( inbuf, "%s %hd %f %f %f %f",
                name, &turnondispersal, &p1, &HMAX, &PMD, &HSlope); 
    if(x < 6) {
      LogError(&LogInfo, LOGERROR, "%s: Too few columns in species seed dispersal inputs", MyFileName);
    }

    sp = Species_Name2Index(name);
    if(sp < 0){
      LogError(&LogInfo, LOGERROR, "%s: Mismatched name (%s) for species seed dispersal inputs", MyFileName, name);
    }

    Species[sp]->use_dispersal = itob(turnondispersal);
    Species[sp]->minReproductiveSize = p1;
    Species[sp]->maxHeight = HMAX;
    Species[sp]->maxDispersalProbability = PMD;
    Species[sp]->heightSlope = HSlope;
  }
  if(!sppok) {
	  LogError(&LogInfo, LOGERROR, "%s: Incorrect/incomplete input in species seed dispersal input", MyFileName);
  }
   
   Mem_Free(name);

   CloseFile(&f, &LogInfo);
}


/*static void _recover_names(void) {
	int i, last = NFILES - 1;

	last--; // have to save sxw.in for later //

	for (i = 0; i <= last; i++) {
		Mem_Free(_files[i]);
	}

}*/

/**************************************************************/
void parm_free_memory( void ) {
	//function to free memory allocated in this module
	int i;
	for(i = 0; i < NFILES; i++)
		Mem_Free(_files[i]);
}<|MERGE_RESOLUTION|>--- conflicted
+++ resolved
@@ -877,11 +877,7 @@
 
      x=sscanf( inbuf, "%u", &UseWildfire);
      if (x != 1) {
-<<<<<<< HEAD
-       LogError(&LogInfo, LOGFATAL, "%s: Wildfire flag not read.",
-=======
-       LogError(&LogInfo, LOGERROR, "%s: Cheatgrass-Wildfire flag not read.",
->>>>>>> 0c5b4039
+       LogError(&LogInfo, LOGERROR, "%s: Wildfire flag not read.",
                MyFileName);
      } 
    }/* end while*/
