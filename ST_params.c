/********************************************************/
/*  Source file: params.c
 *  Type: module
 *  Application: STEPPE - plant community dynamics simulator
 *  Purpose: This module handles the reading and initialization
 *           of the model parameters.  Mostly these come from
 *           the *.in files, but a fair amount are computed. */
/*  History */
/*     (6/15/2000) -- INITIAL CODING - cwb
 *      15-Apr-02  -- added code to interface with SOILWAT (cwb)
 *                    only modified parm_Files_Init(). */
/********************************************************/
/********************************************************/

/* =================================================== */
/*                INCLUDES / DEFINES                   */
/* --------------------------------------------------- */

#include <stdio.h>
#include <stdlib.h>
#include <string.h>
#include <math.h>
#include <ctype.h>
#include <errno.h>
#include "ST_steppe.h"
#include "generic.h"
#include "filefuncs.h"
#include "myMemory.h"
#include "rands.h"
#include "sxw_funcs.h"


/************ External Variable Declarations ***************/
/***********************************************************/
#include "ST_globals.h"
#include "sxw_vars.h"

/******** Modular External Function Declarations ***********/
/* -- truly global functions are declared in functions.h --*/
/***********************************************************/
SppIndex species_New(void);

/*------------------------------------------------------*/
/* Modular functions only used on one or two specific   */
/* places; that is, they are not generally useful       */
/* (like C++ friend functions) but have to be declared. */
  void parm_Initialize(void);
  void parm_SetFirstName( char *s);
  void parm_SetName( char *s, int which);
  void parm_free_memory( void );
  void maxrgroupspecies_init(void);
  void files_init(void);

/*********** Locally Used Function Declarations ************/
/***********************************************************/
static void _env_init( void);
static void _plot_init( void);
static void _setNameLen(char *dest, char *src, Int len);
static void _rgroup_init( void);
static void _species_init( void);
static void _check_species( void);
static void _bmassflags_init( void);
static void _mortflags_init( void);
static void _model_init( void);
static void _rgroup_add1( char name[], RealF space, RealF density,
                      Int estab, RealF slow, Int stretch,
                      Int xres, Int estann, Int turnon,
                      Int styr,  RealF xgro, Int veg_prod_type, Int mort);
static void _rgroup_add2( char name[],
                      RealF nslope, RealF nint,
                      RealF wslope, RealF wint,
                      RealF dslope, RealF dint);
static void _rgroup_add_disturbance( char name[],  Int killyr, Int killfreq_startyr,RealF killfreq,
                      Int extirp, RealF prop_killed, RealF prop_recovered,RealF grazing_frq,RealF prop_grazing,Int grazingfreq_startyr);
static void _rgroup_add_wildfire( RealF ignition, RealF cheatgrass_coefficient, RealF wild_fire_slope);

static void _rgroup_addsucculent( char name[],
                               RealF wslope, RealF wint,
                               RealF dslope, RealF dint);

//static void _recover_names(void);

/************ Module Variable Declarations ******************/
/***********************************************************/
  #define NFILES 15

static char *_files[NFILES];
char *MyFileName;

/**************************************************************/
/* fdpierson: This function should only be called once, otherwise
 * memory leaks involving resource groups, species, and potentially
 * other variables will occur. */
/**************************************************************/
void parm_Initialize() {
/*======================================================*/
  _model_init();
  _env_init();
  _plot_init();
  _bmassflags_init();
  _mortflags_init();
  _rgroup_init();
  _species_init();
  _check_species();
}

/**************************************************************/
char *Parm_name( ST_FileIndex i) {
/*======================================================*/

  return _files[i];
}

/**************************************************************/
void parm_SetFirstName( char *s) {
/*======================================================*/

  if (_files[F_First]) Mem_Free( _files[F_First]);
  _files[F_First] = Str_Dup(s);

}

/**************************************************************/
void parm_SetName( char *s, int which) {
/*======================================================*/
// (DLM) - 5/28/2013 - added this function because I needed a way to change the name of some of the files (particularly the output files) easily from other modules

	if(which > (NFILES - 1) || which < 0)
		return;
	if (_files[which]) Mem_Free( _files[which]);
  	_files[which] = Str_Dup(s);

}

/**************************************************************/
void files_init( void ) {
/*======================================================*/
  /* 7-May-02 (cwb) added code to interface with SOILWAT */

  FILE *f;
  ST_FileIndex i;
  ST_FileIndex last = F_MaxRGroupSpecies;

  MyFileName = Parm_name(F_First);

  f = OpenFile(MyFileName, "r");

  for(i=F_Log; i <= last; i++) {
    if ( ! GetALine(f, inbuf)) break;
    _files[i] = Str_Dup(Str_TrimLeftQ(inbuf));
    //printf("FILES: %d : %s\n", i, _files[i]);
  }

  if ( i < last) {
    LogError(logfp, LOGFATAL, "%s: Too few input files specified",
                              MyFileName);
  }

  CloseFile(&f);

  if(!UseGrid) {	//if the gridded option has been specified, then the logfile has already been opened
  	if ( !strcmp("stdout", _files[F_Log]) )
    	logfp = stdout;
  	else
    	logfp = OpenFile(_files[F_Log], "w");
   }

}

/**************************************************************/
static void _model_init( void) {
/*======================================================*/
   FILE *f;
   int seed, years;
   char tmp[80];

   MyFileName = Parm_name(F_Model);
   f = OpenFile(MyFileName, "r");
   /* ----------------------------------------------------*/
   /* scan for the first line*/
   if (!GetALine(f, inbuf)) {
     LogError(logfp, LOGFATAL, "%s: No data found!\n", MyFileName);
   } else {
     sscanf( inbuf, "%s %d %d",
             tmp,
             &years,
             &seed);

     SuperGlobals.runModelYears = years;
     Globals->Max_Age = SuperGlobals.runModelYears;
     SuperGlobals.runModelIterations = atoi(tmp);
     if (SuperGlobals.runModelIterations < 1 ||
         SuperGlobals.runModelYears < 1 ) {
       LogError(logfp, LOGFATAL,"Invalid parameters for RunModelIterations "
               "or RunModelYears (%s)",
               MyFileName);
     }
     Globals->bmass.suffixwidth = Globals->mort.suffixwidth = strlen(tmp);
     SuperGlobals.randseed = (IntL) ((seed) ? -abs(seed) : 0);
   }
   
   CloseFile(&f);
}


/**************************************************************/
static void _env_init( void) {
/*======================================================*/
/* Read environmental parameters that drive
   the abiotic conditions.  These values go
   into the Globals structure
*/
   FILE *f;
   int x,
       index=0,
       nitems,
       use[3];

   MyFileName = Parm_name(F_Env);
   f = OpenFile(MyFileName, "r");

   while( GetALine(f, inbuf)) {

      switch(++index) {
        case 1:
            x=sscanf( inbuf, "%f %f %hu %hu %hu %hu %f %hu",
                      &Globals->ppt.avg, &Globals->ppt.std,
                      &Globals->ppt.min, &Globals->ppt.max,
                      &Globals->ppt.dry, &Globals->ppt.wet,
                      &Globals->gsppt_prop, &Globals->transp_window);
            nitems = 8;
            break;
        case 2:
            nitems = 5;
            x=sscanf( inbuf, "%f %f %f %f %f",
                      &Globals->temp.avg, &Globals->temp.std,
                      &Globals->temp.min, &Globals->temp.max,
                      &Globals->temp.gstemp);
            nitems = 5;
            break;
        case 3:
            x=sscanf( inbuf, "%d %f %f %f %f ", &use[0],
                      &Globals->pat.occur, &Globals->pat.removal,
                      &Globals->pat.recol[Slope],
                      &Globals->pat.recol[Intcpt]);
            nitems = 4;
            break;
        case 4:
            x=sscanf( inbuf, "%d %f %hu %hu", &use[1],
                      &Globals->mound.occur,
                      &Globals->mound.minyr,
                      &Globals->mound.maxyr);
            nitems = 3;
            break;
        case 5:
            x=sscanf( inbuf, "%d %f %hu", &use[2],
                      &Globals->burrow.occur,
                      &Globals->burrow.minyr);
            nitems = 2;
            break;
        case 6:
            x=sscanf( inbuf, "%f %f %f %f %f %f",
                      &Globals->tempparm[CoolSeason][0],
                      &Globals->tempparm[CoolSeason][1],
                      &Globals->tempparm[CoolSeason][2],
                      &Globals->tempparm[WarmSeason][0],
                      &Globals->tempparm[WarmSeason][1],
                      &Globals->tempparm[WarmSeason][2]);
            nitems = 6;
            break;
      }
      if (x<nitems) {
         LogError(logfp, LOGFATAL, "%s: Invalid record %d",
                 MyFileName, index);
      }

   } /* end while*/

   Globals->pat.use    = itob(use[0]);
   Globals->mound.use  = itob(use[1]);
   Globals->burrow.use = itob(use[2]);

   CloseFile(&f);
}


/**************************************************************/
static void _plot_init( void) {
/*======================================================*/

   FILE *f;
   int x, nitems=1;

   MyFileName = Parm_name(F_Plot);
   f = OpenFile(MyFileName, "r");

   /* ----------------------------------------------------*/
   /* scan for the first line*/
   if (!GetALine(f, inbuf)) {
     LogError(logfp, LOGFATAL, "%s: No data found!\n", MyFileName);
   }

   x = sscanf( inbuf, " %f", &Globals->plotsize);
   if (x < nitems) {
     LogError(logfp, LOGFATAL, "%s: Incorrect number of fields",
                     MyFileName);
   }


   CloseFile(&f);
}


/**************************************************************/
static void _check_species( void) {
/*======================================================*/
  /* Make sure max_spp_estab <= max_spp */
  /* Also this block creates then links */
  /* species' numbers to their respective groups. */
  /* - and sets up mortality arrays for groups and spp (5/18/01)*/
  /* 10-Apr-03 - cwb - compute max_bmass for the group as the
   *      sum of the mature biomass of each species in the group.
   *      plot biomass = sum(g->relsize * g->max_density * g->max_bmass)
   * 7-Nov-03 (cwb) make sure no annuals are assigned to
   *      perennials groups.
   */
  IntS i, cnt,
       maxage, minage, /* placeholders */
       runyrs = SuperGlobals.runModelYears;  /* shorthand */
  SppIndex sp;
  GrpIndex rg;
  Bool tripped = FALSE;
  GroupType *g;
  SpeciesType *s;

  /* -------------------------------------------*/
   /* count and link species to their groups.
   * print a message if more specified than available */
  ForEachGroup(rg) { g = RGroup[rg];
    cnt = 0;
    ForEachSpecies(sp) {
      if (Species[sp]->res_grp == rg)
        g->species[cnt++] = sp;
    }
    g->max_spp = cnt;
    if (cnt < g->max_spp_estab) {
      tripped = TRUE;
      g->max_spp_estab = cnt;
      LogError(logfp, LOGNOTE, "Max_Spp_Estab > Number of Spp for %s",
              g->name);
    }
  }
  if (tripped) LogError(logfp, LOGNOTE,"Continuing.");

  /* -------------------------------------------*/
  /* determine max age for the species and
   * keep track for group's max age */
  /* and compute max g/m^2 for this group */
  /* 10-Apr-03 - also, compute max_bmass for the group. */
  ForEachGroup(rg) { g = RGroup[rg];
    maxage = 0; minage = 30000;
    g->max_bmass = 0.0;
    ForEachGroupSpp(sp, rg, i) {
      s = Species[sp];
      if (s->max_age == 0) s->max_age = runyrs+1;
/* maxage shouldn't be set to extirp due to age-independent mortality.
   extirp happens due to the flag, not age;
   but I hesitate to remove the code, so I'll comment it out for now.
      if ( g->extirp && g->extirp < s->max_age)
        s->max_age = g->extirp;
*/
      maxage = max(s->max_age, maxage);
      minage = min(s->max_age, minage);
      g->max_bmass += s->mature_biomass;
    }

    if (minage == 1 && maxage != 1) {
      LogError(logfp, LOGFATAL, "%s: Can't mix annuals and perennials within a group\n"
                      "Refer to the groups.in and species.in files\n",
                       RGroup[rg]->name);
    }
    g->max_age = maxage;
  }

  /* -------------------------------------------*/
  /* check out the definitions for SppMaxAge and GrpMaxAge */
  /* they're used here for some hoped-for sense of readability */

  if (MortFlags.species) {
    /* size each species kills list, age ==0 ok */
    ForEachSpecies(sp) {
      if ( Species[sp]->use_me) {
        Species[sp]->kills = (IntUS *) Mem_Calloc(SppMaxAge(sp),
                                               sizeof(IntUS),
                             "_check_species(Species.kills)");
      } else {
        Species[sp]->kills = NULL;
      }
    }
  } else {
    ForEachSpecies(sp)
      Species[sp]->kills = NULL;
  }

  if (MortFlags.group) {
    ForEachGroup(rg) {
      if (RGroup[rg]->use_me) {
        /* find max age of the group and size the kills array */
        ForEachGroupSpp( sp, rg, i) {
          RGroup[rg]->max_age = (Species[sp]->max_age)
                                ? max(Species[sp]->max_age,
                                      RGroup[rg]->max_age)
                                : Globals->Max_Age;
        }
        RGroup[rg]->kills = (IntUS *) Mem_Calloc(GrpMaxAge(rg),
                                                sizeof(IntUS),
                        "_check_species(RGroup.kills)");
      } else {
        RGroup[rg]->kills = NULL;
      }
    }
  } else {
    ForEachGroup(rg)
      RGroup[rg]->kills = NULL;
  }
}


/**************************************************************/
static void _bmassflags_init( void) {
/*======================================================*/
/* read in the flags to control the output quantities etc.
   It helps to have the file visible while reading this code.

 * 9-Dec-03 (cwb) added code to create output directory.

*/

   FILE *fin;
   Int x, i,
       nitems=16; /* number of items expected in first input line */

   /*   code      controls: */
   char u[5],  /* summary? if 'n' don't init and don't print */
        a[5],  /* print yearly files */
        h[5],  /* header line containing var names */
        f[5],  /* field separator */
        y[5],  /* year number */
        d[5],  /* disturbance type */
        p[5],  /* precip */
        c[5],  /* ppt class (wet/dry/norm) */
        t[5],  /* temperature */
        g[5],  /* biomass for the groups */
        q[5],  /* groups PR quotient (see C&L1990, p240) */
        r[5],  /* relative size for each group */
        w[5],  /* wildfire count */
        m[5],  /* prescribed fire count */
        s[5],  /* biomass for each species */
        n[5];  /* number of individuals for each species */
   char z;

   MyFileName = Parm_name(F_BMassFlag);
   fin = OpenFile(MyFileName, "r");

   if (!GetALine(fin, inbuf)) {
     LogError(logfp, LOGFATAL, "%s: No data found!\n", MyFileName);
   }

   x = sscanf( inbuf, "%s %s %s %s %s %s %s %s %s %s %s %s %s %s %s %s",
                      u, a, h, f, y, d, p, c, t, g, q, r, w, m, s, n );

   /* don't bother initializing the rest if first flag is 'n' */
   BmassFlags.summary  = (Bool)(*u=='y'||*u=='Y');
   BmassFlags.yearly   = (Bool)(*a=='y'||*a=='Y');
   if (!(BmassFlags.summary || BmassFlags.yearly)) {
     return;
   }

   if (x < nitems) {
     LogError(logfp, LOGFATAL, "%s: Invalid number of parameters",
             MyFileName);
   }

   for( i=1; i<= nitems; i++) {
   /* to stick in a new item, just add it to the bottom
      and adjust nitems in definitions. */
     switch (i) {
       case 1:
            BmassFlags.header = (Bool)(*h=='y'||*h=='Y');
              break;
       case 2:
            z = (char) tolower((Int)*f);
            switch( z )  {
               case 't': BmassFlags.sep = '\t'; break;
               case 's': BmassFlags.sep = ' '; break;
               default : BmassFlags.sep = z; break;
            }
            break;
       case 3:
            BmassFlags.yr     = (Bool)(*y=='y'||*y=='Y');
            break;
       case 4:
            BmassFlags.dist   = (Bool)(*d=='y'||*d=='Y');
            break;
       case 5:
            BmassFlags.ppt    = (Bool)(*p=='y'||*p=='Y');
            break;
       case 6:
            BmassFlags.pclass = (Bool)(*c=='y'||*c=='Y');
           break;
       case 7:
            BmassFlags.tmp    = (Bool)(*t=='y'||*t=='Y');
            break;
       case 8:
            BmassFlags.grpb   = (Bool)(*g=='y'||*g=='Y');
            break;
       case 9:
            BmassFlags.pr     = (Bool)(*q=='y'||*q=='Y');
            break;
       case 10:
            BmassFlags.size   = (Bool)(*r=='y'||*r=='Y');
            break;
       case 11:
            BmassFlags.wildfire     = (Bool)(*w=='y'||*w=='Y');
            break;
       case 12:
            BmassFlags.prescribedfire     = (Bool)(*m=='y'||*m=='Y');
            break;
       case 13:
            BmassFlags.sppb   = (Bool)(*s=='y'||*s=='Y');
            break;
       case 14:
            BmassFlags.indv   = (Bool)(*n=='y'||*n=='Y');
            break;
       case 15:
            break;
     }

   }
   CloseFile(&fin);

   /* remove old output and/or create the output directories if needed */
   /* borrow inbuf for filenames */
   /* -- do avg file first, otherwise it may get deleted by match
    *    with BMassPre and then not be there for specific delete.
    */
   if (DirExists(DirName(Parm_name(F_BMassAvg)))) {
     strcpy(inbuf, Parm_name(F_BMassAvg));
     if (!RemoveFiles(inbuf) )
       LogError(logfp, LOGWARN, "Can't remove old average biomass output file %s\n%s",
                inbuf, strerror(errno) );

   } else if (!MkDir(DirName(Parm_name(F_BMassAvg))) ) {
     LogError(logfp, LOGFATAL,
              "Can't make output path for average biomass file: %s\n%s",
              DirName(Parm_name(F_BMassAvg)), strerror(errno));
   }

   if (DirExists(DirName(Parm_name(F_BMassPre)))) {
     strcpy(inbuf, Parm_name(F_BMassPre));
     strcat(inbuf, "*.csv");
     if (!RemoveFiles(inbuf) )
       LogError(logfp, LOGWARN, "Can't remove old biomass output files %s\n%s",
                inbuf, strerror(errno) );

   } else if (!MkDir(DirName(Parm_name(F_BMassPre))) ) {
       LogError(logfp, LOGFATAL,
                "Can't make output path for yearly biomass files: %s\n%s",
                DirName(Parm_name(F_BMassPre)), strerror(errno) );
   }

}

/**************************************************************/
static void _mortflags_init( void) {
/*======================================================*/
/* read in the flags to control the output quantities etc.
   It helps to have the file visible while reading this code.
*/

   FILE *fin;
   Int x, i,
       nitems=6; /* number of items expected in first input line */

   /*   code      controls: */
   char s[5],  /* summary stats? if 'n' don't init and don't print */
        y[5],  /* print yearly files */
        h[5],  /* header line containing var names */
        f[5],  /* field separator */
        g[5],  /* group data */
        k[5];  /* species data */
   char z;


   MyFileName = Parm_name(F_MortFlag);
   fin = OpenFile(MyFileName, "r");

   if (!GetALine(fin, inbuf)) {
     LogError(logfp, LOGFATAL, "%s No data found!\n", MyFileName);

   }

   x = sscanf( inbuf, "%s %s %s %s %s %s",
                      s, y, h, f, g, k );

   /* don't bother initializing the rest if first flag is 'n' */
   MortFlags.summary = (Bool)(*s=='y'||*s=='Y');
   MortFlags.yearly  = (Bool)(*y=='y'||*y=='Y');
   if (!(MortFlags.summary || MortFlags.yearly)) {
     MortFlags.header = MortFlags.group = MortFlags.species = FALSE;
     return;
   }

   if (x < nitems -2) {
     LogError(logfp, LOGFATAL,"%s: Invalid number of parameters",
             MyFileName);
   }

   for( i=3; i<= nitems ; i++) {  /* 3 accounts for first two flags */
   /* to stick in a new item, just add it to the bottom
      and adjust nitems in definitions. */
     switch (i) {
       case 3:
            MortFlags.header = (Bool)(*h=='y'||*h=='Y');
              break;
       case 4:
            MortFlags.group  = (Bool)(*g=='y'||*g=='Y');
              break;
       case 5:
            MortFlags.species = (Bool)(*k=='y'||*k=='Y');
              break;
       case 6:
            z = (char) tolower((Int)*f);
            switch( z )  {
               case 't': MortFlags.sep = '\t'; break;
               case 's': MortFlags.sep = ' '; break;
               default : MortFlags.sep = z; break;
            }
            break;
       default:
            break;
     }

    }
    CloseFile(&fin);

   /* remove old output and/or create the output directories if needed */
   /* borrow inbuf for filenames */
   /* -- do avg file first, otherwise it may get deleted by match
    *    with MortPre and then not be there for specific delete.
    */
   if (DirExists(DirName(Parm_name(F_MortAvg)))) {
     strcpy(inbuf, Parm_name(F_MortAvg));
     if (!RemoveFiles(inbuf) )
       LogError(logfp, LOGWARN, "Can't remove old average biomass output file %s\n%s",
                inbuf, strerror(errno) );

   } else if (!MkDir(DirName(Parm_name(F_MortAvg))) ) {
     LogError(logfp, LOGFATAL,
              "Can't make output path for average biomass file: %s\n%s",
              DirName(Parm_name(F_MortAvg)), strerror(errno));
   }


   if (DirExists(DirName(Parm_name(F_MortPre)))) {
     strcpy(inbuf, Parm_name(F_MortPre));
     strcat(inbuf, "*.csv");
     if (!RemoveFiles(inbuf) )
       LogError(logfp, LOGWARN, "Can't remove old biomass output files %s\n%s",
                inbuf, strerror(errno) );

   } else if (!MkDir(DirName(Parm_name(F_MortPre))) ) {
       LogError(logfp, LOGFATAL,
                "Can't make output path for yearly biomass files: %s\n%s",
                DirName(Parm_name(F_MortPre)), strerror(errno) );
   }

}

/**************************************************************/
static void _setNameLen(char *dest, char *src, Int len) {
/*======================================================*/
  strncpy(dest, src, len);
  dest[len] = '\0';
}

/**************************************************************/
void maxrgroupspecies_init( void) {
/*======================================================*/
    FILE *f;
    
    MyFileName = Parm_name(F_MaxRGroupSpecies);
    f = OpenFile(MyFileName, "r");
    
    /* These values determine the memory allocated for resource groups, species, and their names. */
    /* If these limits are exceeded, memory leaks will result. */

    /* Resource group limits */

    if (!GetALine(f, inbuf)) {
       LogError(logfp, LOGFATAL, "%s: Could not read maximum resource groups allowed.", MyFileName);
    }

    if (sscanf(inbuf, "%zu", &SuperGlobals.max_rgroups) != 1) {
       LogError(logfp, LOGFATAL, "%s: Could not read maximum resource groups allowed.", MyFileName);
    }

    if (!GetALine(f, inbuf)) {
       LogError(logfp, LOGFATAL, "%s: Could not read maximum resource group name length.", MyFileName);
    }

    if (sscanf(inbuf, "%zu", &SuperGlobals.max_groupnamelen) != 1) {
       LogError(logfp, LOGFATAL, "%s: Could not read maximum resource group name length.", MyFileName);
    }

    /* Species limits */

    if (!GetALine(f, inbuf)) {
       LogError(logfp, LOGFATAL, "%s: Could not read maximum species allowed per resource group.", MyFileName);
    }

    if (sscanf(inbuf, "%zu", &SuperGlobals.max_spp_per_grp) != 1) {
       LogError(logfp, LOGFATAL, "%s: Could not read maximum species allowed per resource group.", MyFileName);
    }

    if (!GetALine(f, inbuf)) {
       LogError(logfp, LOGFATAL, "%s: Could not read maximum individuals allowed per species.", MyFileName);
    }

    if (sscanf(inbuf, "%zu", &SuperGlobals.max_indivs_per_spp) != 1) {
       LogError(logfp, LOGFATAL, "%s: Could not read maximum individuals allowed per species.", MyFileName);
    }

    if (!GetALine(f, inbuf)) {
       LogError(logfp, LOGFATAL, "%s: Could not read maximum species name length.", MyFileName);
    }

    if (sscanf(inbuf, "%zu", &SuperGlobals.max_speciesnamelen) != 1) {
       LogError(logfp, LOGFATAL, "%s: Could not read maximum species name length.", MyFileName);
    }
    
    CloseFile(&f);
}


/**************************************************************/
/**************************************************************/
/*****************************************************
 * The *_RGroup_* functions read the input from the user
 * file for resource-group-level information.
 *
 *****************************************************/
static void _rgroup_init( void) {
/*======================================================*/
/* Read parameters for resource group
*/
   FILE *f;
   IntS x;
   Bool groupsok;

   /* temp vars to hold the group info*/
   char *name;

   /* input variables*/
   Int estab, stretch, xres, turnon, estann,
       styr, veg_prod_type, mort;
   RealF space, density, slow, 
         nslope, nint, wslope, wint, dslope, dint, xgro;
   /* input variables related to disturbances */
   Int extirp, killyr, killfreq_startyr, 
       grazingfreq_startyr;
   RealF  killfreq, ignition, cheatgrass_coefficient, wild_fire_slope,
        prop_killed, prop_recovered,grazing_frq, prop_grazing ;

   MyFileName = Parm_name(F_RGroup);
   f = OpenFile(MyFileName, "r");
   
   name = (char *)Mem_Calloc(SuperGlobals.max_groupnamelen + 1, sizeof(char), "_rgroup_init");
   RGroup = (GroupType **)Mem_Calloc(SuperGlobals.max_rgroups, sizeof(GroupType *), "_rgroup_init");

   /* ------------------------------------------------------------*/
   /* Install all the defined groups, except for dry/wet/norm parms */
   groupsok = FALSE;
   while( GetALine(f,inbuf)) {
     if (!isnull(strstr(inbuf,"[end]"))) {
        groupsok = TRUE;
        break;
     }
     x=sscanf( inbuf, "%s %f %f %d %f %d %d %d %d %d %f %d %d %d %f %d %d %f %f %f %f %d",
               name,
               &space, &density, &estab, &slow, &stretch,
               &xres, &estann, &turnon, &styr, &xgro, &veg_prod_type, &killyr, &killfreq_startyr, &killfreq,
               &extirp, &mort, &prop_killed, &prop_recovered,&grazing_frq, &prop_grazing,&grazingfreq_startyr);
     if (x < 22) {
       LogError(logfp, LOGFATAL, "%s: Too few columns in groups",
               MyFileName);
     }

    // Convert to SOILWAT2 vegetation index
    veg_prod_type = get_SW2_veg_index(veg_prod_type);

     _rgroup_add1( name, space, density, estab,
                   slow, stretch, xres, estann,
                   turnon, styr, xgro, veg_prod_type, mort);

     _rgroup_add_disturbance(name, killyr, killfreq_startyr, killfreq,
                   extirp, prop_killed, prop_recovered,grazing_frq,prop_grazing,grazingfreq_startyr);
   }/* end while*/

   if (!groupsok) {
      LogError(logfp, LOGFATAL, "%s: Incomplete input in group definitions",
              MyFileName);
   }

   /* ------------------------------------------------------------*/
   /* Install  dry/wet/norm parms for defined groups */
   groupsok = FALSE;
   while( GetALine(f,inbuf)) {
     if (!isnull(strstr(inbuf,"[end]"))) {
        groupsok = TRUE;
        break;
     }
     x=sscanf( inbuf, "%s %f %f %f %f %f %f",
               name,
               &nslope, &nint, &wslope, &wint, &dslope, &dint);
     if (x != 7) {
       LogError(logfp, LOGFATAL, "%s: Wrong number of columns in groups' wet/dry parms",
               MyFileName);
     }
     _rgroup_add2( name, nslope, nint, wslope, wint, dslope, dint);
   }/* end while*/

   if (!groupsok) {
      LogError(logfp, LOGFATAL, "%s: Incomplete input in group definitions",
              MyFileName);
   }

   /* ------------------------------------------------------------*/
   /* Get succulent growth modifiers*/
   GetALine(f, inbuf);
   x=sscanf( inbuf, "%s %f %f %f %f",
             name, &wslope, &wint, &dslope, &dint);
   if (x < 5) {
     LogError(logfp, LOGFATAL,
          "%s: Too few values in succulent growth parameters",
           MyFileName);
   }
   _rgroup_addsucculent( name, wslope, wint, dslope, dint);

   /* ------------------------------------------------------------ */
   /* Get wildfire parameters */
   GetALine(f,inbuf);

   groupsok = FALSE;
   while(GetALine(f,inbuf)) {
     if (!isnull(strstr(inbuf,"[end]"))) {
        groupsok = TRUE;
        
        break;
     }

     x=sscanf( inbuf, "%f %f %f",
               &ignition, &cheatgrass_coefficient, &wild_fire_slope);
     if (x != 3) {
       LogError(logfp, LOGFATAL, "%s: Wrong number of columns in wild fire inputs.",
               MyFileName);
     }
 
     _rgroup_add_wildfire( ignition, cheatgrass_coefficient, wild_fire_slope);
   }/* end while*/

   Mem_Free(name);
   
   CloseFile(&f);
}

/**************************************************************/
static void _rgroup_add1( char name[], RealF space, RealF density,
                      Int estab, RealF slow, Int stretch,
                      Int xres, Int estann, Int turnon,
                      Int styr,  RealF xgro, Int veg_prod_type, Int mort) {
/*======================================================*/
  GrpIndex rg;
  size_t len;

  
  rg = RGroup_New();
  
  len = strlen(name);
  
  _setNameLen(RGroup[rg]->name, name, len);
  RGroup[rg]->grp_num       = rg;
  RGroup[rg]->max_stretch   = (IntS) stretch;
  RGroup[rg]->max_spp_estab = (IntS) estab;
<<<<<<< HEAD
  RGroup[rg]->max_density   = density;
  RGroup[rg]->max_per_sqm   = density / Globals->plotsize;
=======
  // input of `density` is in units of [# / m2]; convert to units of [# / plot]
  RGroup[rg]->max_density   = density * Globals.plotsize; // density per plot
  RGroup[rg]->max_per_sqm   = density; // density per square-meter
>>>>>>> d075207c
  RGroup[rg]->use_mort      = itob(mort);
  RGroup[rg]->slowrate      = slow;
  RGroup[rg]->space = space;
  RGroup[rg]->min_res_req   = space;
  RGroup[rg]->est_annually  = itob(estann);
  RGroup[rg]->startyr       = styr;
  RGroup[rg]->xgrow         = xgro;
  RGroup[rg]->use_me        = itob(turnon);
  RGroup[rg]->veg_prod_type = veg_prod_type;
  RGroup[rg]->use_extra_res = itob(xres);
  
}


/**************************************************************/
static void _rgroup_add2( char name[],
                      RealF nslope, RealF nint,
                      RealF wslope, RealF wint,
                      RealF dslope, RealF dint) {

/*======================================================*/
  GrpIndex rg;

  rg = RGroup_Name2Index(name);
  if (rg < 0) {
    LogError(logfp, LOGFATAL, "%s: Mismatched name (%s) for succulents",
             MyFileName, name);
  }

  RGroup[rg]->ppt_slope[Ppt_Norm] = nslope;
  RGroup[rg]->ppt_intcpt[Ppt_Norm]= nint;
  RGroup[rg]->ppt_slope[Ppt_Wet]  = wslope;
  RGroup[rg]->ppt_intcpt[Ppt_Wet] = wint;
  RGroup[rg]->ppt_slope[Ppt_Dry]  = dslope;
  RGroup[rg]->ppt_intcpt[Ppt_Dry] = dint;
}


static void _rgroup_add_disturbance( char name[], Int killyr, Int killfreq_startyr, RealF killfreq,
                      Int extirp, RealF prop_killed, RealF prop_recovered,RealF grazing_frq,RealF prop_grazing, Int grazingfreq_startyr) {
/*======================================================*/
   GrpIndex rg;

   rg = RGroup_Name2Index(name);
   if (rg < 0) {
     LogError(logfp, LOGFATAL, "%s: Mismatched name (%s) for disturbance",
             MyFileName, name);
   }

  RGroup[rg]->killyr        = killyr;
  RGroup[rg]->killfreq_startyr = killfreq_startyr;
  RGroup[rg]->killfreq      = killfreq;
  RGroup[rg]->extirp        = (IntS) extirp;
  RGroup[rg]->proportion_killed    = prop_killed;
  RGroup[rg]->proportion_recovered = prop_recovered;
  RGroup[rg]->grazingfrq           = grazing_frq;
  RGroup[rg]->proportion_grazing   = prop_grazing;
  RGroup[rg]->grazingfreq_startyr  = grazingfreq_startyr;

  RGroup[rg]->extirpated    = FALSE;
}

static void _rgroup_add_wildfire( RealF ignition, RealF cheatgrass_coefficient, RealF wild_fire_slope) {
/*======================================================*/
  GrpIndex rg;

  ForEachGroup(rg){
    RGroup[rg]->ignition = ignition;
    RGroup[rg]->cheatgrass_coefficient = cheatgrass_coefficient;
    RGroup[rg]->wild_fire_slope = wild_fire_slope;
  }
  
}

/**************************************************************/
static void _rgroup_addsucculent( char name[],
                               RealF wslope, RealF wint,
                               RealF dslope, RealF dint) {
/*======================================================*/
/* This should only get called one time, ie, there should be*/
/* only one set of succulent parameters, even if there is more*/
/* than one succulent species to which they pertain.*/

   GrpIndex rg;

   rg = RGroup_Name2Index(name);
   if (rg < 0) {
     LogError(logfp, LOGFATAL, "%s: Mismatched name (%s) for succulents",
             MyFileName, name);
   }
   RGroup[rg]->succulent = TRUE;
   Succulent->growth[Slope]  = wslope;
   Succulent->growth[Intcpt] = wint;
   Succulent->mort[Slope]  = dslope;
   Succulent->mort[Intcpt] = dint;
}

/**************************************************************/
/**************************************************************/
/*****************************************************
 * The *_Species_* functions read the input from the user
 * file for species-level information.
 *
 *****************************************************/

static void _species_init( void) {
/*======================================================*/
/* Read parameters for each species
*/
   FILE *f;
   Bool readspp = TRUE, sppok = TRUE;

   /* temp vars to hold the group info*/
   char *name;
   size_t len;
   Int x;      /* temp val */
   GrpIndex rg;
   SppIndex sp;
   IntS age,
       slow,
       dist,
       eind,
       vegi,
       temp,
       turnon,
       turnondispersal,
       viable,
       pseed;
   RealF irate, ratep, estab, minb, maxb, cohort, xdecay,
         p1, p2, p3, p4, p5, p6, p7;
   float var, VW;
   char clonal[5];

   MyFileName = Parm_name( F_Species);
   f = OpenFile(MyFileName, "r");

   name = (char *)Mem_Calloc(SuperGlobals.max_speciesnamelen + 1, sizeof(char), "_species_init");
   Species = (SpeciesType **)Mem_Calloc(MAX_SPECIES, sizeof(SpeciesType *), "_species_init");

   while( readspp) {
      if( ! GetALine(f, inbuf )) {sppok=FALSE;break;}
      if ( ! isnull( strstr(inbuf,"[end]")) ) {
         readspp=FALSE;
         continue;
      }

		x = sscanf(inbuf,
				"%s %hd %hd %f %f %hd %hd %f %hd %f %f %s %hd %hd %f %hd %f %hd",
				name, &rg, &age, &irate, &ratep, &slow, &dist, &estab, &eind,
				&minb, &maxb, clonal, &vegi, &temp, &cohort, &turnon, &var, &pseed);
      if (x != 18) {
        LogError(logfp, LOGFATAL, "%s: Wrong number of columns in species",
                MyFileName);
      }

      sp = species_New();
      
      len = strlen(name);
      
      _setNameLen(Species[sp]->name, name, len);
      Species[sp]->sp_num  = (SppIndex) sp;
      Species[sp]->res_grp = (GrpIndex) rg-1; /* file gives natural # */
      Species[sp]->max_age = (IntS) age;
      Species[sp]->intrin_rate = irate;
      Species[sp]->max_rate = irate * ratep;
      Species[sp]->max_slow = (IntS) slow;
      switch ( dist ) {
        case 1:
          Species[sp]->disturbclass = VerySensitive;   break;
        case 2:
          Species[sp]->disturbclass = Sensitive;       break;
        case 3:
          Species[sp]->disturbclass = Insensitive;     break;
        case 4:
          Species[sp]->disturbclass = VeryInsensitive; break;
        default:
          LogError(logfp, LOGFATAL, "%s: Incorrect disturbance class found",
                  MyFileName);
      }

      Species[sp]->seedling_estab_prob = estab;
      Species[sp]->seedling_estab_prob_old = estab;
      Species[sp]->max_seed_estab = (IntS) eind;
      Species[sp]->seedling_biomass = minb;
      Species[sp]->mature_biomass = maxb;
      Species[sp]->tempclass = (temp==1) ? WarmSeason
                             : (temp==2) ? CoolSeason
                             : NoSeason;
      Species[sp]->relseedlingsize = minb / maxb;
      Species[sp]->isclonal = (Bool)(clonal[0]=='y' || clonal[0]=='Y');
      Species[sp]->max_vegunits = (Species[sp]->isclonal)
                                ? vegi
                                : 0;
      Species[sp]->use_me = (RGroup[rg-1]->use_me) ? itob(turnon) : FALSE ;
      Species[sp]->received_prob = 0;
      Species[sp]->cohort_surv = cohort;
      Species[sp]->var = var;
<<<<<<< HEAD
      Species[sp]->pseed = pseed / Globals->plotsize;
=======
      // input of `pseed` is in units of [# / m2]; convert to units of [# / plot]
      Species[sp]->pseed = pseed * Globals.plotsize;
>>>>>>> d075207c
/*      Species[sp]->ann_mort_prob = (age > 0)
                                         ? -log(cohort)/age
                                         : 0.0;
         */
        /*Calculate alpha and beta for each species based on mean (pestab) and variance (var)*/
        Species[sp]->alpha = ((pow(Species[sp]->seedling_estab_prob, 2) - pow(Species[sp]->seedling_estab_prob, 3)) / Species[sp]->var) - Species[sp]->seedling_estab_prob;
        Species[sp]->beta = (Species[sp]->alpha / Species[sp]->seedling_estab_prob) - Species[sp]->alpha;

        /*If the following two conditions are met, the beta distribution is bimodal or nearly bimodal,
         * which is not the desired outcome. The variance (s->var) and mean (pestab) should be adjusted
         * to obtain an unimodal beta-distribution with density > 0 */
        if (Species[sp]->alpha < 1) {
            LogError(logfp, LOGWARN, "Species %s, alpha less than 1: %f \n", Species[sp]->name,
                    Species[sp]->alpha);
        }
        if (Species[sp]->beta < 1) {
            LogError(logfp, LOGWARN, "Species %s, beta less than 1: %f \n", Species[sp]->name,
                    Species[sp]->beta);
        }
    }/* end while*/

   if (!sppok) {
      LogError(logfp, LOGFATAL, "%s: Incorrect/incomplete input",
              MyFileName);
   }



   /* ------------------------------------------------- */
   /* ------ read the additional annuals' establishment parameters */
   sppok = readspp = TRUE;
   while( readspp) {
     if( ! GetALine(f, inbuf )) {sppok=FALSE; break;}
     if ( ! isnull( strstr(inbuf,"[end]")) ) {
        readspp=FALSE;
        continue;
     }

     x=sscanf( inbuf, "%s %hd %f",
               name, &viable, &xdecay);
     if (x < 3) {
       LogError(logfp, LOGFATAL, "%s: Too few columns in annual estab parms",
               MyFileName);
     }

     sp = Species_Name2Index(name);
     if (sp < 0) {
       LogError(logfp, LOGFATAL, "%s: Mismatched name (%s) for annual estab parms",
               MyFileName, name);
     }

     Species[sp]->viable_yrs = viable;
     Species[sp]->exp_decay  = xdecay;
     Species[sp]->seedprod = (IntUS *) Mem_Calloc( viable, sizeof(IntUS), "species_init()");

   } /* end while readspp*/

   if (!sppok) {
      LogError(logfp, LOGFATAL, "%s: Incorrect/incomplete input in annual estab parms",
              MyFileName);
   }


   /* ------------------------------------------------- */
   /* ------ read the vegetative propagation parameters */
   sppok = readspp = TRUE;
   while( readspp) {
      if( ! GetALine(f, inbuf )) {sppok=FALSE; break;}
      if ( ! isnull( strstr(inbuf,"[end]")) ) {
         readspp=FALSE;
         continue;
      }

      x=sscanf( inbuf, "%s %f %f %f %f",
                name, &p1, &p2, &p3, &p4);
      if (x < 5) {
        LogError(logfp, LOGFATAL, "%s: Too few columns in species probs",
                MyFileName);
      }

      sp = Species_Name2Index(name);
      if (sp < 0) {
        LogError(logfp, LOGFATAL, "%s: Mismatched name (%s) for species probs",
                MyFileName, name);
      }

      Species[sp]->prob_veggrow[NoResources] = p1;
      Species[sp]->prob_veggrow[Slow]        = p2;
      Species[sp]->prob_veggrow[Intrinsic]   = p3;
      Species[sp]->prob_veggrow[Disturbance] = p4;
    } /* end while readspp*/
   if (!sppok) {
      LogError(logfp, LOGFATAL, "%s: Incorrect/incomplete input in probs",
              MyFileName);
   }

  /* ------------------------------------------------- */
  /* ------- read the seed dispersal parameters ------ */
  sppok = readspp = TRUE;
  while( readspp ) {
    if( !GetALine(f, inbuf) ) {
      sppok=FALSE; break;
    }
    if( !isnull(strstr(inbuf,"[end]")) ) {
      readspp=FALSE;
      continue;
    }

    x = sscanf( inbuf, "%s %hd %f %f %f %f %f %f %f %f",
                name, &turnondispersal, &p1, &p2, &p3, &p4, &p5, &p6, &p7, &VW); 
    if(x < 10) {
      LogError(logfp, LOGFATAL, "%s: Too few columns in species seed dispersal inputs", MyFileName);
    }

    sp = Species_Name2Index(name);
    if(sp < 0){
      LogError(logfp, LOGFATAL, "%s: Mismatched name (%s) for species seed dispersal inputs", MyFileName, name);
    }

    Species[sp]->use_dispersal = itob(turnondispersal);
    Species[sp]->allow_growth = TRUE;
    Species[sp]->sd_sgerm = FALSE;

    Species[sp]->sd_Param1 = p1;
    Species[sp]->sd_PPTdry = p2;
    Species[sp]->sd_PPTwet = p3;
    Species[sp]->sd_Pmin = p4;
    Species[sp]->sd_Pmax = p5;
    Species[sp]->sd_H = p6;
    Species[sp]->sd_VT = p7;
    Species[sp]->sd_VW = VW;
  }
  if(!sppok) {
	  LogError(logfp, LOGFATAL, "%s: Incorrect/incomplete input in species seed dispersal input", MyFileName);
  }
   
   Mem_Free(name);

   CloseFile(&f);
}


/*static void _recover_names(void) {
	int i, last = NFILES - 1;

	last--; // have to save sxw.in for later //

	for (i = 0; i <= last; i++) {
		Mem_Free(_files[i]);
	}

}*/

/**************************************************************/
void parm_free_memory( void ) {
	//function to free memory allocated in this module
	int i;
	for(i = 0; i < NFILES; i++)
		Mem_Free(_files[i]);
}



#ifdef DEBUG_MEM
#include "myMemory.h"
/**************************************************************/
void Parm_SetMemoryRefs( void) {
/*======================================================*/
/* when debugging memory problems, use the bookkeeping
   code in myMemory.c
 This routine sets the known memory refs in this module
 so they can be  checked for leaks, etc.  All refs will
 have been cleared by a call to ClearMemoryRefs() before
 this, and will be checked via CheckMemoryRefs() after
 this, most likely in the main() function.

 EVERY dynamic allocation must be noted here or the
 check will fail (which is the point, to catch unknown
 or missing pointers to memory).
*/
  ST_FileIndex i;
  GrpIndex rg;
  SppIndex sp;

  for(i=F_First; i<= F_MortAvg; i++)
    NoteMemoryRef(_files[i]);

  ForEachGroup(rg)
    NoteMemoryRef( RGroup[rg]->kills);
  ForEachSpecies(sp)
    NoteMemoryRef( Species[sp]->kills);

  NoteMemoryRef(_files[F_SXW]);
}

#endif<|MERGE_RESOLUTION|>--- conflicted
+++ resolved
@@ -892,14 +892,9 @@
   RGroup[rg]->grp_num       = rg;
   RGroup[rg]->max_stretch   = (IntS) stretch;
   RGroup[rg]->max_spp_estab = (IntS) estab;
-<<<<<<< HEAD
-  RGroup[rg]->max_density   = density;
-  RGroup[rg]->max_per_sqm   = density / Globals->plotsize;
-=======
   // input of `density` is in units of [# / m2]; convert to units of [# / plot]
-  RGroup[rg]->max_density   = density * Globals.plotsize; // density per plot
+  RGroup[rg]->max_density   = density * Globals->plotsize; // density per plot
   RGroup[rg]->max_per_sqm   = density; // density per square-meter
->>>>>>> d075207c
   RGroup[rg]->use_mort      = itob(mort);
   RGroup[rg]->slowrate      = slow;
   RGroup[rg]->space = space;
@@ -1097,12 +1092,8 @@
       Species[sp]->received_prob = 0;
       Species[sp]->cohort_surv = cohort;
       Species[sp]->var = var;
-<<<<<<< HEAD
-      Species[sp]->pseed = pseed / Globals->plotsize;
-=======
       // input of `pseed` is in units of [# / m2]; convert to units of [# / plot]
-      Species[sp]->pseed = pseed * Globals.plotsize;
->>>>>>> d075207c
+      Species[sp]->pseed = pseed * Globals->plotsize;
 /*      Species[sp]->ann_mort_prob = (age > 0)
                                          ? -log(cohort)/age
                                          : 0.0;
