--- conflicted
+++ resolved
@@ -15,22 +15,10 @@
 #ifndef SXW_DEF
 #define SXW_DEF
 
-<<<<<<< HEAD
-// Months with a mean temperature >= base are contributing to growing season
-// precipitation:
-// Coffin & Lauenroth 1990 Ecological Modelling:
-//  * growing season at CPER is 1 April - 30 September
-//  * growing season ppt = 0.86 * annual ppt at CPER
-// A base of 5 C will on average include April - October for Fort Collins recent climate
-// A base of 4.4 C as described in Sims et al. 1978 Journal of Ecology
-// Additional testing required here and GROWING_BASE_TEMP should eventually be moved to env.in
-#define GROWING_BASE_TEMP 4.4 // base-temperature in degree Celsius
 #define SXW_NFILES 5
 // The number of transpiration values retained by transp_data
 #define MAX_WINDOW 100
 
-=======
->>>>>>> a17a89ef
 #include "generic.h"
 #include "SW_Times.h"
 #include "ST_defines.h"
