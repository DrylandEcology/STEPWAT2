/**
 * \file sxw_soilwat.c
 * \brief Handles function calls to [SOILWAT2](\ref sw_src)
 * 
 * Functions in this file set up SOILWAT2 to be run inside of STEPWAT2.
 * This means allocating memory and running SOILWAT.
 * 
 *  History:
 *     (14-Apr-2002) -- INITIAL CODING - cwb
 *     28-Feb-02 - cwb - The model runs but plants die
 *         soon after establishment in a way that suggests
 *         chronic stretching of resources.  At this time
 *         I'm setting the input to soilwat to be based on
 *         full-sized plants to provide maximum typical
 *         transpiration and interpreting that as "available"
 *         resource. The affected routines are all the ones
 *         called within sxw_sw_setup():
 *           _update_productivity();
 *           _update_pct_live();
 *         See also sxw.c.
 *     19-Jun-2003 - cwb - Added RealD (double precision)
 *                 types for internal dynamic matrices and
 *                 other affected variables.  See notes in
 *                 sxw.c.
 *	08/01/2012 - DLM - updated _update_productivity() function
 *          to use the 3 different VegProds now used in soilwat 
 * 
 * \author CWB (initial programming)
 * \date 14 April 2002
 * \author DLM
 * \date 1 August 2012
 * \ingroup SXW_PRIVATE
 */
/********************************************************/
/********************************************************/

/* =================================================== */
/*                INCLUDES / DEFINES                   */
/* --------------------------------------------------- */

#include "sw_src/filefuncs.h"
#include "sw_src/myMemory.h"
#include "ST_steppe.h"
#include "ST_globals.h"
<<<<<<< HEAD
#include "sxw_module.h"
#include "sxw_vars.h"

/*************** Global Variable Declarations ***************/
/***********************************************************/

extern SW_SITE SW_Site;
extern SW_MODEL SW_Model;
extern SW_VEGPROD SW_VegProd;
extern SXW_resourceType* SXWResources;
=======
#include "sw_src/SW_Defines.h"
#include "sxw.h" // externs `*SXWResources`
#include "sxw_module.h"
#include "sxw_vars.h"
#include "sw_src/SW_Control.h"
#include "sw_src/SW_Model.h" // externs `SW_Model`
#include "sw_src/SW_Site.h" // externs `SW_Site`
#include "sw_src/SW_SoilWater.h"
#include "sw_src/SW_VegProd.h" // externs `SW_VegProd`
#include "sw_src/SW_Files.h"


>>>>>>> 4dd0b1e2

/*************** Local Function Declarations ***************/
/***********************************************************/
static void _update_transp_coeff(void);
static void _update_productivity(RealF size[]);


/****************** Begin Function Code ********************/
/***********************************************************/

void _sxw_sw_setup (RealF sizes[]) {
/*======================================================*/
	int doy, k;
	SW_VEGPROD *v = &SW_VegProd;

  _update_productivity(sizes);
  _update_transp_coeff();

  for (doy = 1; doy <= MAX_DAYS; doy++) {
    ForEachVegType(k) {
      v->veg[k].litter_daily[doy] = 0.;
      v->veg[k].biomass_daily[doy] = 0.;
      v->veg[k].pct_live_daily[doy] = 0.;
      v->veg[k].lai_conv_daily[doy] = 0.;
    }
  }
}

void _sxw_sw_run(void) {
/*======================================================*/
	SW_Model.year = SW_Model.startyr + Globals->currYear-1;
	SW_CTL_run_current_year();
}

void _sxw_sw_clear_transp(void) {
/*======================================================*/
	int k;

	Mem_Set(SXW->transpTotal, 0, SXW->NPds * SXW->NSoLyrs * sizeof(RealD));
	ForEachVegType(k) {
		Mem_Set(SXW->transpVeg[k], 0, SXW->NPds * SXW->NSoLyrs * sizeof(RealD));
	}
}

static void _update_transp_coeff(void) {
    /*======================================================*/
    /* copy the relative root distribution to soilwat's layers */
    /* POTENTIAL BUG:  if _roots_current is all zero but for some
     *   reason the productivity values (esp. %live) are >0,
     *   there can be transpiration but nowhere for it to come
     *   from in the soilwat model.
     */
    SW_LAYER_INFO *y;
    GrpIndex g;
    LyrIndex l;
    RealF sum[NVEGTYPES] = {0.};

    ForEachTreeTranspLayer(l) {
        y = SW_Site.lyr[l];
        y->transp_coeff[SW_TREES] = 0.;
        ForEachGroup(g) {
          if (RGroup[g]->veg_prod_type == SW_TREES)
              if (getNTranspLayers(SW_TREES))
                  y->transp_coeff[SW_TREES] += (RealF) SXWResources->_roots_max[Ilg(l, g)] * RGroup[g]->rgroupFractionOfVegTypeBiomass;
        }
        sum[SW_TREES] += y->transp_coeff[SW_TREES];
    }

    ForEachShrubTranspLayer(l) {
        y = SW_Site.lyr[l];
        y->transp_coeff[SW_SHRUB] = 0.;
        ForEachGroup(g)
        if (RGroup[g]->veg_prod_type == SW_SHRUB) {
            if (getNTranspLayers(SW_SHRUB))
                y->transp_coeff[SW_SHRUB] += (RealF) SXWResources->_roots_max[Ilg(l, g)] * RGroup[g]->rgroupFractionOfVegTypeBiomass;

            /*printf("* lyr=%d, group=%s(%d), type=%d, tl=%d, rootmax=%f, relsize2=%f, trco=%f\n",
              l, RGroup[g]->name, g, RGroup[g]->veg_prod_type, getNTranspLayers(RGroup[g]->veg_prod_type),
              SXWResources->_roots_max[Ilg(l, g)], getRGroupRelsize(g), y->transp_coeff[SW_SHRUB]);
             */
        }
        sum[SW_SHRUB] += y->transp_coeff[SW_SHRUB];
    }

    ForEachGrassTranspLayer(l) {
        y = SW_Site.lyr[l];
        y->transp_coeff[SW_GRASS] = 0.;
        ForEachGroup(g) {
          if (RGroup[g]->veg_prod_type == SW_GRASS)
              if (getNTranspLayers(SW_GRASS))
                  y->transp_coeff[SW_GRASS] += (RealF) SXWResources->_roots_max[Ilg(l, g)] * RGroup[g]->rgroupFractionOfVegTypeBiomass;
        }
        sum[SW_GRASS] += y->transp_coeff[SW_GRASS];
    }

    ForEachForbTranspLayer(l) {
        y = SW_Site.lyr[l];
        y->transp_coeff[SW_FORBS] = 0.;
        ForEachGroup(g) {
          if (RGroup[g]->veg_prod_type == SW_FORBS)
              if (getNTranspLayers(SW_FORBS))
                  y->transp_coeff[SW_FORBS] += (RealF) SXWResources->_roots_max[Ilg(l, g)] * RGroup[g]->rgroupFractionOfVegTypeBiomass;
        }
        sum[SW_FORBS] += y->transp_coeff[SW_FORBS];
    }

    /* normalize coefficients to 1.0 If sum is 0, then the transp_coeff is also 0. */
    ForEachTreeTranspLayer(l) {
      if (!ZRO(sum[SW_TREES])) SW_Site.lyr[l]->transp_coeff[SW_TREES] /= sum[SW_TREES];
    }
    ForEachShrubTranspLayer(l) {
      if (!ZRO(sum[SW_SHRUB])) SW_Site.lyr[l]->transp_coeff[SW_SHRUB] /= sum[SW_SHRUB];
    }
    ForEachGrassTranspLayer(l) {
      if (!ZRO(sum[SW_GRASS])) SW_Site.lyr[l]->transp_coeff[SW_GRASS] /= sum[SW_GRASS];
    }
    ForEachForbTranspLayer(l) {
      if (!ZRO(sum[SW_FORBS])) SW_Site.lyr[l]->transp_coeff[SW_FORBS] /= sum[SW_FORBS];
    }

    /*printf("'_update_transp_coeff': ShrubTranspCoef: ");
    ForEachSoilLayer(l) {
      printf("[%d] = %.4f - ", l, SW_Site.lyr[l]->transp_coeff[SW_SHRUB]);
    }
    printf("\n");
     */

}

static void _update_productivity(RealF sizes[]) {
    
    GrpIndex g;
    TimeInt m;
    IntUS k;

    SW_VEGPROD *v = &SW_VegProd;
    RealF totbmass = 0.0,
            *bmassg,
    vegTypeBiomass[NVEGTYPES] = {0.};

    bmassg = (RealF *)Mem_Calloc(SuperGlobals.max_rgroups, sizeof(RealF), "_update_productivity");


    // totbmass: total biomass in g/m2
    // vegTypeBiomass: biomass for each of the SOILWAT2 vegetation types in g/m2
    ForEachGroup(g) {
        bmassg[g] = sizes[g] / Globals->plotsize; // gram per plot -> gram per m2
        totbmass += bmassg[g];

        // Sum biomass of resource groups per SOILWAT2 vegetation type
        vegTypeBiomass[RGroup[g]->veg_prod_type] += bmassg[g];
    }

    // Calculate the cover fraction of each SOILWAT2 vegetation type (sum = 1):
    // here, approximate cover with the contribution of vegetation type biomass
    // to total biomass
    if (GT(totbmass, 0.)) {
        ForEachVegType(k) {
          v->veg[k].cov.fCover = vegTypeBiomass[k] / totbmass;
        }

        //TODO: figure how to calculate bareground fraction.
        v->bare_cov.fCover = 0;
    } else {

        ForEachVegType(k) {
            v->veg[k].cov.fCover = 0.0;
        }
        v->bare_cov.fCover = 1;
    }

    // Calculate the biomass contribution of a STEPWAT2 resource group relative
    // to its SOILWAT2 vegetation type
    ForEachGroup(g) {
        // Get biomass of SOILWAT2 vegetation type for current resource group
        if (GT(vegTypeBiomass[RGroup[g]->veg_prod_type], 0.))
            RGroup[g]->rgroupFractionOfVegTypeBiomass = bmassg[g] / vegTypeBiomass[RGroup[g]->veg_prod_type];
        else
            RGroup[g]->rgroupFractionOfVegTypeBiomass = 0;
    }

    // Calculate monthly biomass, litter, and pct live:
    // Note: SOILWAT2 expects biomass per vegetation type as if that type
    //       covered 100% of a square meter --> scale biomass by 1 / fCover
    ForEachMonth(m) {

        ForEachVegType(k) {
            v->veg[k].pct_live[m] = 0.;
            v->veg[k].biomass[m] = 0.;
            v->veg[k].litter[m] = 0.;
        }

        if (GT(totbmass, 0.)) {
            ForEachGroup(g) {
              k = RGroup[g]->veg_prod_type;
              v->veg[k].pct_live[m] += SXWResources->_prod_pctlive[Igp(g, m)] * RGroup[g]->rgroupFractionOfVegTypeBiomass;

              v->veg[k].biomass[m] += SXWResources->_prod_bmass[Igp(g, m)] * 
                                      bmassg[g] / v->veg[k].cov.fCover;

              v->veg[k].litter[m] += vegTypeBiomass[k] * SXWResources->_prod_litter[g][m];
            }
        }
    }

    Mem_Free(bmassg);
}<|MERGE_RESOLUTION|>--- conflicted
+++ resolved
@@ -38,22 +38,13 @@
 /*                INCLUDES / DEFINES                   */
 /* --------------------------------------------------- */
 
+
+#include "sw_src/generic.h"
 #include "sw_src/filefuncs.h"
 #include "sw_src/myMemory.h"
+#include "sw_src/Times.h"
 #include "ST_steppe.h"
 #include "ST_globals.h"
-<<<<<<< HEAD
-#include "sxw_module.h"
-#include "sxw_vars.h"
-
-/*************** Global Variable Declarations ***************/
-/***********************************************************/
-
-extern SW_SITE SW_Site;
-extern SW_MODEL SW_Model;
-extern SW_VEGPROD SW_VegProd;
-extern SXW_resourceType* SXWResources;
-=======
 #include "sw_src/SW_Defines.h"
 #include "sxw.h" // externs `*SXWResources`
 #include "sxw_module.h"
@@ -66,7 +57,6 @@
 #include "sw_src/SW_Files.h"
 
 
->>>>>>> 4dd0b1e2
 
 /*************** Local Function Declarations ***************/
 /***********************************************************/
