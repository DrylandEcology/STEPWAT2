/********************************************************/
/********************************************************/
/*  Source file: sxw_resource.c
 *  Type: module
 *  Purpose: Compute resource vector for STEPPE based on
 *           transpiration values from SOILWAT.
 *  Dependency:  sxw.c
 *  Application: STEPWAT - plant community dynamics simulator
 *               coupled with the  SOILWAT model. */
/*  History:
 *     (21-May-2002) -- INITIAL CODING - cwb
 *     19-Jun-2003 - cwb - Added RealD (double precision)
 *                 types for internal dynamic matrices and
 *                 other affected variables.  See notes in
 *                 sxw.c. */
/********************************************************/
/********************************************************/

/* =================================================== */
/*                INCLUDES / DEFINES                   */
/* --------------------------------------------------- */

#include <stdio.h>
#include "generic.h"
#include "rands.h"
#include "filefuncs.h"
#include "myMemory.h"
#include "ST_steppe.h"
#include "ST_globals.h"
#include "SW_Defines.h"
#include "sxw.h"
#include "sxw_module.h"
#include "sxw_vars.h"
#include "SW_Control.h"
#include "SW_Site.h"
#include "SW_SoilWater.h"
#include "SW_VegProd.h"
#include "SW_Files.h"
#include "SW_Times.h"
#include "sw_src/pcg/pcg_basic.h"

/*************** Global Variable Declarations ***************/
/***********************************************************/
/* for steppe, see ST_globals.h */

//extern SW_SITE SW_Site;
//extern SW_SOILWAT SW_Soilwat;
//extern SW_VEGPROD SW_VegProd;

extern SXW_resourceType* SXWResources;

/* ------ Running Averages ------ */
extern
  transp_t* transp_window;

extern 
  pcg32_random_t resource_rng;

//void _print_debuginfo(void);

/*************** Local Function Declarations ***************/
/***********************************************************/

static void _transp_contribution_by_group(RealF use_by_group[]);

/***********************************************************/
/****************** Begin Function Code ********************/
/***********************************************************/

void _sxw_root_phen(void) {
/*======================================================*/
/* should only be called once, after root distr. and
 * phenology tables are read
 */

	LyrIndex y;
	GrpIndex g;
	TimeInt p;

	for (y = 0; y < (Globals->grpCount * SXW->NPds * SXW->NTrLyrs); y++)
		SXWResources->_rootsXphen[y] = 0;

	ForEachGroup(g)
	{
		int nLyrs = getNTranspLayers(RGroup[g]->veg_prod_type);
		for (y = 0; y < nLyrs; y++) {
			ForEachTrPeriod(p) {
				SXWResources->_rootsXphen[Iglp(g, y, p)] = SXWResources->_roots_max[Ilg(y, g)] * SXWResources->_phen[Igp(g, p)];
			}
		}
	}
}

void _sxw_update_resource(void) {
/*======================================================*/
/* Determines resources available to each STEPPE functional group each year.
 * The first step is to get the current biomass for each STEPPE functional group.
 * Second, we re-calculate the relative active roots in each layer in each month
 * using the updated functional group biomass. Third, we divide transpiration to
 * each STEPPE functional group based on the matching of active roots in each 
 * soil layer and month with transpiration in each layer and month. Finally, we 
 * scale resources available (cm) to resources in terms of grams of biomass */
  
  RealF *sizes;
  GrpIndex g;
  
  sizes = (RealF *)Mem_Calloc(SuperGlobals.max_rgroups, sizeof(RealF), "_sxw_update_resource");

	ForEachGroup(g)
	{
		sizes[g] = 0.;
//printf("_sxw_update_resource()RGroup Name= %s, RGroup[g]->regen_ok=%d \n ", RGroup[g]->name, RGroup[g]->regen_ok);
		if (!RGroup[g]->regen_ok)
			continue;
		sizes[g] = RGroup_GetBiomass(g);
	}
        
        /* Update the active relative roots based on current biomass values */
	_sxw_update_root_tables(sizes);
        
	/* Assign transpiration (resource availability) to each STEPPE functional group */
	_transp_contribution_by_group(SXWResources->_resource_cur);
        
        /* Scale transpiration resources by a constant, bvt, to convert resources 
         * (cm) to biomass that can be supported by those resources (g/cm) */
	ForEachGroup(g)
	{
//printf("for groupName= %smresource_cur prior to multiplication: %f\n",RGroup[g]->name, _resource_cur[g]);
		SXWResources->_resource_cur[g] = SXWResources->_resource_cur[g] * SXWResources->_bvt;
//printf("for groupName= %s, resource_cur post multiplication: %f\n\n",Rgroup[g]->name, _resource_cur[g]);
	}
/* _print_debuginfo(); */
        
        Mem_Free(sizes);
}

void _sxw_update_root_tables( RealF sizes[] ) {
/*======================================================*/
/* Updates the active relative roots array based on sizes, which contains the groups'
 * actual biomass in grams. This array in utilized in partitioning of transpiration
 * (resources) to each STEPPE functional group. */

	GrpIndex g;
	LyrIndex l, nLyrs;
	TimeInt p;
	RealD x;

	/* Set some things to zero where 4 refers to Tree, Shrub, Grass, Forb */
<<<<<<< HEAD
	Mem_Set(SXWResources->_roots_active_sum, 0, 4 * SXW->NPds * SXW->NTrLyrs * sizeof(RealD));
        
=======
	Mem_Set(_roots_active_sum, 0, NVEGTYPES * SXW.NPds * SXW.NTrLyrs * sizeof(RealD));

>>>>>>> 21ac1063
        /* Calculate the active roots in each month and soil layer for each STEPPE
         * functional group based on the functional group biomass this year */
	ForEachGroup(g)
	{
		nLyrs = getNTranspLayers(RGroup[g]->veg_prod_type);
		for (l = 0; l < nLyrs; l++) {
			ForEachTrPeriod(p)
			{
<<<<<<< HEAD
				x = SXWResources->_rootsXphen[Iglp(g, l, p)] * sizes[g];
				SXWResources->_roots_active[Iglp(g, l, p)] = x;
				SXWResources->_roots_active_sum[Itlp(t, l, p)] += x;
=======
				x = _rootsXphen[Iglp(g, l, p)] * sizes[g];
				_roots_active[Iglp(g, l, p)] = x;
				_roots_active_sum[Itlp(RGroup[g]->veg_prod_type, l, p)] += x;
>>>>>>> 21ac1063
			}
		}
	}

	/* Rescale _roots_active_sum to represent the relative "activity" of a 
         * STEPPE group's roots in a given layer in a given month */
	ForEachGroup(g)
	{
		nLyrs = getNTranspLayers(RGroup[g]->veg_prod_type);
		for (l = 0; l < nLyrs; l++) {
			ForEachTrPeriod(p)
			{
<<<<<<< HEAD
				SXWResources->_roots_active_rel[Iglp(g, l, p)] =
				ZRO(SXWResources->_roots_active_sum[Itlp(t,l,p)]) ?
						0. :
						SXWResources->_roots_active[Iglp(g, l, p)]
								/ SXWResources->_roots_active_sum[Itlp(t,l, p)];
=======
				_roots_active_rel[Iglp(g, l, p)] =
					ZRO(_roots_active_sum[Itlp(RGroup[g]->veg_prod_type, l, p)]) ?
						0. :
						_roots_active[Iglp(g, l, p)] / _roots_active_sum[Itlp(RGroup[g]->veg_prod_type, l, p)];
>>>>>>> 21ac1063
			}
		}
	}

}

static void _transp_contribution_by_group(RealF use_by_group[]) {
    /*======================================================*/
    /* use_by_group is the amount of transpiration (cm) assigned to each STEPPE 
     * functional group. Must call _update_root_tables() before this.
     * Compute each group's amount of transpiration from SOILWAT2
     * based on its biomass, root distribution, and phenological
     * activity. This represents "normal" resources or transpiration each year.
     * In cases where transpiration is significantly below the mean due to low
     * biomass (e.g. fire years), additional transpiration is added. */

    GrpIndex g;
    TimeInt p;
    LyrIndex l;
    int t;
    RealD *transp;
    RealF sumUsedByGroup = 0., sumTranspTotal = 0., TranspRemaining = 0.;
    RealF transp_ratio;
    transp_window->added_transp = 0;
    RealF transp_ratio_sd;

    // year 0 is a set up year. No need to calculate transpiration.
    // if there are multiple iterations the last year will run twice;
    // once for data and once for tear down. The second "last year" is
    // equivalent to year 0.
    if(Globals->currYear == 0 || Globals->currYear == transp_window->lastYear) {
      transp_window->average = 0;
      transp_window->ratio_average = 0;
      transp_window->sum_of_sqrs = 0;
      transp_window->oldest_index = 0;
      return; //no point calculating anything since SOILWAT hasn't run
    }

    ForEachGroup(g) //Steppe functional group
    {
        use_by_group[g] = 0.;
<<<<<<< HEAD
        t = RGroup[g]->veg_prod_type - 1;

        switch (t) {
            case 0://Tree
                transp = SXW->transpVeg[SW_TREES];
                break;
            case 1://Shrub
                transp = SXW->transpVeg[SW_SHRUB];
                break;
            case 2://Grass
                transp = SXW->transpVeg[SW_GRASS];
                break;
            case 3://Forb
                transp = SXW->transpVeg[SW_FORBS];
                break;
            default:
                transp = SXW->transpTotal;
                break;
        }
=======
        transp = SXW.transpVeg[RGroup[g]->veg_prod_type];
>>>>>>> 21ac1063

        //Loops through each month and calculates amount of transpiration for each STEPPE functional group
        //according to whether that group has active living roots in each soil layer for each month

        ForEachTrPeriod(p) {
            int nLyrs = getNTranspLayers(RGroup[g]->veg_prod_type);
            for (l = 0; l < nLyrs; l++) {
                use_by_group[g] += (RealF) (SXWResources->_roots_active_rel[Iglp(g, l, p)] * transp[Ilp(l, p)]);
            }
        }
        //printf("for groupName= %s, use_by_group[g] in transp= %f \n",RGroup[g]->name,use_by_group[g] );

        sumUsedByGroup += use_by_group[g];
        //printf(" sumUsedByGroup in transp=%f \n",sumUsedByGroup);
    }

    //Very small amounts of transpiration remain and not perfectly partitioned to functional groups.
    //This check makes sure any remaining transpiration is divided proportionately among groups.

    ForEachTrPeriod(p) {
        for (t = 0; t < SXW->NSoLyrs; t++)
            sumTranspTotal += SXW->transpTotal[Ilp(t, p)];
    }

    TranspRemaining = sumTranspTotal - sumUsedByGroup;
    //printf(" sumTranspTotal=%f, sumUsedByGroup=%f  TranspRemaining=%f"\n", sumTranspTotal, sumUsedByGroup, TranspRemaining);

    /* ------------- Begin testing to see if additional transpiration is necessary ------------- */

    transp_ratio = sumTranspTotal / SXW->ppt;

    // Determines if the current year transpiration/ppt is greater than 1 standard deviations away
    // from the mean. If TRUE, add additional transpiration.
    if(transp_window->size >= Globals->currYear) //we need to do a running average
    {
        // add transpiration to the window
        transp_window->transp[transp_window->oldest_index] = sumTranspTotal;
        //update the average
        transp_window->average = get_running_mean(Globals->currYear,transp_window->average, sumTranspTotal);
        //add the ratio value to the window
        transp_window->ratios[transp_window->oldest_index] = transp_ratio;
        //save the last mean. we will need it to calculate the sum of squares
        RealF last_ratio = transp_window->ratio_average;
        //calculate the running mean
        transp_window->ratio_average = get_running_mean(Globals->currYear,transp_window->ratio_average,transp_ratio);
        //calculate the running sum of squares
        RealF ssqr = get_running_sqr(last_ratio, transp_window->ratio_average, transp_ratio);
        //add the calculated sum of squares to the running total
        transp_window->sum_of_sqrs += ssqr;
        //add the calculated sum of squares to the array
        transp_window->SoS_array[transp_window->oldest_index] = ssqr;
        //calculate the standard deviation
        transp_ratio_sd = final_running_sd(Globals->currYear, transp_window->sum_of_sqrs);

    } else { //we need to do a moving window
        //add the new value, subtract the old value from the average;
        transp_window->average += (sumTranspTotal - transp_window->transp[transp_window->oldest_index])/transp_window->size;
        //add the new value, subtract the old value from the ratio average;
        transp_window->ratio_average += (transp_ratio - transp_window->ratios[transp_window->oldest_index])/transp_window->size;
        //put the new transpiration in the window
        transp_window->transp[transp_window->oldest_index] = sumTranspTotal;
        //put the new ratio in the window
        transp_window->ratios[transp_window->oldest_index] = transp_ratio;
        // calculate the new sum of squares value
        RealF ssqr = (transp_ratio - transp_window->ratio_average) * (transp_ratio - transp_window->ratio_average);
        // add the new sum of squares, subtract the old.
        transp_window->sum_of_sqrs += ssqr - transp_window->SoS_array[transp_window->oldest_index];
        // update the sum of squares window.
        transp_window->SoS_array[transp_window->oldest_index] =  ssqr;
        //calculate the standard deviation
        transp_ratio_sd = final_running_sd(transp_window->size, transp_window->sum_of_sqrs);
    }

    //printf("Year %d: ratio = %f, mean = %f, sos = %f sd = %f\n",Globals->currYear,
              // transp_ratio,transp_window->ratio_average, transp_window->sum_of_sqrs, transp_ratio_sd);

    // If this year's transpiration is notably low (1 sd below the mean), add additional transpired water
    if (transp_ratio < (transp_window->ratio_average - 1 * transp_ratio_sd)) {
        //printf("Year %d below 1 sd: ratio = %f, average = %f, sd = %f\n", Globals->currYear,transp_ratio,
                                                          //transp_window->ratio_average, transp_ratio_sd);
            RealF min = transp_window->ratio_average - transp_ratio_sd;
            RealF max = transp_window->ratio_average + transp_ratio_sd;

            // This transpiration will be added 
            transp_window->added_transp = (1 - transp_ratio / RandUniFloatRange(min, max, &resource_rng)) * transp_window->average;
            if(transp_window->added_transp < 0){
                LogError(logfp, LOGNOTE, "sxw_resource: Added transpiration less than 0.\n");
            }
            //printf("Year %d:\tTranspiration to add: %f\n",Globals->currYear,add_transp);
            //printf("TranspRemaining: %f\tTranspRemaining+add_transp: %f\n",TranspRemaining,add_transp+TranspRemaining);

            /* -------------------- Recalculate the window including added_transp in the current year -------------------- */
            RealF added_transp_ratio = transp_window->added_transp / SXW->ppt;
            //add added_transp to the average. This is technically part of the current year, so no need to subtract anything.
            transp_window->average += transp_window->added_transp/transp_window->size;
            //add added_transp ratio to the ratio average. This is technically part of the current year, so no need to subtract anything.
            transp_window->ratio_average += (added_transp_ratio)/transp_window->size;
            //put the new transpiration in the window. Note: oldest_index has not been incremented, so it points to what was just added
            transp_window->transp[transp_window->oldest_index] += transp_window->added_transp;
            //put the new ratio in the window. Note: oldest_index has not been incremented, so it points to what was just added
            transp_window->ratios[transp_window->oldest_index] += added_transp_ratio;
            // calculate the new sum of squares value
            RealF totalTranspRatio = (sumTranspTotal + transp_window->added_transp)/SXW->ppt;
            RealF ssqr = (totalTranspRatio - transp_window->ratio_average) * (totalTranspRatio - transp_window->ratio_average);
            // Subtract the sum of squares calculated above, which was stored in the array. Replace it with what was just calculated.
            transp_window->sum_of_sqrs += ssqr - transp_window->SoS_array[transp_window->oldest_index];
            // replace the sum of squares with what we just calculated
            transp_window->SoS_array[transp_window->oldest_index] =  ssqr;

            //printf("Year %d: ratio = %f, mean = %f, sos = %f\n",Globals->currYear,
               //transp_ratio+added_transp_ratio,transp_window->ratio_average, transp_window->sum_of_sqrs);
            
            /* Adds the additional transpiration to the remaining transpiration 
             * so it can be distributed proportionally to the functional groups. */
            TranspRemaining += transp_window->added_transp;
    }

    //oldest_index++ accounting for the array bounds
    transp_window->oldest_index = (transp_window->oldest_index + 1) % transp_window->size;

    /* ------------ End testing to see if additional transpiration is necessary ---------- */

    // If there is transpiration this year add the remaining (and added) transpiration to each functional group.
    // Else the sum of transpiration is 0 and for each group there is also zero transpiration.
    if (!ZRO(sumUsedByGroup)) {

        ForEachGroup(g) {
            use_by_group[g] += (use_by_group[g] / sumUsedByGroup) * TranspRemaining;
            //printf("for groupName= %s, after sum use_by_group[g]= %f \n",RGroup[g]->name,use_by_group[g]);
        }
    }
    
    //remember the last year. When setting up for a new iteration the same year will appear twice, and we want to skip it the second time
    transp_window->lastYear = Globals->currYear; 
}<|MERGE_RESOLUTION|>--- conflicted
+++ resolved
@@ -146,13 +146,8 @@
 	RealD x;
 
 	/* Set some things to zero where 4 refers to Tree, Shrub, Grass, Forb */
-<<<<<<< HEAD
-	Mem_Set(SXWResources->_roots_active_sum, 0, 4 * SXW->NPds * SXW->NTrLyrs * sizeof(RealD));
-        
-=======
-	Mem_Set(_roots_active_sum, 0, NVEGTYPES * SXW.NPds * SXW.NTrLyrs * sizeof(RealD));
-
->>>>>>> 21ac1063
+	Mem_Set(SXWResources->_roots_active_sum, 0, NVEGTYPES * SXW->NPds * SXW->NTrLyrs * sizeof(RealD));
+
         /* Calculate the active roots in each month and soil layer for each STEPPE
          * functional group based on the functional group biomass this year */
 	ForEachGroup(g)
@@ -161,20 +156,14 @@
 		for (l = 0; l < nLyrs; l++) {
 			ForEachTrPeriod(p)
 			{
-<<<<<<< HEAD
 				x = SXWResources->_rootsXphen[Iglp(g, l, p)] * sizes[g];
 				SXWResources->_roots_active[Iglp(g, l, p)] = x;
-				SXWResources->_roots_active_sum[Itlp(t, l, p)] += x;
-=======
-				x = _rootsXphen[Iglp(g, l, p)] * sizes[g];
-				_roots_active[Iglp(g, l, p)] = x;
-				_roots_active_sum[Itlp(RGroup[g]->veg_prod_type, l, p)] += x;
->>>>>>> 21ac1063
+				SXWResources->_roots_active_sum[Itlp(RGroup[g]->veg_prod_type, l, p)] += x;
 			}
 		}
 	}
 
-	/* Rescale _roots_active_sum to represent the relative "activity" of a 
+	/* Rescale SXWResources->_roots_active_sum to represent the relative "activity" of a 
          * STEPPE group's roots in a given layer in a given month */
 	ForEachGroup(g)
 	{
@@ -182,18 +171,10 @@
 		for (l = 0; l < nLyrs; l++) {
 			ForEachTrPeriod(p)
 			{
-<<<<<<< HEAD
 				SXWResources->_roots_active_rel[Iglp(g, l, p)] =
-				ZRO(SXWResources->_roots_active_sum[Itlp(t,l,p)]) ?
+					ZRO(SXWResources->_roots_active_sum[Itlp(RGroup[g]->veg_prod_type, l, p)]) ?
 						0. :
-						SXWResources->_roots_active[Iglp(g, l, p)]
-								/ SXWResources->_roots_active_sum[Itlp(t,l, p)];
-=======
-				_roots_active_rel[Iglp(g, l, p)] =
-					ZRO(_roots_active_sum[Itlp(RGroup[g]->veg_prod_type, l, p)]) ?
-						0. :
-						_roots_active[Iglp(g, l, p)] / _roots_active_sum[Itlp(RGroup[g]->veg_prod_type, l, p)];
->>>>>>> 21ac1063
+						SXWResources->_roots_active[Iglp(g, l, p)] / SXWResources->_roots_active_sum[Itlp(RGroup[g]->veg_prod_type, l, p)];
 			}
 		}
 	}
@@ -235,29 +216,7 @@
     ForEachGroup(g) //Steppe functional group
     {
         use_by_group[g] = 0.;
-<<<<<<< HEAD
-        t = RGroup[g]->veg_prod_type - 1;
-
-        switch (t) {
-            case 0://Tree
-                transp = SXW->transpVeg[SW_TREES];
-                break;
-            case 1://Shrub
-                transp = SXW->transpVeg[SW_SHRUB];
-                break;
-            case 2://Grass
-                transp = SXW->transpVeg[SW_GRASS];
-                break;
-            case 3://Forb
-                transp = SXW->transpVeg[SW_FORBS];
-                break;
-            default:
-                transp = SXW->transpTotal;
-                break;
-        }
-=======
-        transp = SXW.transpVeg[RGroup[g]->veg_prod_type];
->>>>>>> 21ac1063
+        transp = SXW->transpVeg[RGroup[g]->veg_prod_type];
 
         //Loops through each month and calculates amount of transpiration for each STEPPE functional group
         //according to whether that group has active living roots in each soil layer for each month
