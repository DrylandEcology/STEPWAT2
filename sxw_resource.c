--- conflicted
+++ resolved
@@ -85,11 +85,7 @@
   RealF *sizes_live;
   GrpIndex g;
 
-<<<<<<< HEAD
-  sizes = (RealF *)Mem_Calloc(SuperGlobals.max_rgroups, sizeof(RealF), "_sxw_update_resource", &LogInfo);
-=======
-  sizes_live = (RealF *)Mem_Calloc(SuperGlobals.max_rgroups, sizeof(RealF), "_sxw_update_resource");
->>>>>>> 959f4fcb
+  sizes_live = (RealF *)Mem_Calloc(SuperGlobals.max_rgroups, sizeof(RealF), "_sxw_update_resource", &LogInfo);
 
 	ForEachGroup(g)
 	{
