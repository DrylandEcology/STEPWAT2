/**
 * \file sxw_resource.c
 * \brief Translates transpiration values from [SOILWAT](\ref sw_src) into 
 *        [Steppe](\ref STEPPE) resource values.
 * 
 * \author CWB (initial programming)
 * \date 21 May 2002
 * \ingroup SXW_PRIVATE
 */

/* =================================================== */
/*                INCLUDES / DEFINES                   */
/* --------------------------------------------------- */

#include "sw_src/rands.h"
#include "sw_src/filefuncs.h"
#include "sw_src/myMemory.h"
#include "ST_steppe.h"
#include "ST_globals.h"
<<<<<<< HEAD
=======
#include "sw_src/SW_Defines.h"
#include "sxw.h" // externs `*SXWResources`, `transp_window`, `resource_rng`
>>>>>>> 4dd0b1e2
#include "sxw_module.h"
#include "sxw_vars.h"
#include "sw_src/pcg/pcg_basic.h"



/*************** Global Variable Declarations ***************/
/***********************************************************/
/* for steppe, see ST_globals.h */

//void _print_debuginfo(void);

/*************** Local Function Declarations ***************/
/***********************************************************/

static void _transp_contribution_by_group(RealF use_by_group[]);

/***********************************************************/
/****************** Begin Function Code ********************/
/***********************************************************/

void _sxw_root_phen(void) {
/*======================================================*/
/* should only be called once, after root distr. and
 * phenology tables are read
 */

	LyrIndex y;
	GrpIndex g;
	TimeInt p;

	for (y = 0; y < (Globals->grpCount * SXW->NPds * SXW->NTrLyrs); y++)
		SXWResources->_rootsXphen[y] = 0;

	ForEachGroup(g)
	{
		int nLyrs = getNTranspLayers(RGroup[g]->veg_prod_type);
		for (y = 0; y < nLyrs; y++) {
			ForEachTrPeriod(p) {
				SXWResources->_rootsXphen[Iglp(g, y, p)] = SXWResources->_roots_max[Ilg(y, g)] * SXWResources->_phen[Igp(g, p)];
			}
		}
	}
}

void _sxw_update_resource(void) {
/*======================================================*/
/* Determines resources available to each STEPPE functional group each year.
 * The first step is to get the current biomass for each STEPPE functional group.
 * Second, we re-calculate the relative active roots in each layer in each month
 * using the updated functional group biomass. Third, we divide transpiration to
 * each STEPPE functional group based on the matching of active roots in each
 * soil layer and month with transpiration in each layer and month. Finally, we
 * scale resources available (cm) to resources in terms of grams of biomass */

  RealF *sizes;
  GrpIndex g;

  sizes = (RealF *)Mem_Calloc(SuperGlobals.max_rgroups, sizeof(RealF), "_sxw_update_resource");

	ForEachGroup(g)
	{
		sizes[g] = 0.;
//printf("_sxw_update_resource()RGroup Name= %s, RGroup[g]->regen_ok=%d \n ", RGroup[g]->name, RGroup[g]->regen_ok);
		if (!RGroup[g]->regen_ok)
			continue;
		sizes[g] = RGroup_GetBiomass(g);
	}

    /* Update the active relative roots based on current biomass values */
	_sxw_update_root_tables(sizes);

	/* Assign transpiration (resource availability) to each STEPPE functional group */
	_transp_contribution_by_group(SXWResources->_resource_cur);

        /* Scale transpiration resources by a constant, bvt, to convert resources
         * (cm) to biomass that can be supported by those resources (g/cm) */
	ForEachGroup(g)
	{
//printf("%s: _resource_cur pre-multiplication = %f. Post multiplication = %f.\n",RGroup[g]->name, 
                                //_resource_cur[g], SXWResources->_resource_cur[g] * RGroup[g]->_bvt);
		SXWResources->_resource_cur[g] = SXWResources->_resource_cur[g] * RGroup[g]->_bvt;
	}

    Mem_Free(sizes);
}

void _sxw_update_root_tables( RealF sizes[] ) {
/*======================================================*/
/* Updates the active relative roots array based on sizes, which contains the groups'
 * actual biomass in grams. This array in utilized in partitioning of transpiration
 * (resources) to each STEPPE functional group. */

	GrpIndex g;
	LyrIndex l, nLyrs;
	TimeInt p;
	RealD x, sum_all_veg_types;
	int t;

	/* Set some things to zero where 4 refers to Tree, Shrub, Grass, Forb */
	Mem_Set(SXWResources->_roots_active_sum, 0, NVEGTYPES * SXW->NPds * SXW->NTrLyrs * sizeof(RealD));

        /* Calculate the active roots in each month and soil layer for each STEPPE
         * functional group based on the functional group biomass this year */
	ForEachGroup(g)
	{
		nLyrs = getNTranspLayers(RGroup[g]->veg_prod_type);
		for (l = 0; l < nLyrs; l++) {
			ForEachTrPeriod(p)
			{
				x = SXWResources->_rootsXphen[Iglp(g, l, p)] * sizes[g];
				SXWResources->_roots_active[Iglp(g, l, p)] = x;
				SXWResources->_roots_active_sum[Itlp(RGroup[g]->veg_prod_type, l, p)] += x;
			}
		}
	}

	/* Rescale SXWResources->_roots_active_sum to represent the relative "activity" of a 
         * STEPPE group's roots in a given layer in a given month */
  /* Details: for each soil layer `l` and each month (trperiod) `p`, the sum
     of `_roots_active_rel[Iglp(g, l, p)]` across rgroups `g` must be 1;
     see its use by function _transp_contribution_by_group() */
	ForEachGroup(g)
	{
		nLyrs = getNTranspLayers(RGroup[g]->veg_prod_type);
		
		for (l = 0; l < nLyrs; l++) {
			ForEachTrPeriod(p)
			{
        sum_all_veg_types = 0;
        ForEachVegType(t) {
          sum_all_veg_types += SXWResources->_roots_active_sum[Itlp(t, l, p)];
        }

				SXWResources->_roots_active_rel[Iglp(g, l, p)] = ZRO(sum_all_veg_types) ? 0. 
                                         : SXWResources->_roots_active[Iglp(g, l, p)] / sum_all_veg_types;
			}
		}
	}

}

static void _transp_contribution_by_group(RealF use_by_group[]) {
    /*======================================================*/
    /* use_by_group is the amount of transpiration (cm) assigned to each STEPPE
     * functional group. Must call _update_root_tables() before this.
     * Compute each group's amount of transpiration from SOILWAT2
     * based on its biomass, root distribution, and phenological
     * activity. This represents "normal" resources or transpiration each year.
     * In cases where transpiration is significantly below the mean due to low
     * biomass (e.g. fire years), additional transpiration is added. */

    GrpIndex g;
    TimeInt p;
    int nLyrs, t;
    LyrIndex l;
    RealD *transp, proportion_total_resources, average_proportion;
    RealF sumUsedByGroup = 0., sumTranspTotal = 0., TranspRemaining = 0.;
    RealF transp_ratio, transp_ratio_sd;
    transp_window->added_transp = 0;

    // year 0 is a set up year. No need to calculate transpiration.
    // if there are multiple iterations the last year will run twice;
    // once for data and once for tear down. The second "last year" is
    // equivalent to year 0.
    if(Globals->currYear == 0 || Globals->currYear == transp_window->lastYear) {
      transp_window->average = 0;
      transp_window->ratio_average = 0;
      transp_window->sum_of_sqrs = 0;
      transp_window->oldest_index = 0;
      return; //no point calculating anything since SOILWAT hasn't run
    }

    ForEachGroup(g) //Steppe functional group
    {
        use_by_group[g] = 0.;
        transp = SXW->transpTotal;

        //Loops through each month and calculates amount of transpiration for each STEPPE functional group
        //according to whether that group has active living roots in each soil layer for each month
        /* Details: for each soil layer `l` and each month (trperiod) `p`, the
           sum of `_roots_active_rel[Iglp(g, l, p)]` across rgroups `g` must
           be 1; only if they sum to 1, can they can be used as proper weights
           for `transp[Ilp(l, p)]` to be split up among rgroups */
        ForEachTrPeriod(p) {
            nLyrs = getNTranspLayers(RGroup[g]->veg_prod_type);
            for (l = 0; l < nLyrs; l++) {
                use_by_group[g] += (RealF) (SXWResources->_roots_active_rel[Iglp(g, l, p)] * transp[Ilp(l, p)]);
            }
        }

        sumUsedByGroup += use_by_group[g];
        //printf(" sumUsedByGroup in transp=%f \n",sumUsedByGroup);
    }

    // Rescale transpiration based on space (min_res_req)
    ForEachGroup(g){
      if(use_by_group[g] != 0){ //Prevents NaN errors
        //Proportion of total traspiration that this group would recieve without accounting for space
        proportion_total_resources = use_by_group[g] / sumUsedByGroup;
        //Average of the two proportions. This equally weights proportion_total_resources and min_res_req.
        average_proportion = (proportion_total_resources + RGroup[g]->min_res_req) / 2;
        //Recalculate this group's resources.
        use_by_group[g] = sumUsedByGroup * average_proportion;
      }
    }

    //sumUsedByGroup needs to be synced because of potention floating point errors
    sumUsedByGroup = 0;
    ForEachGroup(g){
      sumUsedByGroup += use_by_group[g];
    }

    //Very small amounts of transpiration remain and not perfectly partitioned to functional groups.
    //This check makes sure any remaining transpiration is divided proportionately among groups.
    ForEachTrPeriod(p) {
        for (t = 0; t < SXW->NSoLyrs; t++)
            sumTranspTotal += SXW->transpTotal[Ilp(t, p)];
    }

    TranspRemaining = sumTranspTotal - sumUsedByGroup;

    /* ------------- Begin testing to see if additional transpiration is necessary ------------- */

    transp_ratio = sumTranspTotal / SXW->ppt;

    // Determines if the current year transpiration/ppt is greater than 1 standard deviations away
    // from the mean. If TRUE, add additional transpiration.
    if(transp_window->size >= Globals->currYear) //we need to do a running average
    {
        // add transpiration to the window
        transp_window->transp[transp_window->oldest_index] = sumTranspTotal;
        //update the average
        transp_window->average = get_running_mean(Globals->currYear,transp_window->average, sumTranspTotal);
        //add the ratio value to the window
        transp_window->ratios[transp_window->oldest_index] = transp_ratio;
        //save the last mean. we will need it to calculate the sum of squares
        RealF last_ratio = transp_window->ratio_average;
        //calculate the running mean
        transp_window->ratio_average = get_running_mean(Globals->currYear,transp_window->ratio_average,transp_ratio);
        //calculate the running sum of squares
        RealF ssqr = get_running_sqr(last_ratio, transp_window->ratio_average, transp_ratio);
        //add the calculated sum of squares to the running total
        transp_window->sum_of_sqrs += ssqr;
        //add the calculated sum of squares to the array
        transp_window->SoS_array[transp_window->oldest_index] = ssqr;
        //calculate the standard deviation
        transp_ratio_sd = final_running_sd(Globals->currYear, transp_window->sum_of_sqrs);

    } else { //we need to do a moving window
        //add the new value, subtract the old value from the average;
        transp_window->average += (sumTranspTotal - transp_window->transp[transp_window->oldest_index])/transp_window->size;
        //add the new value, subtract the old value from the ratio average;
        transp_window->ratio_average += (transp_ratio - transp_window->ratios[transp_window->oldest_index])/transp_window->size;
        //put the new transpiration in the window
        transp_window->transp[transp_window->oldest_index] = sumTranspTotal;
        //put the new ratio in the window
        transp_window->ratios[transp_window->oldest_index] = transp_ratio;
        // calculate the new sum of squares value
        RealF ssqr = (transp_ratio - transp_window->ratio_average) * (transp_ratio - transp_window->ratio_average);
        // add the new sum of squares, subtract the old.
        transp_window->sum_of_sqrs += ssqr - transp_window->SoS_array[transp_window->oldest_index];
        // update the sum of squares window.
        transp_window->SoS_array[transp_window->oldest_index] =  ssqr;
        //calculate the standard deviation
        transp_ratio_sd = final_running_sd(transp_window->size, transp_window->sum_of_sqrs);
    }

    //printf("Year %d: ratio = %f, mean = %f, sos = %f sd = %f\n",Globals->currYear,
              // transp_ratio,transp_window->ratio_average, transp_window->sum_of_sqrs, transp_ratio_sd);

    // If this year's transpiration is notably low (1 sd below the mean), add additional transpired water
    if (transp_ratio < (transp_window->ratio_average - 1 * transp_ratio_sd)) {
            RealF min = transp_window->ratio_average - transp_ratio_sd;
            RealF max = transp_window->ratio_average + transp_ratio_sd;

            // This transpiration will be added
            transp_window->added_transp = (1 - transp_ratio / RandUniFloatRange(min, max, &resource_rng)) * transp_window->average;
            if(transp_window->added_transp < 0){
                LogError(logfp, LOGNOTE, "sxw_resource: Added transpiration less than 0.\n");
            }
            //printf("Year %d:\tTranspiration to add: %f\n",Globals->currYear,add_transp);

            /* -------------------- Recalculate the window including added_transp in the current year -------------------- */
            RealF added_transp_ratio = transp_window->added_transp / SXW->ppt;
            //add added_transp to the average. This is technically part of the current year, so no need to subtract anything.
            transp_window->average += transp_window->added_transp/transp_window->size;
            //add added_transp ratio to the ratio average. This is technically part of the current year, so no need to subtract anything.
            transp_window->ratio_average += (added_transp_ratio)/transp_window->size;
            //put the new transpiration in the window. Note: oldest_index has not been incremented, so it points to what was just added
            transp_window->transp[transp_window->oldest_index] += transp_window->added_transp;
            //put the new ratio in the window. Note: oldest_index has not been incremented, so it points to what was just added
            transp_window->ratios[transp_window->oldest_index] += added_transp_ratio;
            // calculate the new sum of squares value
            RealF totalTranspRatio = (sumTranspTotal + transp_window->added_transp)/SXW->ppt;
            RealF ssqr = (totalTranspRatio - transp_window->ratio_average) * (totalTranspRatio - transp_window->ratio_average);
            // Subtract the sum of squares calculated above, which was stored in the array. Replace it with what was just calculated.
            transp_window->sum_of_sqrs += ssqr - transp_window->SoS_array[transp_window->oldest_index];
            // replace the sum of squares with what we just calculated
            transp_window->SoS_array[transp_window->oldest_index] =  ssqr;

            /* Adds the additional transpiration to the remaining transpiration
             * so it can be distributed proportionally to the functional groups. */
            TranspRemaining += transp_window->added_transp;
    }

    //oldest_index++ accounting for the array bounds
    transp_window->oldest_index = (transp_window->oldest_index + 1) % transp_window->size;

    /* ------------ End testing to see if additional transpiration is necessary ---------- */

    // If there is transpiration this year add the remaining (and added) transpiration to each functional group.
    // Else the sum of transpiration is 0 and for each group there is also zero transpiration.
    if (!ZRO(sumUsedByGroup)) {

        ForEachGroup(g) {
            use_by_group[g] += (use_by_group[g] / sumUsedByGroup) * TranspRemaining;
            //printf("for groupName= %s, after sum use_by_group[g]= %f \n",RGroup[g]->name,use_by_group[g]);
        }
    }

    //remember the last year. When setting up for a new iteration the same year will appear twice, and we want to skip it the second time
    transp_window->lastYear = Globals->currYear; 
}<|MERGE_RESOLUTION|>--- conflicted
+++ resolved
@@ -12,18 +12,23 @@
 /*                INCLUDES / DEFINES                   */
 /* --------------------------------------------------- */
 
+
+#include "sw_src/generic.h"
 #include "sw_src/rands.h"
 #include "sw_src/filefuncs.h"
 #include "sw_src/myMemory.h"
 #include "ST_steppe.h"
 #include "ST_globals.h"
-<<<<<<< HEAD
-=======
 #include "sw_src/SW_Defines.h"
 #include "sxw.h" // externs `*SXWResources`, `transp_window`, `resource_rng`
->>>>>>> 4dd0b1e2
 #include "sxw_module.h"
 #include "sxw_vars.h"
+#include "sw_src/SW_Control.h"
+#include "sw_src/SW_Site.h"
+#include "sw_src/SW_SoilWater.h"
+#include "sw_src/SW_VegProd.h"
+#include "sw_src/SW_Files.h"
+#include "sw_src/SW_Times.h"
 #include "sw_src/pcg/pcg_basic.h"
 
 
